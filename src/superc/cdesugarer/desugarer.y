--- conflicted
+++ resolved
@@ -372,13 +372,13 @@
         ;
 
 FunctionDefinition:  /** complete **/ // added scoping  // String
-        FunctionPrototype
-        {
-          // add function to symtab before processing body, since it
-          // may be recursive
-
-          PresenceCondition pc = subparser.getPresenceCondition();
-          
+        FunctionPrototype CompoundStatement
+        /* FunctionPrototype { ReenterScope(subparser); } LBRACE CompoundStatement { ExitScope(subparser); } RBRACE */
+        {
+          // similar to Declaration, but different in that this has a
+          // compoundstatement, while declaration has an initializer.
+          PresenceCondition pc = subparser.getPresenceCondition();
+
           // add all variations of the function declaration to the symtab
           CContext scope = (CContext)subparser.scope;
 
@@ -388,7 +388,7 @@
           // have a conditional underneath even though the complete
           // annotation isn't on functionprototype.  this is why we
           // are getting all nodes at this point
-          Multiverse<Node> prototypeNodemv = staticCondToMultiverse(getNodeAt(subparser, 1), pc);
+          Multiverse<Node> prototypeNodemv = staticCondToMultiverse(getNodeAt(subparser, 2), pc);
           // produce a multiverse of strings for the body to use
           Multiverse<String> prototypestrmv = new Multiverse<String>();
           // collect the set of configurations that have valid function prototypes
@@ -572,26 +572,27 @@
           }
 
           // change the semantic value of functionprototype to be the multiverse of strings
-          setTransformationValue(getNodeAt(subparser, 1), prototypestrmv);
+          //          setTransformationValue(getNodeAt(subparser, 1), prototypestrmv);
           System.err.println("PROTOTYPESTRMV " + prototypestrmv);
           System.err.println(validCond);
-          System.err.println(getNodeAt(subparser, 1));
-          
-        /*   // reenter function local scope */
-        /*   ReenterScope(subparser); */
-        /* } LBRACE FunctionCompoundStatement { ExitScope(subparser); } RBRACE */
-        } CompoundStatement
-        /* FunctionPrototype { ReenterScope(subparser); } LBRACE CompoundStatement { ExitScope(subparser); } RBRACE */
-        {
-          // similar to Declaration, but different in that this has a
-          // compoundstatement, while declaration has an initializer.
-          PresenceCondition pc = subparser.getPresenceCondition();
-
-          /* System.err.println(getNodeAt(subparser, 3)); */
-
-
-          Multiverse<String> resultmv = (Multiverse<String>) getTransformationValue(subparser, 3);
-
+          System.err.println(getNodeAt(subparser, 2));
+          
+
+          
+          Multiverse<String> resultmv = prototypestrmv;
+          /*Node n = getNodeAt(subparser, 3);
+          
+          if (n.getName().equals("Conditional")) {
+            resultmv = new Multiverse<String>();
+            for (int i = 0; i < n.size(); ++i){
+              if (n.get(i) instanceof Node) {
+                System.err.println(((Node)n.get(i)).getProperty(TRANSFORMATION));
+                resultmv.addAll((Multiverse<String>)((Node)n.get(i)).getProperty(TRANSFORMATION));
+              }
+            }
+          } else {
+            resultmv = (Multiverse<String>) getTransformationValue(subparser, 3);
+            }*/
           /* // the function prototype can be empty if all prototypes in */
           /* // that set of configurations all have type errors */
           /* // (redeclarations, invalid types in parameters, etc).  this */
@@ -619,7 +620,7 @@
 
           StringBuilder sb = new StringBuilder();
           if (! resultmv.isEmpty()) {
-            Multiverse<String> prototypestrmv = resultmv.filter(pc);
+            Multiverse<String> subprototypestrmv = resultmv.filter(pc);
             resultmv.destruct();
     
             /* System.err.println("PROTOTYPESTRMV2 " + prototypestrmv); */
@@ -639,7 +640,7 @@
             // have a conditional underneath even though the complete
             // annotation isn't on functionprototype.  this is why we
             // are getting all nodes at this point
-            for (Element<String> prototypestr : prototypestrmv) {
+            for (Element<String> prototypestr : subprototypestrmv) {
               sb.append(prototypestr.getData());
               sb.append(" {\n");
               sb.append(emitStatement(bodymv, prototypestr.getCondition()));
@@ -5192,14 +5193,9 @@
               System.err.println(String.format("type error: use of symbol with invalid declaration: %s", originalName));
               sbmv.add("error",entry.getCondition());
               typemv.add(ErrorT.TYPE, entry.getCondition());
-              sbmv.add("error", entry.getCondition());
             } else if (entry.getData().isUndeclared()) {
               System.err.println(String.format("type error: use of undeclared symbol: %s", originalName));
-<<<<<<< HEAD
-              sbmv.add("error", entry.getCondition());
-=======
               sbmv.add("error",entry.getCondition());
->>>>>>> 34cc1313
               typemv.add(ErrorT.TYPE, entry.getCondition());
             } else {
               // TODO: add type checking.  may need to tag the resulting
