--- conflicted
+++ resolved
@@ -48,66 +48,66 @@
     return value;
   }
   public ValueType getValueType(int id) {
-    if (0 <= id && id < 131 || 343 < id) {
+    if (0 <= id && id < 131 || 342 < id) {
       return ValueType.NODE;
     }
     switch (id - 131) {
       case 0: // ExternalDeclarationList (131)
         // Fall through
-      case 31: // DeclarationQualifierList (162)
-        // Fall through
-      case 32: // TypeQualifierList (163)
-        // Fall through
-      case 58: // StructDeclarationList (189)
-        // Fall through
-      case 60: // StructDefaultDeclaringList (191)
-        // Fall through
-      case 61: // StructDeclaringList (192)
-        // Fall through
-      case 68: // EnumeratorList (199)
-        // Fall through
-      case 74: // ParameterList (205)
-        // Fall through
-      case 84: // IdentifierList (215)
-        // Fall through
-      case 91: // MatchedInitializerList (222)
-        // Fall through
-      case 94: // DesignatorList (225)
-        // Fall through
-      case 132: // SwitchLabeledStatementList (263)
-        // Fall through
-      case 138: // LocalLabelDeclarationList (269)
-        // Fall through
-      case 140: // LocalLabelList (271)
-        // Fall through
-      case 141: // DeclarationOrStatementList (272)
-        // Fall through
-      case 143: // DeclarationList (274)
-        // Fall through
-      case 155: // StringLiteralListString (286)
-        // Fall through
-      case 156: // StringLiteralList (287)
-        // Fall through
-      case 171: // ExpressionList (302)
-        // Fall through
-      case 199: // AttributeSpecifierList (330)
-        // Fall through
-      case 203: // AttributeList (334)
-        // Fall through
-      case 212: // Assemblyoperands (343)
+      case 30: // DeclarationQualifierList (161)
+        // Fall through
+      case 31: // TypeQualifierList (162)
+        // Fall through
+      case 57: // StructDeclarationList (188)
+        // Fall through
+      case 59: // StructDefaultDeclaringList (190)
+        // Fall through
+      case 60: // StructDeclaringList (191)
+        // Fall through
+      case 67: // EnumeratorList (198)
+        // Fall through
+      case 73: // ParameterList (204)
+        // Fall through
+      case 83: // IdentifierList (214)
+        // Fall through
+      case 90: // MatchedInitializerList (221)
+        // Fall through
+      case 93: // DesignatorList (224)
+        // Fall through
+      case 131: // SwitchLabeledStatementList (262)
+        // Fall through
+      case 137: // LocalLabelDeclarationList (268)
+        // Fall through
+      case 139: // LocalLabelList (270)
+        // Fall through
+      case 140: // DeclarationOrStatementList (271)
+        // Fall through
+      case 142: // DeclarationList (273)
+        // Fall through
+      case 154: // StringLiteralListString (285)
+        // Fall through
+      case 155: // StringLiteralList (286)
+        // Fall through
+      case 170: // ExpressionList (301)
+        // Fall through
+      case 198: // AttributeSpecifierList (329)
+        // Fall through
+      case 202: // AttributeList (333)
+        // Fall through
+      case 211: // Assemblyoperands (342)
         return ValueType.LIST;
 
       case 5: // $@1 (136)
         // Fall through
       case 6: // $@2 (137)
         // Fall through
-      case 7: // $@3 (138)
+      case 11: // $@3 (142)
         // Fall through
       case 12: // $@4 (143)
         // Fall through
       case 13: // $@5 (144)
         // Fall through
-      case 14: // $@6 (145)
+      case 18: // $@6 (149)
         // Fall through
       case 19: // $@7 (150)
         // Fall through
@@ -115,19 +115,19 @@
         // Fall through
       case 21: // $@9 (152)
         // Fall through
-      case 22: // $@10 (153)
+      case 23: // $@10 (154)
         // Fall through
       case 24: // $@11 (155)
         // Fall through
       case 25: // $@12 (156)
         // Fall through
-      case 26: // $@13 (157)
-        // Fall through
-      case 28: // $@14 (159)
+      case 27: // $@13 (158)
+        // Fall through
+      case 69: // $@14 (200)
         // Fall through
       case 70: // $@15 (201)
         // Fall through
-      case 71: // $@16 (202)
+      case 77: // $@16 (208)
         // Fall through
       case 78: // $@17 (209)
         // Fall through
@@ -139,68 +139,66 @@
         // Fall through
       case 82: // $@21 (213)
         // Fall through
-      case 83: // $@22 (214)
+      case 113: // $@22 (244)
         // Fall through
       case 114: // $@23 (245)
         // Fall through
-      case 115: // $@24 (246)
+      case 120: // $@24 (251)
         // Fall through
       case 121: // $@25 (252)
         // Fall through
-      case 122: // $@26 (253)
+      case 133: // $@26 (264)
         // Fall through
       case 134: // $@27 (265)
         // Fall through
-      case 135: // $@28 (266)
+      case 146: // $@28 (277)
         // Fall through
       case 147: // $@29 (278)
         // Fall through
-      case 148: // $@30 (279)
+      case 160: // $@30 (291)
         // Fall through
       case 161: // $@31 (292)
-        // Fall through
-      case 162: // $@32 (293)
         return ValueType.ACTION;
 
-      case 92: // DesignatedInitializer (223)
-        // Fall through
-      case 157: // PrimaryExpression (288)
-        // Fall through
-      case 163: // PostfixExpression (294)
-        // Fall through
-      case 172: // UnaryExpression (303)
-        // Fall through
-      case 181: // CastExpression (312)
-        // Fall through
-      case 182: // MultiplicativeExpression (313)
-        // Fall through
-      case 183: // AdditiveExpression (314)
-        // Fall through
-      case 184: // ShiftExpression (315)
-        // Fall through
-      case 185: // RelationalExpression (316)
-        // Fall through
-      case 186: // EqualityExpression (317)
-        // Fall through
-      case 187: // AndExpression (318)
-        // Fall through
-      case 188: // ExclusiveOrExpression (319)
-        // Fall through
-      case 189: // InclusiveOrExpression (320)
-        // Fall through
-      case 190: // LogicalAndExpression (321)
-        // Fall through
-      case 191: // LogicalORExpression (322)
-        // Fall through
-      case 192: // ConditionalExpression (323)
-        // Fall through
-      case 193: // AssignmentExpression (324)
-        // Fall through
-      case 195: // ExpressionOpt (326)
-        // Fall through
-      case 196: // Expression (327)
-        // Fall through
-      case 197: // ConstantExpression (328)
+      case 91: // DesignatedInitializer (222)
+        // Fall through
+      case 156: // PrimaryExpression (287)
+        // Fall through
+      case 162: // PostfixExpression (293)
+        // Fall through
+      case 171: // UnaryExpression (302)
+        // Fall through
+      case 180: // CastExpression (311)
+        // Fall through
+      case 181: // MultiplicativeExpression (312)
+        // Fall through
+      case 182: // AdditiveExpression (313)
+        // Fall through
+      case 183: // ShiftExpression (314)
+        // Fall through
+      case 184: // RelationalExpression (315)
+        // Fall through
+      case 185: // EqualityExpression (316)
+        // Fall through
+      case 186: // AndExpression (317)
+        // Fall through
+      case 187: // ExclusiveOrExpression (318)
+        // Fall through
+      case 188: // InclusiveOrExpression (319)
+        // Fall through
+      case 189: // LogicalAndExpression (320)
+        // Fall through
+      case 190: // LogicalORExpression (321)
+        // Fall through
+      case 191: // ConditionalExpression (322)
+        // Fall through
+      case 192: // AssignmentExpression (323)
+        // Fall through
+      case 194: // ExpressionOpt (325)
+        // Fall through
+      case 195: // Expression (326)
+        // Fall through
+      case 196: // ConstantExpression (327)
         return ValueType.PASS_THROUGH;
 
       default:
@@ -213,111 +211,107 @@
       // Fall through
     case 131: // ExternalDeclarationList
       // Fall through
+    case 259: // Statement
+      // Fall through
     case 132: // ExternalDeclaration
       // Fall through
-    case 260: // Statement
+    case 260: // LabeledStatement
       // Fall through
     case 133: // EmptyDefinition
       // Fall through
-    case 261: // LabeledStatement
+    case 261: // SwitchLabeledStatement
       // Fall through
     case 134: // FunctionDefinitionExtension
       // Fall through
-    case 262: // SwitchLabeledStatement
-      // Fall through
     case 135: // FunctionDefinition
       // Fall through
-    case 264: // CompoundStatement
-      // Fall through
-    case 268: // LocalLabelDeclarationListOpt
-      // Fall through
-<<<<<<< HEAD
-    case 269: // LocalLabelDeclarationList
-=======
-    case 140: // FunctionPrototype
-      // Fall through
-    case 269: // LocalLabelDeclarationListOpt
->>>>>>> 34cc1313
-      // Fall through
-    case 142: // NestedFunctionDefinition
-      // Fall through
-    case 270: // LocalLabelDeclaration
-      // Fall through
-    case 271: // LocalLabelList
-      // Fall through
-    case 272: // DeclarationOrStatementList
-      // Fall through
-    case 273: // DeclarationOrStatement
-      // Fall through
-    case 274: // DeclarationList
-      // Fall through
-    case 275: // ExpressionStatement
-      // Fall through
-    case 148: // DeclarationExtension
-      // Fall through
-    case 276: // SelectionStatement
-      // Fall through
-    case 149: // Declaration
-      // Fall through
-    case 277: // IterationStatement
-      // Fall through
-    case 280: // JumpStatement
-      // Fall through
-    case 281: // GotoStatement
-      // Fall through
-    case 282: // ContinueStatement
-      // Fall through
-    case 283: // BreakStatement
-      // Fall through
-    case 284: // ReturnStatement
-      // Fall through
-    case 161: // TypeSpecifier
-      // Fall through
-    case 162: // DeclarationQualifierList
-      // Fall through
-    case 163: // TypeQualifierList
-      // Fall through
-    case 170: // BasicDeclarationSpecifier
-      // Fall through
-    case 171: // BasicTypeSpecifier
-      // Fall through
-    case 172: // SUEDeclarationSpecifier
-      // Fall through
-    case 173: // SUETypeSpecifier
-      // Fall through
-    case 174: // TypedefDeclarationSpecifier
-      // Fall through
-    case 175: // TypedefTypeSpecifier
-      // Fall through
-    case 176: // TypeofDeclarationSpecifier
-      // Fall through
-    case 177: // TypeofTypeSpecifier
-      // Fall through
-    case 178: // Typeofspecifier
-      // Fall through
-    case 179: // Typeofkeyword
-      // Fall through
-    case 187: // ElaboratedTypeName
-      // Fall through
-    case 188: // StructOrUnionSpecifier
-      // Fall through
-    case 189: // StructDeclarationList
-      // Fall through
-    case 190: // StructDeclaration
-      // Fall through
-    case 191: // StructDefaultDeclaringList
-      // Fall through
-    case 192: // StructDeclaringList
-      // Fall through
-    case 193: // StructDeclarator
-      // Fall through
-    case 197: // EnumSpecifier
-      // Fall through
-    case 198: // EnumSpecifierList
-      // Fall through
-    case 199: // EnumeratorList
-      // Fall through
-    case 200: // Enumerator
+    case 263: // CompoundStatement
+      // Fall through
+    case 139: // FunctionPrototype
+      // Fall through
+    case 267: // LocalLabelDeclarationListOpt
+      // Fall through
+    case 268: // LocalLabelDeclarationList
+      // Fall through
+    case 141: // NestedFunctionDefinition
+      // Fall through
+    case 269: // LocalLabelDeclaration
+      // Fall through
+    case 270: // LocalLabelList
+      // Fall through
+    case 271: // DeclarationOrStatementList
+      // Fall through
+    case 272: // DeclarationOrStatement
+      // Fall through
+    case 273: // DeclarationList
+      // Fall through
+    case 274: // ExpressionStatement
+      // Fall through
+    case 147: // DeclarationExtension
+      // Fall through
+    case 275: // SelectionStatement
+      // Fall through
+    case 148: // Declaration
+      // Fall through
+    case 276: // IterationStatement
+      // Fall through
+    case 279: // JumpStatement
+      // Fall through
+    case 280: // GotoStatement
+      // Fall through
+    case 281: // ContinueStatement
+      // Fall through
+    case 282: // BreakStatement
+      // Fall through
+    case 283: // ReturnStatement
+      // Fall through
+    case 160: // TypeSpecifier
+      // Fall through
+    case 161: // DeclarationQualifierList
+      // Fall through
+    case 162: // TypeQualifierList
+      // Fall through
+    case 169: // BasicDeclarationSpecifier
+      // Fall through
+    case 170: // BasicTypeSpecifier
+      // Fall through
+    case 171: // SUEDeclarationSpecifier
+      // Fall through
+    case 172: // SUETypeSpecifier
+      // Fall through
+    case 173: // TypedefDeclarationSpecifier
+      // Fall through
+    case 174: // TypedefTypeSpecifier
+      // Fall through
+    case 175: // TypeofDeclarationSpecifier
+      // Fall through
+    case 176: // TypeofTypeSpecifier
+      // Fall through
+    case 177: // Typeofspecifier
+      // Fall through
+    case 178: // Typeofkeyword
+      // Fall through
+    case 186: // ElaboratedTypeName
+      // Fall through
+    case 187: // StructOrUnionSpecifier
+      // Fall through
+    case 188: // StructDeclarationList
+      // Fall through
+    case 189: // StructDeclaration
+      // Fall through
+    case 190: // StructDefaultDeclaringList
+      // Fall through
+    case 191: // StructDeclaringList
+      // Fall through
+    case 192: // StructDeclarator
+      // Fall through
+    case 196: // EnumSpecifier
+      // Fall through
+    case 197: // EnumSpecifierList
+      // Fall through
+    case 198: // EnumeratorList
+      // Fall through
+    case 199: // Enumerator
       return true;
 
     default:
@@ -327,7 +321,7 @@
 
   public boolean changeName(int id) {
     switch(id) {
-    case 139: // FunctionCompoundStatement
+    case 138: // FunctionCompoundStatement
       return true;
 
     default:
@@ -337,7 +331,7 @@
 
   public String newName(int id) {
     switch(id) {
-    case 139: // FunctionCompoundStatement
+    case 138: // FunctionCompoundStatement
       return "CompoundStatement";
 
     default:
