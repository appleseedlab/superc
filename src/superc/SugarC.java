--- conflicted
+++ resolved
@@ -207,7 +207,7 @@
            + "specific presence conditions.").
 
       // New error handling.
-      bool("newErrorHandling", "newErrorHandling", true,
+      bool("newErrorHandling", "newErrorHandling", false,
            "Use new error handling that puts errors in the AST.").
       
       // Desugaring features
@@ -559,18 +559,10 @@
       System.out.print("\n");
 
       // emit the static initializer definition
-<<<<<<< HEAD
       System.out.print(actions.staticInitialization(runtime.test("newErrorHandling")));
-            
-=======
-      System.out.print(actions.staticInitialization());
-      
->>>>>>> 3baf866f
+
       // write the user-defined types at the top of the scope.
       System.out.print(scope.getDeclarations(pcTrue));
-
-      // write patch for all params
-      System.out.print(actions.allParams());
       
       // write the transformed C
       Multiverse<String> extdeclmv = actions.getCompleteNodeSingleValue(root, pcTrue);
