# Makefile 2
#***************************************************************************
#
# Java development root directory.
#
# (C) 1999 Jacob Dreyer - Geotechnical Software Services
# jacob.dreyer@geosoft.no - http://geosoft.no
#
# Modifications Copyright (C) 2001, 2004 Robert Grimm
# rgrimm@alum.mit.edu
#
# Modifications Copyright (C) 2007 New York University
#
# This program is free software; you can redistribute it and/or
# modify it under the terms of the GNU General Public License
# as published by the Free Software Foundation; either version 2
# of the License, or (at your option) any later version.
#
# This program is distributed in the hope that it will be useful,
# but WITHOUT ANY WARRANTY; without even the implied warranty of
# MERCHANTABILITY or FITNESS FOR A PARTICULAR PURPOSE.  See the
# GNU General Public License for more details.
#
# You should have received a copy of the GNU General Public License
# along with this program; if not, write to the Free Software
# Foundation, Inc., 59 Temple Place - Suite 330, Boston, MA  02111-1307, USA.
#
#***************************************************************************




#***************************************************************************
#
# This section describes the current package.
#
# o PACKAGE     - The complete package name.
# o PACKAGE_LOC - Same as PACKAGE but with "/"s instead of "."s.
# o SOURCE      - List of the source files. Remember extension.
# o JNI_SOURCE  - Files from SOURCE that are to be built with the JAVAH
#                 compiler.
# o JAR_EXTRAS  - None-class files and directories that are to be bundled
#                 into the jar archive.
#
#***************************************************************************

PACKAGE     = xtc.lang.cpp
PACKAGE_LOC = xtc/lang/cpp

c_parse_tables = c.tab.c c.prologue c.action_switches c.epilogue	\
c.bison_content CParseTables.java

c_lexer = CTag.java CLexer.java

c_actions = CValues.java CActions.java

c_expression_parsers = expression.tab.c expression.prologue						\
expression.action_switches expression.epilogue												\
ExpressionParseTables.java ExpressionValues.java ExpressionRats.java

SOURCE = \
	BuiltinsGenerator.java \
	Builtins.java \
	GenerateValuesClass.java \
	GenerateActionsClass.java \
	ParseTables.java \
	SemanticValues.java \
	SemanticActions.java \
	CContext.java \
	$(c_parse_tables) \
	$(c_lexer) \
	$(c_actions) \
	$(c_expression_parsers) \
	Syntax.java \
	PresenceConditionManager.java \
	ParsingContext.java \
	DirectiveParser.java \
	HeaderFileManager.java \
	MacroTable.java \
	Preprocessor.java \
	ForkMergeParser.java \
	Clauses.java \
	TokenFilter.java \
	FilenameService.java \
	StreamTimer.java \
	StopWatch.java \
	TreeComparator.java \
	ExpressionParser.java \
	ConditionEvaluator.java \
	CTokenCreator.java \
	GCCShunt.java \
	cdiff.java \
	FunctionChecker.java \
	DeclBuilder.java \
<<<<<<< HEAD
	TypeBuilder.java \
	TypeBuilderUnit.java \
=======
	AbstractMultiverse.java \
	NodeMultiverse.java \
>>>>>>> e0c2e64b
	Multiverse.java \
	Universe.java \
	Desugarer.java \
	SuperC.java


JNI_SOURCE =

JAR_EXTRAS =


#***************************************************************************
#
# Include common part of makefile
#
#***************************************************************************

ifdef JAVA_DEV_ROOT
include $(JAVA_DEV_ROOT)/Makerules

manual: manual.pdf

manual.pdf: manual.tex
	pdflatex manual.tex
	pdflatex manual.tex
	pdflatex manual.tex

configure:
	if [ -f Builtins.java ]; then $(RM) Builtins.java; fi
	$(MAKE) BuiltinsGenerator.class
	$(MAKE) Builtins.java
	$(MAKE) Builtins.class
	if [ -f ${JAVA_DEV_ROOT}/classes/xtc/lang/cpp/SuperC.class ]; then $(RM) ${JAVA_DEV_ROOT}/classes/xtc/lang/cpp/SuperC.class; $(MAKE) SuperC.class; fi
	$(MAKE) select-typechecker

Builtins.java:
	$(CPP) $(CPPFLAGS) -v empty.c 2> sysdirs > /dev/null
	$(CPP) $(CPPFLAGS) -dM empty.c > builtins 2> /dev/null
	$(JAVA) xtc.lang.cpp.BuiltinsGenerator sysdirs builtins > Builtins.java
	$(RM) sysdirs
	$(RM) builtins

$(c_parse_tables): c.y gen_tables.c
	bison -o c.tab.c c.y

	# extract prologue, epilogue, and inline actions for inclusion in
	# CActions
	./extract_bison_java.sh c.y

	$(CC) $(CFLAGS) -DBISON_PARSER_FILE=c.bison_content -DCLASS_NAME=CParseTables -o gen_c_tables gen_tables.c
	./gen_c_tables > CParseTables.java
	$(RM) gen_c_tables
	$(MAKE) CParseTables.class

$(c_lexer): c.l Syntax.java $(c_parse_tables)
	$(CPP) $(CPPFLAGS) -DLANGUAGE_TAGS - < c.l | grep -v "^#" > CTag.java

	#   filter out line directives for java compilation
	$(CPP) $(CPPFLAGS) - < c.l | grep -v "^#" > c.l.lexer
	$(JAVA) -jar $(JAVA_DEV_ROOT)/bin/JFlex.jar c.l.lexer
	$(RM) c.l.lexer

$(c_actions): $(c_parse_tables)
	$(MAKE) GenerateValuesClass.class
	$(MAKE) GenerateActionsClass.class
	./extract_annotations.pl < c.y | $(JAVA) xtc.lang.cpp.GenerateValuesClass CValues xtc.lang.cpp.CParseTables > CValues.java
	./extract_annotations.pl < c.y | $(JAVA) xtc.lang.cpp.GenerateActionsClass CActions xtc.lang.cpp.CParseTables c.action_switches c.prologue c.epilogue > CActions.java

$(c_expression_parsers): expression.y gen_tables.c Condition.rats
	bison -o expression.tab.c expression.y

	./extract_bison_java.sh expression.y

	$(CC) $(CFLAGS) -DBISON_PARSER_FILE=expression.bison_content -DCLASS_NAME=ExpressionParseTables -o gen_expression_tables gen_tables.c
	./gen_expression_tables > ExpressionParseTables.java
	$(RM) gen_expression_tables
	$(MAKE) ExpressionParseTables.class

	$(MAKE) GenerateValuesClass.class
	$(MAKE) GenerateActionsClass.class
	./extract_annotations.pl < expression.y | $(JAVA) xtc.lang.cpp.GenerateValuesClass ExpressionValues xtc.lang.cpp.ExpressionParseTables > ExpressionValues.java
	./extract_annotations.pl < expression.y | $(JAVA) xtc.lang.cpp.GenerateActionsClass ExpressionActions xtc.lang.cpp.ExpressionParseTables expression.action_switches expression.prologue expression.epilogue > ExpressionActions.java

	# expression parser (rats)
	$(RATS) -option 'parser(xtc.lang.cpp.ExpressionRats)' Condition.rats
	$(MAKE) ExpressionRats.class

	# force rebuild of fml parser to use newly built expression parsers
	$(RM) ${JAVA_DEV_ROOT}/classes/xtc/lang/cpp/ForkMergeParser.class
	$(MAKE) ForkMergeParser.class

parsers:
	$(MAKE) $(c_parse_tables)
	$(MAKE) $(c_lexer)
	$(MAKE) $(c_actions)
	$(MAKE) $(c_expression_parsers)

# update c.y based on hidden link to selected grammar file
c.y: .c.y
	$(RM) -f $@
	echo -e " /* COPIED FROM SYMLINKED $< BY MAKE.  DO NOT EDIT. */\n" > $@
	cat $< >> $@
	chmod a-w $@

# update CContext.java based on hidden link to selected grammar file
CContext.java: .CContext.java
	$(RM) -f $@
	echo -e " /* COPIED FROM SYMLINKED $< BY MAKE.  DO NOT EDIT. */\n" > $@
	cat $< >> $@
	chmod a-w $@

select-parsingonly:
	$(RM) -f .c.y c.y .CContext.java CContext.java
	ln -s $(PWD)/c_parsingonly.y .c.y
	ln -s $(PWD)/CContext_parsingonly.java .CContext.java

select-typechecker:
	$(RM) -f .c.y c.y .CContext.java CContext.java
	ln -s $(PWD)/c_typechecker.y .c.y
	ln -s $(PWD)/CContext_typechecker.java .CContext.java

select-desugarer:
	$(RM) -f .c.y c.y .CContext.java CContext.java
	ln -s $(PWD)/c_desugarer.y .c.y
	ln -s $(PWD)/CContext_desugarer.java .CContext.java

which-grammar:
	@readlink .c.y | xargs basename
	@readlink .CContext.java | xargs basename

clobber-parsers :
	$(RM) $(c_parse_tables) $(c_lexer) $(c_actions) $(c_expression_parsers)

endif<|MERGE_RESOLUTION|>--- conflicted
+++ resolved
@@ -92,13 +92,10 @@
 	cdiff.java \
 	FunctionChecker.java \
 	DeclBuilder.java \
-<<<<<<< HEAD
 	TypeBuilder.java \
 	TypeBuilderUnit.java \
-=======
 	AbstractMultiverse.java \
 	NodeMultiverse.java \
->>>>>>> e0c2e64b
 	Multiverse.java \
 	Universe.java \
 	Desugarer.java \
