/* Copyright (C) 1989,1990 James A. Roskind, All rights reserved.
     This grammar was developed  and  written  by  James  A.  Roskind.
     Copying  of  this  grammar  description, as a whole, is permitted
     providing this notice is intact and applicable  in  all  complete
     copies.   Translations as a whole to other parser generator input
     languages  (or  grammar  description  languages)   is   permitted
     provided  that  this  notice is intact and applicable in all such
     copies,  along  with  a  disclaimer  that  the  contents  are   a
     translation.   The reproduction of derived text, such as modified
     versions of this grammar, or the output of parser generators,  is
     permitted,  provided  the  resulting  work includes the copyright
     notice "Portions Copyright (c)  1989,  1990  James  A.  Roskind".
     Derived products, such as compilers, translators, browsers, etc.,
     that  use  this  grammar,  must also provide the notice "Portions
     Copyright  (c)  1989,  1990  James  A.  Roskind"  in   a   manner
     appropriate  to  the  utility,  and in keeping with copyright law
     (e.g.: EITHER displayed when first invoked/executed; OR displayed
     continuously on display terminal; OR via placement in the  object
     code  in  form  readable in a printout, with or near the title of
     the work, or at the end of the file).  No royalties, licenses  or
     commissions  of  any  kind are required to copy this grammar, its
     translations, or derivative products, when the copies are made in
     compliance with this notice. Persons or corporations that do make
     copies in compliance with this notice may charge  whatever  price
     is  agreeable  to  a  buyer, for such copies or derivative works.
     THIS GRAMMAR IS PROVIDED ``AS IS'' AND  WITHOUT  ANY  EXPRESS  OR
     IMPLIED  WARRANTIES,  INCLUDING,  WITHOUT LIMITATION, THE IMPLIED
     WARRANTIES  OF  MERCHANTABILITY  AND  FITNESS  FOR  A  PARTICULAR
     PURPOSE.
     James A. Roskind
     Independent Consultant
     516 Latania Palm Drive
     Indialantic FL, 32903
     (407)729-4348
     jar@ileaf.com
     Modifications for GCC Extensions Copyright (C) 2009-2012 New York
     University
 */

/**
 * Definition of C's complete syntactic unit syntax.
 *
 * @version $Revision: 1.12 $
 */

%expect 1

/* top-level annotations */
/** prevent_merge_on_actions **/

/* keywords */
%token AUTO            DOUBLE          INT             STRUCT
%token BREAK
%token ELSE            LONG            SWITCH
%token CASE            ENUM            REGISTER        TYPEDEF
%token CHAR            EXTERN
%token RETURN  
%token UNION
%token CONST           FLOAT           SHORT           UNSIGNED
%token CONTINUE
%token FOR             SIGNED          VOID
%token DEFAULT
%token GOTO
%token SIZEOF          VOLATILE
%token DO              IF              STATIC          WHILE

/* ANSI Grammar suggestions */
%token IDENTIFIER              STRINGliteral
%token FLOATINGconstant        INTEGERconstant        CHARACTERconstant
%token OCTALconstant           HEXconstant

/* New Lexical element, whereas ANSI suggested non-terminal */

%token TYPEDEFname /* Lexer will tell the difference between this and
    an  Identifier!   An  Identifier  that is CURRENTLY in scope as a
    typedef name is provided to the parser as a TYPEDEFname.*/

/* Multi-Character operators */
%token  ARROW            /*    ->                              */
%token  ICR DECR         /*    ++      --                      */
%token  LS RS            /*    <<      >>                      */
%token  LE GE EQ NE      /*    <=      >=      ==      !=      */
%token  ANDAND OROR      /*    &&      ||                      */
%token  ELLIPSIS         /*    ...                             */

/* modifying assignment operators */
%token MULTassign  DIVassign    MODassign   /*   *=      /=      %=      */
%token PLUSassign  MINUSassign              /*   +=      -=              */
%token LSassign    RSassign                 /*   <<=     >>=             */
%token ANDassign   ERassign     ORassign    /*   &=      ^=      |=      */

/* punctuation */
%token LPAREN
%token RPAREN
%token COMMA
%token HASH
%token DHASH
%token LBRACE
%token RBRACE
%token LBRACK
%token RBRACK
%token DOT
%token AND
%token STAR
%token PLUS
%token MINUS
%token NEGATE
%token NOT
%token DIV
%token MOD
%token LT
%token GT
%token XOR
%token PIPE
%token QUESTION
%token COLON
%token SEMICOLON
%token ASSIGN

//tokens for gcc extensions
%token ASMSYM
%token _BOOL
%token _COMPLEX
%token RESTRICT
%token __ALIGNOF
%token __ALIGNOF__
%token ASM
%token __ASM
%token __ASM__
%token AT
%token USD
%token __ATTRIBUTE
%token __ATTRIBUTE__
%token __BUILTIN_OFFSETOF
%token __BUILTIN_TYPES_COMPATIBLE_P
%token __BUILTIN_VA_ARG
%token __BUILTIN_VA_LIST
%token __COMPLEX__
%token __CONST
%token __CONST__
%token __EXTENSION__
%token INLINE
%token __INLINE
%token __INLINE__
%token __LABEL__
%token __RESTRICT
%token __RESTRICT__
%token __SIGNED
%token __SIGNED__
%token __THREAD
%token TYPEOF
%token __TYPEOF
%token __TYPEOF__
%token __VOLATILE
%token __VOLATILE__
%token __INT128

//preprocessor number catch-all token
%token PPNUM

//backslash for assembly
%token BACKSLASH

//%token DOTSTAR
//%token DCOLON

%{
import xtc.Constants;
import xtc.Limits;

import xtc.lang.cpp.SymbolTable.STField;

import xtc.tree.Attribute;
import xtc.tree.GNode;
import xtc.tree.Location;
import xtc.tree.Node;
import xtc.tree.Visitor;

import xtc.util.Pair;
import java.util.Random;

import xtc.lang.cpp.Syntax.Kind;
import xtc.lang.cpp.Syntax.LanguageTag;
import xtc.lang.cpp.Syntax.ConditionalTag;
import xtc.lang.cpp.Syntax.DirectiveTag;
import xtc.lang.cpp.Syntax.Layout;
import xtc.lang.cpp.Syntax.Language;
import xtc.lang.cpp.Syntax.Text;
import xtc.lang.cpp.Syntax.Directive;
import xtc.lang.cpp.Syntax.Conditional;
import xtc.lang.cpp.Syntax.Error;

import xtc.lang.cpp.Multiverse;

import xtc.type.AliasT;
import xtc.type.ArrayT;
import xtc.type.BooleanT;
import xtc.type.C;
import xtc.type.CastReference;
import xtc.type.Constant;
import xtc.type.DynamicReference;
import xtc.type.EnumT;
import xtc.type.EnumeratorT;
import xtc.type.ErrorT;
import xtc.type.FieldReference;
import xtc.type.FunctionT;
import xtc.type.InternalT;
import xtc.type.LabelT;
import xtc.type.NullReference;
import xtc.type.NumberT;
import xtc.type.PointerT;
import xtc.type.Reference;
import xtc.type.StaticReference;
import xtc.type.StringReference;
import xtc.type.StructOrUnionT;
import xtc.type.StructT;
import xtc.type.Tagged;
import xtc.type.Type;
import xtc.type.Type.Tag;
import xtc.type.UnionT;
import xtc.type.VariableT;
import xtc.type.VoidT;

/* import xtc.util.SymbolTable; */
/* import xtc.util.SymbolTable.Scope; */
import xtc.util.SingletonIterator;
import xtc.util.Utilities;

import xtc.lang.cpp.Multiverse.Element;
import xtc.lang.cpp.PresenceConditionManager.PresenceCondition;
import xtc.lang.cpp.SymbolTable.Entry;

import xtc.lang.cpp.ForkMergeParser.StackFrame;

import java.lang.StringBuilder;

import java.util.ArrayList;
import java.util.List;
import java.util.LinkedList;
import java.util.Iterator;
import java.util.HashMap;

import java.io.File;
import java.io.Reader;
import java.io.BufferedReader;
import java.io.FileReader;
import java.io.StringReader;
import java.io.OutputStreamWriter;
import java.io.IOException;

import xtc.type.Type;
import xtc.type.NumberT;
import xtc.type.StructT;
import xtc.type.VariableT;
import xtc.type.UnitT;
/* TUTORIAL: add any additional type classes here */

import org.sat4j.core.VecInt;
import org.sat4j.minisat.SolverFactory;
import org.sat4j.specs.ContradictionException;
import org.sat4j.specs.IConstr;
import org.sat4j.specs.IProblem;
import org.sat4j.specs.ISolver;
import org.sat4j.specs.TimeoutException;
import org.sat4j.tools.ModelIterator;

%}

%%

TranslationUnit:  /** complete, passthrough **/
        ExternalDeclarationList
        {
          try {
            OutputStreamWriter writer = new OutputStreamWriter(System.out);
            setCPC(value, PCtoString(subparser.getPresenceCondition()));
            /** writes transformation code */
            writer.write("#include <stdbool.h>\n");
            //writer.write("#include \"desugared_macros.h\" /* configuration macros converted to C variables */\n");

            /** writes the extern declarations for the renamed preprocessor BDDs */
            StringBuilder temp = new StringBuilder();
            for (String originalExpr : boolVarRenamings.keySet()) {
              temp.append(originalExpr);
              writer.write("extern bool " + boolVarRenamings.get(originalExpr) + "; " + "/* renamed from " + temp.toString() + " */" + "\n");
              writer.write("extern bool " + boolVarRenamings.get(originalExpr) + "_DEFINED;" + "\n");

              temp.setLength(0);
            }

            // TODO: handle functions properly and remove this main function placeholder
            System.err.println("TODO: generated main() is a placeholder.");
            writer.write("\nint main(void) {\n");

            /** writes all file-dependent transformation code that isn't
             *  a renamed config macro declaration
             */
            Multiverse<StringBuilder> sbmv = getSBMVAt(subparser, 1);
            for (Element<StringBuilder> elemSB : sbmv) {
              /** Writes generated code that exists in all presence conditions,
               *  without hoisting "if (1)", because variables declared here need
               *  to be accessible from all other presence conditions
               */
              if (elemSB.getCondition().getBDD().isOne())
              {
                writer.write(elemSB.getData().toString());
              }
              else {
                writer.write("\nif (" + elemSB.getCondition() + ") {");
                writer.write("\n" + elemSB.getData().toString() + "\n}\n");
              }
            }

            // TODO: handle functions properly and remove this main function placeholder
            System.err.println("TODO: generated curly braces are a placeholder.");
            writer.write("\n}\n");

            writer.flush();
          }
          catch(Exception IOException) {
            System.err.println("ERROR: unable to write output");
            System.exit(1);
          }
        }
        ;

// ------------------------------------------------------ External definitions

ExternalDeclarationList: /** list, complete **/
        /* empty */  // ADDED gcc allows empty program
        {
          Multiverse<StringBuilder> result = new Multiverse<StringBuilder>();
          result.add(new StringBuilder(""), subparser.getPresenceCondition());
          setTFValue(value, result);
        }
        | ExternalDeclarationList ExternalDeclaration
        {
          PresenceCondition pc = subparser.getPresenceCondition();
          setCPC(value, PCtoString(pc));
          Node child1 = getNodeAt(subparser, 2);
          Node child2 = getNodeAt(subparser, 1);
          Multiverse<StringBuilder> product = getProductOfSomeChildren(pc, child2, child1);
          setTFValue(value, product);
        }
        ;

ExternalDeclaration:  /** passthrough, complete **/
        FunctionDefinitionExtension
        {
          // TODO: do these actions need setCPC?
          System.err.println("ERROR: unsupported construct: ExternalDeclaration");
          PresenceCondition pc = subparser.getPresenceCondition();
          Node child = getNodeAt(subparser, 1);
          Multiverse<StringBuilder> product = getProductOfSomeChildren(pc, child);
          setTFValue(value, product);
        }
        | DeclarationExtension
        {
          PresenceCondition pc = subparser.getPresenceCondition();
          Node child = getNodeAt(subparser, 1);
          Multiverse<StringBuilder> product = getProductOfSomeChildren(pc, child);
          setTFValue(value, product);
        }
        | AssemblyDefinition
        {
          System.err.println("ERROR: unsupported construct: ExternalDeclaration");
          PresenceCondition pc = subparser.getPresenceCondition();
          Node child = getNodeAt(subparser, 1);
          Multiverse<StringBuilder> product = getProductOfSomeChildren(pc, child);
          setTFValue(value, product);
        }
        | EmptyDefinition
        {
          System.err.println("ERROR: unsupported construct: ExternalDeclaration");
          PresenceCondition pc = subparser.getPresenceCondition();
          Node child = getNodeAt(subparser, 1);
          Multiverse<StringBuilder> product = getProductOfSomeChildren(pc, child);
          setTFValue(value, product);
        }
        ;

EmptyDefinition:  /** complete **/
        SEMICOLON
        {
          PresenceCondition pc = subparser.getPresenceCondition();
          setCPC(value, PCtoString(pc));
          Multiverse<StringBuilder> product = getProductOfSomeChildren(pc, getNodeAt(subparser, 1));
          setTFValue(value, product);
        }
        ;

FunctionDefinitionExtension:  /** passthrough, complete **/  // ADDED
        FunctionDefinition
        {
          PresenceCondition pc = subparser.getPresenceCondition();
          Node child = getNodeAt(subparser, 1);
          Multiverse<StringBuilder> product = getProductOfSomeChildren(pc, child);
          setTFValue(value, product);
        }
        | __EXTENSION__ FunctionDefinition
        {
          PresenceCondition pc = subparser.getPresenceCondition();
          setCPC(value, PCtoString(pc));
          Multiverse<StringBuilder> product = getProductOfSomeChildren(pc, getNodeAt(subparser, 2), getNodeAt(subparser, 1));
          setTFValue(value, product);
        }
        ;

FunctionDefinition:  /** complete **/ // added scoping
        FunctionPrototype { ReenterScope(subparser); } LBRACE FunctionCompoundStatement { ExitScope(subparser); } RBRACE
        {
          //Get FunctionPrototype
          //Get FunctionCompoundStatement
          System.err.println("WARNING: skipping over transformation code at some nodes in FunctionDefinition.");
          PresenceCondition pc = subparser.getPresenceCondition();
          setCPC(value, PCtoString(pc));
          Node child = getNodeAt(subparser, 3); // TODO: add other children once supported
          Multiverse<StringBuilder> product = getProductOfSomeChildren(pc, child);
          setTFValue(value, product);
        }
        | FunctionOldPrototype { ReenterScope(subparser); } DeclarationList LBRACE FunctionCompoundStatement { ExitScope(subparser); } RBRACE
        {
          setCPC(value, PCtoString(subparser.getPresenceCondition()));
          // TODO
          System.err.println("WARNING: unsupported semantic action: FunctionDefinition");
          System.exit(1);
        }
        ;

/* Functions have their own compound statement because of the need for
   reentering scope. */
FunctionCompoundStatement:  /** nomerge, name(CompoundStatement) **/
        LocalLabelDeclarationListOpt DeclarationOrStatementList
        {
          PresenceCondition pc = subparser.getPresenceCondition();
          Multiverse<StringBuilder> product = getProductOfSomeChildren(pc, getNodeAt(subparser, 2), getNodeAt(subparser, 1));
          setTFValue(value, product);
        }
        ;

/* Having a function prototype node in the AST allows this to be a
   complete AST.  So if something in the prototype is configurable,
   the conditional will only be hoisted around the prototype, not the
   entire function definition. */
FunctionPrototype:  /** nomerge **/
        IdentifierDeclarator
        {
          bindFunDef(subparser, null, getNodeAt(subparser, 1));
          System.err.println("WARNING: unsupported semantic action: FunctionPrototype");
          PresenceCondition pc = subparser.getPresenceCondition();
          Node child = getNodeAt(subparser, 1);
          Multiverse<StringBuilder> product = getProductOfSomeChildren(pc, child);
          setTFValue(value, product);
        }
        | DeclarationSpecifier     IdentifierDeclarator
        {
          TypeBuilderMultiverse type = getTBAt(subparser, 2);
          DeclBuilder decl = getDBAt(subparser, 1);
          System.err.println("WARNING: unsupported semantic action: FunctionPrototype");
          addDeclsToSymTab(subparser.getPresenceCondition(), (CContext)subparser.scope, type, decl);
          saveBaseType(subparser, getNodeAt(subparser, 2));
          bindFunDef(subparser, getNodeAt(subparser, 2), getNodeAt(subparser, 1));
        }
        | TypeSpecifier            IdentifierDeclarator
        {
          System.err.println("WARNING: unsupported semantic action: FunctionPrototype");
          TypeBuilderMultiverse type = getTBAt(subparser, 2);
          DeclBuilder decl = getDBAt(subparser, 1);
          saveBaseType(subparser, getNodeAt(subparser, 2));
          bindFunDef(subparser, getNodeAt(subparser, 2), getNodeAt(subparser, 1));
          StringBuilder sb = new StringBuilder();

          addDeclsToSymTab(subparser.getPresenceCondition(), (CContext)subparser.scope, type, decl);
           if (type.size() == 1)
             sb.append(type.get(0).getData().toType() + " ");
          else {
	          System.err.println("ERROR: Configurable typedefs not yet supported.");
		        // System.exit(1);
  	      }
          // TODO
          /*sb.append(getStringBuilderAt(subparser, 1));
          //System.err.println("main function signature is " + sb.toString());
      	  setStringBuilder(value, sb);
          */
        }
        | DeclarationQualifierList IdentifierDeclarator
        {
          System.err.println("WARNING: unsupported semantic action: FunctionPrototype");
          TypeBuilderMultiverse type = getTBAt(subparser, 2);
          DeclBuilder decl = getDBAt(subparser, 1);
          addDeclsToSymTab(subparser.getPresenceCondition(), (CContext)subparser.scope, type, decl);
          saveBaseType(subparser, getNodeAt(subparser, 2));
          bindFunDef(subparser, getNodeAt(subparser, 2), getNodeAt(subparser, 1));
        }
        | TypeQualifierList        IdentifierDeclarator
        {
          System.err.println("WARNING: unsupported semantic action: FunctionPrototype");
          TypeBuilderMultiverse type = getTBAt(subparser, 2);
          DeclBuilder decl = getDBAt(subparser, 1);
          addDeclsToSymTab(subparser.getPresenceCondition(), (CContext)subparser.scope, type, decl);
          saveBaseType(subparser, getNodeAt(subparser, 2));
          bindFunDef(subparser, getNodeAt(subparser, 2), getNodeAt(subparser, 1));
        }
        |                          OldFunctionDeclarator
        {
          System.err.println("WARNING: unsupported semantic action: FunctionPrototype");
          bindFunDef(subparser, null, getNodeAt(subparser, 1));
        }
        | DeclarationSpecifier     OldFunctionDeclarator
        {
          System.err.println("WARNING: unsupported semantic action: FunctionPrototype");
          TypeBuilderMultiverse type = getTBAt(subparser, 2);
          DeclBuilder decl = getDBAt(subparser, 1);
          addDeclsToSymTab(subparser.getPresenceCondition(), (CContext)subparser.scope, type, decl);
          saveBaseType(subparser, getNodeAt(subparser, 2));
          bindFunDef(subparser, getNodeAt(subparser, 2), getNodeAt(subparser, 1));
        }
        | TypeSpecifier            OldFunctionDeclarator
        {
          System.err.println("WARNING: unsupported semantic action: FunctionPrototype");
          TypeBuilderMultiverse type = getTBAt(subparser, 2);
          DeclBuilder decl = getDBAt(subparser, 1);
          addDeclsToSymTab(subparser.getPresenceCondition(), (CContext)subparser.scope, type, decl);
          saveBaseType(subparser, getNodeAt(subparser, 2));
          bindFunDef(subparser, getNodeAt(subparser, 2), getNodeAt(subparser, 1));
        }
        | DeclarationQualifierList OldFunctionDeclarator
        {
          System.err.println("WARNING: unsupported semantic action: FunctionPrototype");
          TypeBuilderMultiverse type = getTBAt(subparser, 2);
          DeclBuilder decl = getDBAt(subparser, 1);
          addDeclsToSymTab(subparser.getPresenceCondition(), (CContext)subparser.scope, type, decl);
          saveBaseType(subparser, getNodeAt(subparser, 2));
          bindFunDef(subparser, getNodeAt(subparser, 2), getNodeAt(subparser, 1));
        }
        | TypeQualifierList        OldFunctionDeclarator
        {
          System.err.println("WARNING: unsupported semantic action: FunctionPrototype");
          TypeBuilderMultiverse type = getTBAt(subparser, 2);
          DeclBuilder decl = getDBAt(subparser, 1);
          addDeclsToSymTab(subparser.getPresenceCondition(), (CContext)subparser.scope, type, decl);
          saveBaseType(subparser, getNodeAt(subparser, 2));
          bindFunDef(subparser, getNodeAt(subparser, 2), getNodeAt(subparser, 1));
        }
        ;

FunctionOldPrototype:  /** nomerge **/
        OldFunctionDeclarator
        {
          bindFunDef(subparser, null, getNodeAt(subparser, 1));
          PresenceCondition pc = subparser.getPresenceCondition();
          Node child = getNodeAt(subparser, 1);
          Multiverse<StringBuilder> product = getProductOfSomeChildren(pc, child);
          setTFValue(value, product);
        }
        | DeclarationSpecifier     OldFunctionDeclarator
        {
          saveBaseType(subparser, getNodeAt(subparser, 2));
          bindFunDef(subparser, getNodeAt(subparser, 2), getNodeAt(subparser, 1));
          PresenceCondition pc = subparser.getPresenceCondition();
          Multiverse<StringBuilder> product = getProductOfSomeChildren(pc, getNodeAt(subparser, 2), getNodeAt(subparser, 1));
          setTFValue(value, product);
        }
        | TypeSpecifier            OldFunctionDeclarator
        {
          saveBaseType(subparser, getNodeAt(subparser, 2));
          bindFunDef(subparser, getNodeAt(subparser, 2), getNodeAt(subparser, 1));
          PresenceCondition pc = subparser.getPresenceCondition();
          Multiverse<StringBuilder> product = getProductOfSomeChildren(pc, getNodeAt(subparser, 2), getNodeAt(subparser, 1));
          setTFValue(value, product);
        }
        | DeclarationQualifierList OldFunctionDeclarator
        {
          saveBaseType(subparser, getNodeAt(subparser, 2));
          bindFunDef(subparser, getNodeAt(subparser, 2), getNodeAt(subparser, 1));
          PresenceCondition pc = subparser.getPresenceCondition();
          Multiverse<StringBuilder> product = getProductOfSomeChildren(pc, getNodeAt(subparser, 2), getNodeAt(subparser, 1));
          setTFValue(value, product);
        }
        | TypeQualifierList        OldFunctionDeclarator
        {
          saveBaseType(subparser, getNodeAt(subparser, 2));
          bindFunDef(subparser, getNodeAt(subparser, 2), getNodeAt(subparser, 1));
          PresenceCondition pc = subparser.getPresenceCondition();
          Multiverse<StringBuilder> product = getProductOfSomeChildren(pc, getNodeAt(subparser, 2), getNodeAt(subparser, 1));
          setTFValue(value, product);
        }
        ;

/* Nested function's declarator can't just be an IdentifierDeclarator
   or it gets a conflict.  gcc seems to behave this way too since it
   yields a parsing error. */
NestedFunctionDefinition:  /** complete **/ // added scoping
        NestedFunctionPrototype { ReenterScope(subparser); } LBRACE LocalLabelDeclarationListOpt DeclarationOrStatementList { ExitScope(subparser); } RBRACE
        {
          PresenceCondition pc = subparser.getPresenceCondition();
          setCPC(value, PCtoString(pc));
          Multiverse<StringBuilder> product = getProductOfSomeChildren(pc, getNodeAt(subparser, 7), getNodeAt(subparser, 4), getNodeAt(subparser, 3));
          setTFValue(value, product);
        }
        | NestedFunctionOldPrototype { ReenterScope(subparser); } DeclarationList LBRACE LocalLabelDeclarationListOpt DeclarationOrStatementList { ExitScope(subparser); } RBRACE
        {
          PresenceCondition pc = subparser.getPresenceCondition();
          setCPC(value, PCtoString(pc));
          Multiverse<StringBuilder> product = getProductOfSomeChildren(pc, getNodeAt(subparser, 8), getNodeAt(subparser, 6), getNodeAt(subparser, 4), getNodeAt(subparser, 3));
          setTFValue(value, product);
        }
        ;

NestedFunctionPrototype:  /** nomerge **/
          DeclarationSpecifier     IdentifierDeclarator
        {
          saveBaseType(subparser, getNodeAt(subparser, 2));
          bindFunDef(subparser, getNodeAt(subparser, 2), getNodeAt(subparser, 1));
          PresenceCondition pc = subparser.getPresenceCondition();
          Multiverse<StringBuilder> product = getProductOfSomeChildren(pc, getNodeAt(subparser, 2), getNodeAt(subparser, 1));
          setTFValue(value, product);
        }
        | TypeSpecifier            IdentifierDeclarator
        {
          saveBaseType(subparser, getNodeAt(subparser, 2));
          bindFunDef(subparser, getNodeAt(subparser, 2), getNodeAt(subparser, 1));
          PresenceCondition pc = subparser.getPresenceCondition();
          Multiverse<StringBuilder> product = getProductOfSomeChildren(pc, getNodeAt(subparser, 2), getNodeAt(subparser, 1));
          setTFValue(value, product);
        }
        | DeclarationQualifierList IdentifierDeclarator
        {
          saveBaseType(subparser, getNodeAt(subparser, 2));
          bindFunDef(subparser, getNodeAt(subparser, 2), getNodeAt(subparser, 1));
          PresenceCondition pc = subparser.getPresenceCondition();
          Multiverse<StringBuilder> product = getProductOfSomeChildren(pc, getNodeAt(subparser, 2), getNodeAt(subparser, 1));
          setTFValue(value, product);
        }
        | TypeQualifierList        IdentifierDeclarator
        {
          saveBaseType(subparser, getNodeAt(subparser, 2));
          bindFunDef(subparser, getNodeAt(subparser, 2), getNodeAt(subparser, 1));
          PresenceCondition pc = subparser.getPresenceCondition();
          Multiverse<StringBuilder> product = getProductOfSomeChildren(pc, getNodeAt(subparser, 2), getNodeAt(subparser, 1));
          setTFValue(value, product);
        }

        | DeclarationSpecifier     OldFunctionDeclarator
        {
          saveBaseType(subparser, getNodeAt(subparser, 2));
          bindFunDef(subparser, getNodeAt(subparser, 2), getNodeAt(subparser, 1));
          PresenceCondition pc = subparser.getPresenceCondition();
          Multiverse<StringBuilder> product = getProductOfSomeChildren(pc, getNodeAt(subparser, 2), getNodeAt(subparser, 1));
          setTFValue(value, product);
        }
        | TypeSpecifier            OldFunctionDeclarator
        {
          saveBaseType(subparser, getNodeAt(subparser, 2));
          bindFunDef(subparser, getNodeAt(subparser, 2), getNodeAt(subparser, 1));
          PresenceCondition pc = subparser.getPresenceCondition();
          Multiverse<StringBuilder> product = getProductOfSomeChildren(pc, getNodeAt(subparser, 2), getNodeAt(subparser, 1));
          setTFValue(value, product);
        }
        | DeclarationQualifierList OldFunctionDeclarator
        {
          saveBaseType(subparser, getNodeAt(subparser, 2));
          bindFunDef(subparser, getNodeAt(subparser, 2), getNodeAt(subparser, 1));
          PresenceCondition pc = subparser.getPresenceCondition();
          Multiverse<StringBuilder> product = getProductOfSomeChildren(pc, getNodeAt(subparser, 2), getNodeAt(subparser, 1));
          setTFValue(value, product);
        }
        | TypeQualifierList        OldFunctionDeclarator
        {
          saveBaseType(subparser, getNodeAt(subparser, 2));
          bindFunDef(subparser, getNodeAt(subparser, 2), getNodeAt(subparser, 1));
          PresenceCondition pc = subparser.getPresenceCondition();
          Multiverse<StringBuilder> product = getProductOfSomeChildren(pc, getNodeAt(subparser, 2), getNodeAt(subparser, 1));
          setTFValue(value, product);
        }
        ;

NestedFunctionOldPrototype:  /** nomerge **/
        DeclarationSpecifier       OldFunctionDeclarator
        {
          saveBaseType(subparser, getNodeAt(subparser, 2));
          bindFunDef(subparser, getNodeAt(subparser, 2), getNodeAt(subparser, 1));
          PresenceCondition pc = subparser.getPresenceCondition();
          Multiverse<StringBuilder> product = getProductOfSomeChildren(pc, getNodeAt(subparser, 2), getNodeAt(subparser, 1));
          setTFValue(value, product);
        }
        | TypeSpecifier            OldFunctionDeclarator
        {
          saveBaseType(subparser, getNodeAt(subparser, 2));
          bindFunDef(subparser, getNodeAt(subparser, 2), getNodeAt(subparser, 1));
          PresenceCondition pc = subparser.getPresenceCondition();
          Multiverse<StringBuilder> product = getProductOfSomeChildren(pc, getNodeAt(subparser, 2), getNodeAt(subparser, 1));
          setTFValue(value, product);
        }
        | DeclarationQualifierList OldFunctionDeclarator
        {
          saveBaseType(subparser, getNodeAt(subparser, 2));
          bindFunDef(subparser, getNodeAt(subparser, 2), getNodeAt(subparser, 1));
          PresenceCondition pc = subparser.getPresenceCondition();
          Multiverse<StringBuilder> product = getProductOfSomeChildren(pc, getNodeAt(subparser, 2), getNodeAt(subparser, 1));
          setTFValue(value, product);
        }
        | TypeQualifierList        OldFunctionDeclarator
        {
          saveBaseType(subparser, getNodeAt(subparser, 2));
          bindFunDef(subparser, getNodeAt(subparser, 2), getNodeAt(subparser, 1));
          PresenceCondition pc = subparser.getPresenceCondition();
          Multiverse<StringBuilder> product = getProductOfSomeChildren(pc, getNodeAt(subparser, 2), getNodeAt(subparser, 1));
          setTFValue(value, product);
        }
        ;

// -------------------------------------------------------------- Declarations

    /* The following is different from the ANSI C specified  grammar.
    The  changes  were  made  to  disambiguate  typedef's presence in
    DeclarationSpecifiers (vs.  in the Declarator for redefinition);
    to allow struct/union/enum tag declarations without  Declarators,
    and  to  better  reflect the parsing of declarations (Declarators
    must be combined with DeclarationSpecifiers ASAP  so  that  they
    are visible in scope).
    Example  of  typedef  use  as either a DeclarationSpecifier or a
    Declarator:
      typedef int T;
      struct S { T T;}; /* redefinition of T as member name * /
    Example of legal and illegal Statements detected by this grammar:
      int; /* syntax error: vacuous declaration * /
      struct S;  /* no error: tag is defined or elaborated * /
    Example of result of proper declaration binding:
        int a=sizeof(a); /* note that "a" is declared with a type  in
            the name space BEFORE parsing the Initializer * /
        int b, c[sizeof(b)]; /* Note that the first Declarator "b" is
             declared  with  a  type  BEFORE the second Declarator is
             parsed * /
    */

DeclarationExtension:  /** passthrough, complete **/  // ADDED
        Declaration
        {
          PresenceCondition pc = subparser.getPresenceCondition();
          Node child = getNodeAt(subparser, 1);
          Multiverse<StringBuilder> product = getProductOfSomeChildren(pc, child);
          setTFValue(value, product);
        }
        | __EXTENSION__ Declaration
        {
          System.err.println("ERROR: unsupported construct: Declaration");
          PresenceCondition pc = subparser.getPresenceCondition();
          setCPC(value, PCtoString(pc));
          Multiverse<StringBuilder> product = getProductOfSomeChildren(pc, getNodeAt(subparser, 2), getNodeAt(subparser, 1));
          setTFValue(value, product);
        }
        ;

Declaration:  /** complete **/
        SUEDeclarationSpecifier { KillReentrantScope(subparser); } SEMICOLON
        {
          PresenceCondition pc = subparser.getPresenceCondition();
          setCPC(value, PCtoString(pc));
          Node child = getNodeAt(subparser, 3);
          Multiverse<StringBuilder> product = getProductOfSomeChildren(pc, child);
          setTFValue(value, product);
        }
        | SUETypeSpecifier { KillReentrantScope(subparser); } SEMICOLON
        {
          PresenceCondition pc = subparser.getPresenceCondition();
          setCPC(value, PCtoString(pc));
          Node child = getNodeAt(subparser, 3);
          Multiverse<StringBuilder> product = getProductOfSomeChildren(pc, child);
          setTFValue(value, product);
        }
        | DeclaringList { KillReentrantScope(subparser); } SEMICOLON
        {
        	// gets the type, the declarations, and any initializers
        	TypeAndDeclInitList TBDBList = getTBDBListAt(subparser, 3);
        	TypeBuilderMultiverse type = TBDBList.type;
        	List<TypeAndDeclInitList.DeclAndInit> declAndInits = TBDBList.declAndInitList;


        	// all declarations get generated, with no if(PC) {} wrapped around them,
          // so we can append every declaration to a single stringbuilder
        	StringBuilder sb = new StringBuilder();

          // generates declarations and statements with the retrieved information
        	for (TypeAndDeclInitList.DeclAndInit declAndInit : declAndInits) {
        		DeclBuilder decl = declAndInit.decl;
	          String oldIdent = decl.identifier;
	          System.err.println(decl.toString() + " " + type.toString());

            // if the declaration has an initializer under at least one presence condition,
            // then we iterate through every initializer, add a new instance to the symtab,
            // then write the declaration of that new variable with its initializer.
            if (declAndInit.hasInitializer) {
              Multiverse<StringBuilder> configInitializers = declAndInit.initializerSBMV;

              for (Element<StringBuilder> initializer : configInitializers) {
                addDeclsToSymTab(subparser.getPresenceCondition().and(initializer.getCondition()), (CContext)subparser.scope, type, decl);
                Multiverse<SymbolTable.Entry> entries
                  = ((CContext) subparser.scope).getSymbolTable().get(decl.getID(), subparser.getPresenceCondition().and(initializer.getCondition()));
                // TODO: destruct multiverse when done
                
                // ensures that entries does not contain more than one renaming under this PC
                if (entries.size() > 1) {
                  System.err.println("ERROR: symboltable contains multiple renamings under a single presence condition");
                }

                // writes the declaration
                for (Element<SymbolTable.Entry> elem : entries) {
                  DeclBuilder renamedDecl = new DeclBuilder(decl);
                  renamedDecl.identifier = elem.getData().getRenaming();
                  if (type.size() == 1) {
                    if (type.get(0).getData().toType().getClass().getName().equals("xtc.type.TypedefT")) {
                      System.err.println("WARNING: typedef transformations not yet supported.");
                    }
                    sb.append("\n" + type.get(0).getData().toType() + " " + renamedDecl + " /* renamed from " + oldIdent + " */ ");
                  } else {
                    System.err.println("ERROR: Configurable typedefs not yet supported.");
                    // System.exit(1);
                  }
                }
                sb.append(initializer.getData());
                sb.append(";\n");
              }
            } else {
              // if there is no initializer under any presence condition,
              // then we add this variable to the symboltable, and write its declaration.
              addDeclsToSymTab(subparser.getPresenceCondition(), (CContext)subparser.scope, type, decl);
              Multiverse<SymbolTable.Entry> entries
                = ((CContext) subparser.scope).getSymbolTable().get(decl.getID(), subparser.getPresenceCondition());
              // TODO: destruct multiverse when done
              
              // ensures that entries does not contain more than one renaming under this PC
              if (entries.size() > 1) {
                System.err.println("ERROR: symboltable contains multiple renamings under a single presence condition");
              }

              // writes the declaration
              for (Element<SymbolTable.Entry> elem : entries) {
                DeclBuilder renamedDecl = new DeclBuilder(decl);
                renamedDecl.identifier = elem.getData().getRenaming();
                if (type.size() == 1) {
                  if (type.get(0).getData().toType().getClass().getName().equals("xtc.type.TypedefT")) {
                    System.err.println("WARNING: typedef transformations not yet supported.");
                  }
                  sb.append("\n" + type.get(0).getData().toType() + " " + renamedDecl + ";" + " /* renamed from " + oldIdent + " */ \n");
                } else {
                  System.err.println("ERROR: Configurable typedefs not yet supported.");
                  // System.exit(1);
                }
              }
            }
        	}

        	// stores the generated declarations and initializing statements in an SBMV wrapper,
        	// then sets the SBMV as this node's semantic value
<<<<<<< HEAD
        	declarationSBMVWrapper.add(new Element<StringBuilder>(sb, subparser.getPresenceCondition().presenceConditionManager().newTrue()));
=======
          Multiverse<StringBuilder> declarationSBMVWrapper = new Multiverse<StringBuilder>();
        	declarationSBMVWrapper.add(new Element<StringBuilder>(sb, subparser.getPresenceCondition().presenceConditionManager().new PresenceCondition(true)));
>>>>>>> ff6999a1
          setTFValue(value, declarationSBMVWrapper);
        }
        | DefaultDeclaringList { KillReentrantScope(subparser); } SEMICOLON
        {
          PresenceCondition pc = subparser.getPresenceCondition();
          setCPC(value, PCtoString(pc));
          Node child = getNodeAt(subparser, 3);
          Multiverse<StringBuilder> product = getProductOfSomeChildren(pc, child);
          setTFValue(value, product);
        }
        ;

/* Note that if a typedef were  redeclared,  then  a  declaration
   specifier must be supplied */

DefaultDeclaringList:  /** nomerge **/  /* Can't  redeclare typedef names */
        DeclarationQualifierList IdentifierDeclarator
        {
          System.err.println("WARNING: unsupported semantic action: DefaultDeclaringList");
          System.exit(1);
          saveBaseType(subparser, getNodeAt(subparser, 2));
          bindIdent(subparser, getNodeAt(subparser, 2), getNodeAt(subparser, 1));
        }
        AssemblyExpressionOpt AttributeSpecifierListOpt InitializerOpt
        {
          System.err.println("WARNING: unsupported semantic action: DefaultDeclaringList");
          System.exit(1);
        }
        | TypeQualifierList IdentifierDeclarator
        {
          System.err.println("WARNING: unsupported semantic action: DefaultDeclaringList");
          System.exit(1);
          saveBaseType(subparser, getNodeAt(subparser, 2));
          bindIdent(subparser, getNodeAt(subparser, 2), getNodeAt(subparser, 1));
        }
        AssemblyExpressionOpt AttributeSpecifierListOpt InitializerOpt
        {
          System.err.println("WARNING: unsupported semantic action: DefaultDeclaringList");
          System.exit(1);
        }
        | DefaultDeclaringList COMMA AttributeSpecifierListOpt IdentifierDeclarator
        {
          System.err.println("WARNING: unsupported semantic action: DefaultDeclaringList");
          System.exit(1);
          // reuses saved base type
          bindIdent(subparser, getNodeAt(subparser, 4), getNodeAt(subparser, 1));
        }
        AssemblyExpressionOpt AttributeSpecifierListOpt InitializerOpt
        {
          System.err.println("WARNING: unsupported semantic action: DefaultDeclaringList");
          System.exit(1);
        }
        ;

DeclaringList:  /** nomerge **/
        DeclarationSpecifier Declarator AssemblyExpressionOpt AttributeSpecifierListOpt InitializerOpt
        {
      	  TypeBuilderMultiverse type = getTBAt(subparser, 5);
      	  DeclBuilder decl = getDBAt(subparser, 4);
          System.err.println(decl.toString() + " " + type.toString());
          addDeclsToSymTab(subparser.getPresenceCondition(), (CContext)subparser.scope, type, decl);
      	  saveBaseType(subparser, getNodeAt(subparser, 5));
          bindIdent(subparser, getTBAt(subparser, 5), getDBAt(subparser, 4));

          System.err.println("WARNING: skipping some children of DeclaringList");

          TypeAndDeclInitList.DeclAndInit declAndInit = new TypeAndDeclInitList.DeclAndInit();
          Multiverse<StringBuilder> initializer = getSBMVAt(subparser, 1);
					if (initializer != null) {
        		if (initializer.size() == 0) {
	        		declAndInit.addDeclNoInit(decl);
	      		} else if (initializer.size() > 0) {
	        		declAndInit.addDeclWithInit(decl, initializer);
	        	} else {
	        		System.err.println("FATAL: initializer SBMV has a negative size");
	        		System.exit(1);
	        	}
					} else {
						declAndInit.addDeclNoInit(decl);
					}

        	LinkedList<TypeAndDeclInitList.DeclAndInit> declAndInitList = new LinkedList<TypeAndDeclInitList.DeclAndInit>();
        	declAndInitList.add(declAndInit);
          TypeAndDeclInitList TBDBList = new TypeAndDeclInitList(type, declAndInitList);
          setTFValue(value, TBDBList);
        }
        | TypeSpecifier Declarator AssemblyExpressionOpt AttributeSpecifierListOpt InitializerOpt
        {
      	  DeclBuilder decl = getDBAt(subparser, 4);
      	  TypeBuilderMultiverse type = getTBAt(subparser, 5);
      	  saveBaseType(subparser, getNodeAt(subparser, 2));
          bindIdent(subparser, type, decl);
          
          System.err.println("WARNING: skipping some children of DeclaringList");
          
          TypeAndDeclInitList.DeclAndInit declAndInit = new TypeAndDeclInitList.DeclAndInit();

          Multiverse<StringBuilder> initializer = getSBMVAt(subparser, 1);
					if (initializer != null) {
        		if (initializer.size() == 0) {
	        		declAndInit.addDeclNoInit(decl);
	      		} else if (initializer.size() > 0) {
	        		declAndInit.addDeclWithInit(decl, initializer);
	        	} else {
	        		System.err.println("FATAL: initializer SBMV has a negative size");
	        		System.exit(1);
	        	}
					} else {
						declAndInit.addDeclNoInit(decl);
					}

        	LinkedList<TypeAndDeclInitList.DeclAndInit> declAndInitList = new LinkedList<TypeAndDeclInitList.DeclAndInit>();
        	declAndInitList.add(declAndInit);
          TypeAndDeclInitList TBDBList = new TypeAndDeclInitList(type, declAndInitList);
          setTFValue(value, TBDBList);
        }
        | DeclaringList COMMA AttributeSpecifierListOpt Declarator
        {
          // reuses saved base type
	        bindIdent(subparser, getNodeAt(subparser, 4), getNodeAt(subparser, 1));
        } AssemblyExpressionOpt AttributeSpecifierListOpt InitializerOpt
        {
          Multiverse<StringBuilder> initializer = getSBMVAt(subparser, 1);
          DeclBuilder decl = getDBAt(subparser, 5);
          TypeAndDeclInitList TBDBListChild = getTBDBListAt(subparser, 8);
          System.err.println("WARNING: skipping some children of DeclaringList");
          
          TypeAndDeclInitList TBDBList = new TypeAndDeclInitList(TBDBListChild); // TODO: add copy constructor
          TypeAndDeclInitList.DeclAndInit declAndInit = new TypeAndDeclInitList.DeclAndInit();
					if (initializer != null) {
        		if (initializer.size() == 0) {
	        		declAndInit.addDeclNoInit(decl);
	      		} else if (initializer.size() > 0) {
	        		declAndInit.addDeclWithInit(decl, initializer);
	        	} else {
	        		System.err.println("FATAL: initializer SBMV has a negative size");
	        		System.exit(1);
	        	}
					} else {
						declAndInit.addDeclNoInit(decl);
					}

        	TBDBList.addDeclAndInit(declAndInit);
          
          setTFValue(value, TBDBList);
        }
        ;

DeclarationSpecifier:  /**  nomerge **/
        BasicDeclarationSpecifier        /* Arithmetic or void */
				{
	  			TypeBuilderMultiverse decl = getTBAt(subparser, 1);
	  			setTFValue(value, decl);
				}
        | SUEDeclarationSpecifier          /* struct/union/enum */
				{
					System.err.println("Unsupported grammar DeclarationSpecifier-SUE"); // TODO
          System.exit(1);
				}
        | TypedefDeclarationSpecifier      /* typedef*/
				{
	 				TypeBuilderMultiverse decl = getTBAt(subparser, 1);
	  			setTFValue(value, decl);
				}
        | VarArgDeclarationSpecifier  // ADDED
        {
					System.err.println("Unsupported grammar DeclarationSpecifier-VarArg"); // TODO
          System.exit(1);
				}
        | TypeofDeclarationSpecifier // ADDED
        {
					System.err.println("Unsupported grammar DeclarationSpecifier-TypeofDeclSpec"); // TODO
          System.exit(1);
				}
        ;

TypeSpecifier:  /** nomerge **/
        BasicTypeSpecifier                 /* Arithmetic or void */
				{
          // TODO: are there any issues with sharing references to the same type builder object?
          TypeBuilderMultiverse t = getTBAt(subparser,1);
        	setTFValue(value,t);
				}
        | SUETypeSpecifier                 /* Struct/Union/Enum */
				{
					System.err.println("Unsupported grammar TypeSpecifier-SUE"); // TODO
          System.exit(1);
				}
				| TypedefTypeSpecifier             /* Typedef */
				{
					setTFValue(value,getTBAt(subparser,1));
				}
        | VarArgTypeSpecifier  // ADDED
				{
					System.err.println("Unsupported grammar TypeSpecifier-VarArg"); // TODO
          System.exit(1);
				}
        | TypeofTypeSpecifier // ADDED
				{
					System.err.println("Unsupported grammar TypeSpecifier-Typeof"); // TODO
					System.exit(1);
				}
        ;

DeclarationQualifierList:  /** list, nomerge **/  /* const/volatile, AND storage class */
        StorageClass
      	{
      	  TypeBuilderMultiverse storage = getTBAt(subparser,1);
      	  setTFValue(value, storage);
      	  updateSpecs(subparser,
          getSpecsAt(subparser, 1),
          value);
      	}
      	| TypeQualifierList StorageClass
      	{
      	  TypeBuilderMultiverse qualList = getTBAt(subparser, 2);
      	  TypeBuilderMultiverse storage = getTBAt(subparser, 1);
      	  TypeBuilderMultiverse tb = qualList.combine(storage);
      	  setTFValue(value, tb);
      	  updateSpecs(subparser,
                      getSpecsAt(subparser, 2),
                      getSpecsAt(subparser, 1),
                      value);
      	}
        | DeclarationQualifierList DeclarationQualifier
      	{
      	  TypeBuilderMultiverse qualList = getTBAt(subparser, 2);
      	  TypeBuilderMultiverse qual = getTBAt(subparser, 1);
      	  TypeBuilderMultiverse tb = qualList.combine(qual);
      	  setTFValue(value, tb);
      	  updateSpecs(subparser,
                      getSpecsAt(subparser, 2),
                      getSpecsAt(subparser, 1),
                      value);
      	}
        ;

TypeQualifierList:  /** list, nomerge **/
        TypeQualifier
      	{
      	  TypeBuilderMultiverse qual = getTBAt(subparser, 1);
      	  setTFValue(value, qual);
    	    updateSpecs(subparser,
                      getSpecsAt(subparser, 1),
                      value);
      	}
        | TypeQualifierList TypeQualifier
      	{
      	  TypeBuilderMultiverse qualList = getTBAt(subparser, 2);
      	  TypeBuilderMultiverse qual = getTBAt(subparser, 1);
      	  TypeBuilderMultiverse tb = qualList.combine(qual);
      	  setTFValue(value, tb);
      	  updateSpecs(subparser,
                      getSpecsAt(subparser, 2),
                      getSpecsAt(subparser, 1),
                      value);
      	}
        ;

DeclarationQualifier:
        TypeQualifier                  /* const or volatile */
        {
          TypeBuilderMultiverse qual = getTBAt(subparser, 1);
          setTFValue(value, qual);
        }
        | StorageClass
        {
          TypeBuilderMultiverse storage = getTBAt(subparser, 1);
          setTFValue(value, storage);
        }
        ;

TypeQualifier:    // const, volatile, and restrict can have underscores
        ConstQualifier
        {
          TypeBuilderMultiverse qual = new TypeBuilderMultiverse("const", subparser.getPresenceCondition());
          setTFValue(value, qual);
          updateSpecs(subparser,
                      getSpecsAt(subparser, 1),
                      value);
        }
        | VolatileQualifier
        {
          TypeBuilderMultiverse qual = new TypeBuilderMultiverse("volatile", subparser.getPresenceCondition());
          setTFValue(value, qual);
          updateSpecs(subparser,
                      getSpecsAt(subparser, 1),
                      value);
        }
        | RestrictQualifier
        {
          TypeBuilderMultiverse qual = new TypeBuilderMultiverse("restrict", subparser.getPresenceCondition());
          setTFValue(value, qual);
          updateSpecs(subparser,
                      getSpecsAt(subparser, 1),
                      value);
        }
        | AttributeSpecifier // ADDED
        {
          System.err.println("Unsupported grammar TypeQualifier-Attribute"); // TODO
          System.exit(1);
          updateSpecs(subparser,
                      getSpecsAt(subparser, 1),
                      value);
        }
        | FunctionSpecifier  // ADDED
        {
          TypeBuilderMultiverse qual = new TypeBuilderMultiverse("inline", subparser.getPresenceCondition());
          setTFValue(value, qual);
          updateSpecs(subparser,
                      getSpecsAt(subparser, 1),
                      value);
        }
        ;

ConstQualifier:    // ADDED
        CONST
        {
        }
        | __CONST
        {
        }
        | __CONST__
        {
        }
        ;

VolatileQualifier:   // ADDED
        VOLATILE
        {
        }
        | __VOLATILE
        {
        }
        | __VOLATILE__
        {
        }
        ;

RestrictQualifier:   // ADDED
        RESTRICT
        {
          System.err.println("WARNING: unsupported semantic action: RestrictQualifier");
          System.exit(1);
        }
        | __RESTRICT
        {
          System.err.println("WARNING: unsupported semantic action: RestrictQualifier");
          System.exit(1);
        }
        | __RESTRICT__
        {
          System.err.println("WARNING: unsupported semantic action: RestrictQualifier");
          System.exit(1);
        }
        ;

FunctionSpecifier:  // ADDED
        INLINE
        {
        }
        | __INLINE
        {
        }
        | __INLINE__
        {
        }
        ;

BasicDeclarationSpecifier: /** nomerge **/      /*StorageClass+Arithmetic or void*/
        BasicTypeSpecifier  StorageClass
        {
        TypeBuilderMultiverse basicTypeSpecifier = getTBAt(subparser, 2);
        TypeBuilderMultiverse storageClass = getTBAt(subparser, 1);

        // combine the partial type specs
        TypeBuilderMultiverse tb = basicTypeSpecifier.combine(storageClass);

        setTFValue(value, tb);
	      updateSpecs(subparser,
                    getSpecsAt(subparser, 2),
                    getSpecsAt(subparser, 1),
                    value);
        }
        | DeclarationQualifierList BasicTypeName {
	        TypeBuilderMultiverse qualList = getTBAt(subparser, 2);
          TypeBuilderMultiverse basicTypeName = getTBAt(subparser, 1);

          // combine the partial type specs
          TypeBuilderMultiverse tb = qualList.combine(basicTypeName);

	        setTFValue(value, tb);
	        updateSpecs(subparser,
                      getSpecsAt(subparser, 2),
                      getSpecsAt(subparser, 1),
                      value);
        }
        | BasicDeclarationSpecifier DeclarationQualifier
        {
 	        TypeBuilderMultiverse decl = getTBAt(subparser, 2);
          TypeBuilderMultiverse qual = getTBAt(subparser, 1);

          // combine the partial type specs
          TypeBuilderMultiverse tb = decl.combine(qual);

      	  setTFValue(value, tb);
      	  updateSpecs(subparser,
                      getSpecsAt(subparser, 2),
                      getSpecsAt(subparser, 1),
                      value);
        }
        | BasicDeclarationSpecifier BasicTypeName
        {
	        TypeBuilderMultiverse basicDeclSpecifier = getTBAt(subparser, 2);
          TypeBuilderMultiverse basicTypeName = getTBAt(subparser, 1);

          // combine the partial type specs
          TypeBuilderMultiverse tb = basicDeclSpecifier.combine(basicTypeName);

      	  setTFValue(value, tb);
      	  updateSpecs(subparser,
                      getSpecsAt(subparser, 2),
                      getSpecsAt(subparser, 1),
                      value);
        }
        ;

BasicTypeSpecifier: /**  nomerge **/
        BasicTypeName           /* Arithmetic or void */
        {
          // TUTORIAL: a semantic action that sets the semantic value
          // to a new typebuilder by adding a property derived from
          // the child semantic value(s)
          TypeBuilderMultiverse tb = getTBAt(subparser, 1);
          setTFValue(value, tb);
          updateSpecs(subparser,
                      getSpecsAt(subparser, 1),
                      value);

        }
        | TypeQualifierList BasicTypeName
	      {
          TypeBuilderMultiverse qualList = getTBAt(subparser, 2);
          TypeBuilderMultiverse basicTypeName = getTBAt(subparser, 1);

          TypeBuilderMultiverse tb = qualList.combine(basicTypeName);

          setTFValue(value, tb);
	        updateSpecs(subparser,
                      getSpecsAt(subparser, 2),
                      getSpecsAt(subparser, 1),
                      value);
        }
        | BasicTypeSpecifier TypeQualifier
	      {
          TypeBuilderMultiverse basicTypeSpecifier = getTBAt(subparser, 2);
          TypeBuilderMultiverse qual = getTBAt(subparser, 1);

          TypeBuilderMultiverse tb = basicTypeSpecifier.combine(qual);

          setTFValue(value, tb);
	        updateSpecs(subparser,
                      getSpecsAt(subparser, 2),
                      getSpecsAt(subparser, 1),
                      value);
        }
        | BasicTypeSpecifier BasicTypeName
        {
          // get the semantic values of each child
          TypeBuilderMultiverse basicTypeSpecifier = getTBAt(subparser, 2);
          TypeBuilderMultiverse basicTypeName = getTBAt(subparser, 1);

          // combine the partial type specs
          TypeBuilderMultiverse tb = basicTypeSpecifier.combine(basicTypeName);

          setTFValue(value, tb);
	        updateSpecs(subparser,
                      getSpecsAt(subparser, 2),
                      getSpecsAt(subparser, 1),
                      value);
        }
        ;

SUEDeclarationSpecifier: /** nomerge **/          /* StorageClass + struct/union/enum */
        SUETypeSpecifier StorageClass
        {
          System.err.println("WARNING: unsupported semantic action: SUEDeclarationSpecifier");
          System.exit(1);
        }
        | DeclarationQualifierList ElaboratedTypeName
        {
          System.err.println("WARNING: unsupported semantic action: SUEDeclarationSpecifier");
          System.exit(1);
        }
        | SUEDeclarationSpecifier DeclarationQualifier
        {
          System.err.println("WARNING: unsupported semantic action: SUEDeclarationSpecifier");
          System.exit(1);
        }
        ;

SUETypeSpecifier: /** nomerge **/
        ElaboratedTypeName              /* struct/union/enum */
        {
          System.err.println("WARNING: unsupported semantic action: SUETypeSpecifier");
          System.exit(1);
        }
        | TypeQualifierList ElaboratedTypeName
        {
          System.err.println("WARNING: unsupported semantic action: SUETypeSpecifier");
          System.exit(1);
        }
        | SUETypeSpecifier TypeQualifier
        {
          System.err.println("WARNING: unsupported semantic action: SUETypeSpecifier");
          System.exit(1);
        }
        ;


TypedefDeclarationSpecifier: /** nomerge **/       /*Storage Class + typedef types */
        TypedefTypeSpecifier StorageClass
      	{
      	  TypeBuilderMultiverse tb = getTBAt(subparser, 2);
          TypeBuilderMultiverse tb1 = getTBAt(subparser, 1);
          setTFValue(value, tb.combine(tb1));
                	}
        | DeclarationQualifierList TYPEDEFname
        {
      	  TypeBuilderMultiverse tb = getTBAt(subparser, 2);
          TypeBuilderMultiverse tb1 = new TypeBuilderMultiverse();
      	  String typeName = getStringAt(subparser, 1);
      	  tb1.setTypedef(typeName, getTypeOfTypedef(subparser, typeName), subparser.getPresenceCondition());
          setTFValue(value, tb.combine(tb1));
                	}
        | TypedefDeclarationSpecifier DeclarationQualifier
      	{
      	  TypeBuilderMultiverse tb1 = getTBAt(subparser, 2);
      	  TypeBuilderMultiverse dq = getTBAt(subparser,1);
      	  TypeBuilderMultiverse tb = tb1.combine(dq);
          setTFValue(value, tb);
                	}
        ;

TypedefTypeSpecifier: /** nomerge **/              /* typedef types */
        TYPEDEFname
      	{
      	  TypeBuilderMultiverse tb1 = new TypeBuilderMultiverse();
      	  String typeName = getStringAt(subparser, 1);
      	  tb1.setTypedef(typeName, getTypeOfTypedef(subparser, typeName), subparser.getPresenceCondition());
          setTFValue(value, tb1);
                	}
        | TypeQualifierList TYPEDEFname
      	{
      	  TypeBuilderMultiverse tb = getTBAt(subparser, 2);
          TypeBuilderMultiverse tb1 = new TypeBuilderMultiverse();
      	  String typeName = getStringAt(subparser, 1);
      	  tb1.setTypedef(typeName, getTypeOfTypedef(subparser, typeName), subparser.getPresenceCondition());
          setTFValue(value, tb.combine(tb1));

      	}
        | TypedefTypeSpecifier TypeQualifier
        {
          TypeBuilderMultiverse tb = getTBAt(subparser, 2);
          TypeBuilderMultiverse tb1 = getTBAt(subparser, 1);
          setTFValue(value, tb.combine(tb1));
                  }
;

TypeofDeclarationSpecifier: /** nomerge **/      /*StorageClass+Arithmetic or void*/
        TypeofTypeSpecifier  StorageClass
        {
          System.err.println("WARNING: unsupported semantic action: TypeofDeclarationSpecifier");
          System.exit(1);
        }
        | DeclarationQualifierList Typeofspecifier
        {
          System.err.println("WARNING: unsupported semantic action: TypeofDeclarationSpecifier");
          System.exit(1);
        }
        | TypeofDeclarationSpecifier DeclarationQualifier
        {
          System.err.println("WARNING: unsupported semantic action: TypeofDeclarationSpecifier");
          System.exit(1);
        }
        | TypeofDeclarationSpecifier Typeofspecifier
        {
          System.err.println("WARNING: unsupported semantic action: TypeofDeclarationSpecifier");
          System.exit(1);
        }
        ;

TypeofTypeSpecifier: /** nomerge **/  // ADDED
        Typeofspecifier
        {
          System.err.println("WARNING: unsupported semantic action: TypeofTypeSpecifier");
          System.exit(1);
        }
        | TypeQualifierList Typeofspecifier
        {
          System.err.println("WARNING: unsupported semantic action: TypeofTypeSpecifier");
          System.exit(1);
        }
        | TypeofTypeSpecifier TypeQualifier
        {
          System.err.println("WARNING: unsupported semantic action: TypeofTypeSpecifier");
          System.exit(1);
        }
        | TypeofTypeSpecifier Typeofspecifier
        {
          System.err.println("WARNING: unsupported semantic action: TypeofTypeSpecifier");
          System.exit(1);
        }
        ;

Typeofspecifier: /** nomerge **/  // ADDED
        Typeofkeyword LPAREN TypeName RPAREN
        {
          System.err.println("WARNING: unsupported semantic action: Typeofspecifier");
          System.exit(1);
        }
        | Typeofkeyword LPAREN Expression RPAREN
        {
          System.err.println("WARNING: unsupported semantic action: Typeofspecifier");
          System.exit(1);
        }
        ;

Typeofkeyword: /** nomerge **/  // ADDED
        TYPEOF
        {
          System.err.println("WARNING: unsupported semantic action: Typeofkeyword");
          System.exit(1);
        }
        | __TYPEOF
        {
          System.err.println("WARNING: unsupported semantic action: Typeofkeyword");
          System.exit(1);
        }
        | __TYPEOF__
        {
          System.err.println("WARNING: unsupported semantic action: Typeofkeyword");
          System.exit(1);
        }
        ;

VarArgDeclarationSpecifier:      /*StorageClass+Arithmetic or void*/
        VarArgTypeSpecifier StorageClass
        {
          System.err.println("WARNING: unsupported semantic action: VarArgDeclarationSpecifier");
          System.exit(1);
          updateSpecs(subparser,
                      getSpecsAt(subparser, 2),
                      getSpecsAt(subparser, 1),
                      value);
        }
        | DeclarationQualifierList VarArgTypeName
        {
          System.err.println("WARNING: unsupported semantic action: VarArgDeclarationSpecifier");
          System.exit(1);
          updateSpecs(subparser,
                      getSpecsAt(subparser, 2),
                      getSpecsAt(subparser, 1),
                      value);
        }
        | VarArgDeclarationSpecifier DeclarationQualifier
        {
          System.err.println("WARNING: unsupported semantic action: VarArgDeclarationSpecifier");
          System.exit(1);
          updateSpecs(subparser,
                      getSpecsAt(subparser, 2),
                      getSpecsAt(subparser, 1),
                      value);
        }
        | VarArgDeclarationSpecifier VarArgTypeName
        {
          System.err.println("WARNING: unsupported semantic action: VarArgDeclarationSpecifier");
          System.exit(1);
          updateSpecs(subparser,
                      getSpecsAt(subparser, 2),
                      getSpecsAt(subparser, 1),
                      value);
        }
        ;

VarArgTypeSpecifier:
        VarArgTypeName
        {
          System.err.println("WARNING: unsupported semantic action: VarArgTypeSpecifier");
          System.exit(1);
          updateSpecs(subparser,
                      getSpecsAt(subparser, 1),
                      value);
        }
        | TypeQualifierList VarArgTypeName
        {
          System.err.println("WARNING: unsupported semantic action: VarArgTypeSpecifier");
          System.exit(1);
          updateSpecs(subparser,
                      getSpecsAt(subparser, 2),
                      getSpecsAt(subparser, 1),
                      value);
        }
        | VarArgTypeSpecifier TypeQualifier
        {
          System.err.println("WARNING: unsupported semantic action: VarArgTypeSpecifier");
          System.exit(1);
          updateSpecs(subparser,
                      getSpecsAt(subparser, 2),
                      getSpecsAt(subparser, 1),
                      value);
        }
        | VarArgTypeSpecifier VarArgTypeName
        {
          System.err.println("WARNING: unsupported semantic action: VarArgTypeSpecifier");
          System.exit(1);
          updateSpecs(subparser,
                      getSpecsAt(subparser, 2),
                      getSpecsAt(subparser, 1),
                      value);
        }
        ;

VarArgTypeName:  // ADDED
        __BUILTIN_VA_LIST
        {
          System.err.println("WARNING: unsupported semantic action: VarArgTypeName");
          System.exit(1);
          getSpecsAt(subparser, 1).type = InternalT.VA_LIST;
        }
        ;

StorageClass:
        TYPEDEF
    	  {
    	    TypeBuilderMultiverse storage = new TypeBuilderMultiverse("typedef", subparser.getPresenceCondition());
    	    setTFValue(value, storage);
              	    getSpecsAt(subparser, 1).storage = Constants.ATT_STORAGE_TYPEDEF;
    	  }
        | EXTERN
  	    {
  	      TypeBuilderMultiverse storage = new TypeBuilderMultiverse("extern", subparser.getPresenceCondition());
  	      setTFValue(value, storage);
            	      getSpecsAt(subparser, 1).storage = Constants.ATT_STORAGE_EXTERN;
  	    }
        | STATIC
  	    {
  	      TypeBuilderMultiverse storage = new TypeBuilderMultiverse("static", subparser.getPresenceCondition());
  	      setTFValue(value, storage);
            	      getSpecsAt(subparser, 1).storage = Constants.ATT_STORAGE_STATIC;
  	    }
        | AUTO
  	    {
  	      TypeBuilderMultiverse storage = new TypeBuilderMultiverse("auto", subparser.getPresenceCondition());
  	      setTFValue(value, storage);
            	      getSpecsAt(subparser, 1).storage = Constants.ATT_STORAGE_AUTO;
  	    }
        | REGISTER
  	    {
  	      TypeBuilderMultiverse storage = new TypeBuilderMultiverse("register", subparser.getPresenceCondition());
  	      setTFValue(value, storage);
            	      getSpecsAt(subparser, 1).storage = Constants.ATT_STORAGE_REGISTER;
  	    }
        ;

BasicTypeName:
        VOID
        {
          TypeBuilderMultiverse tb = new TypeBuilderMultiverse(VoidT.TYPE, subparser.getPresenceCondition());
          setTFValue(value, tb);
          	  getSpecsAt(subparser, 1).type = VoidT.TYPE;

        }
        | CHAR
        {
          TypeBuilderMultiverse tb = new TypeBuilderMultiverse(NumberT.CHAR, subparser.getPresenceCondition());
          setTFValue(value, tb);
          	  getSpecsAt(subparser, 1).seenChar = true;
        }
        | SHORT
        {
          TypeBuilderMultiverse tb = new TypeBuilderMultiverse(NumberT.SHORT, subparser.getPresenceCondition());
          setTFValue(value, tb);
          	  getSpecsAt(subparser, 1).seenShort = true;
        }
        | INT
        {
          // See xtc.type.* for the class hiearchy for types
          TypeBuilderMultiverse tb = new TypeBuilderMultiverse(NumberT.INT, subparser.getPresenceCondition());
          setTFValue(value, tb);
                    getSpecsAt(subparser, 1).seenInt = true;
        }
        | __INT128
        {
          TypeBuilderMultiverse tb = new TypeBuilderMultiverse(NumberT.__INT128, subparser.getPresenceCondition());
          setTFValue(value, tb);
                	  getSpecsAt(subparser, 1).seenInt = true;
        }
        | LONG
        {
          // See xtc.type.* for the class hiearchy for types
          TypeBuilderMultiverse tb = new TypeBuilderMultiverse(NumberT.LONG, subparser.getPresenceCondition());
      	  setTFValue(value, tb);
                	  getSpecsAt(subparser, 1).longCount++;
        }
        | FLOAT
        {
          TypeBuilderMultiverse tb = new TypeBuilderMultiverse(NumberT.FLOAT, subparser.getPresenceCondition());
          setTFValue(value, tb);
                    getSpecsAt(subparser, 1).seenFloat = true;
        }
        | DOUBLE
        {
          TypeBuilderMultiverse tb = new TypeBuilderMultiverse(NumberT.DOUBLE, subparser.getPresenceCondition());
          setTFValue(value, tb);
          	  getSpecsAt(subparser, 1).seenDouble = true;
        }
        | SignedKeyword
        {
          TypeBuilderMultiverse tb = new TypeBuilderMultiverse("signed", subparser.getPresenceCondition());
          setTFValue(value, tb);
          	  getSpecsAt(subparser, 1).seenSigned = true;
        }
        | UNSIGNED
        {
          TypeBuilderMultiverse tb = new TypeBuilderMultiverse("unsigned", subparser.getPresenceCondition());
          setTFValue(value, tb);
          getSpecsAt(subparser, 1).seenUnsigned = true;
        }
        | _BOOL
        {
          TypeBuilderMultiverse tb = new TypeBuilderMultiverse(BooleanT.TYPE, subparser.getPresenceCondition());
          setTFValue(value, tb);
          	  getSpecsAt(subparser, 1).seenBool = true;
        }
        | ComplexKeyword
        {
          TypeBuilderMultiverse tb = new TypeBuilderMultiverse("complex", subparser.getPresenceCondition());
          setTFValue(value, tb);
          getSpecsAt(subparser, 1).seenComplex = true;
        }
        ;

SignedKeyword:
        SIGNED
	{
	  System.err.println("WARNING: empty semantic action: SignedKeyword");
	}
        | __SIGNED
	{
	  System.err.println("WARNING: empty semantic action: SignedKeyword");
	}
        | __SIGNED__
	{
	  System.err.println("WARNING: empty semantic action: SignedKeyword");
	}
        ;

ComplexKeyword:
        _COMPLEX
	{
	  System.err.println("WARNING: empty semantic action: ComplexKeyword");
	}
        | __COMPLEX__
	{
	  System.err.println("WARNING: empty semantic action: ComplexKeyword");
	}
        ;

ElaboratedTypeName: /** passthrough, nomerge **/
        StructSpecifier
        {
          System.err.println("WARNING: unsupported semantic action: ElaboratedTypeName");
          System.exit(1);
        }
        | UnionSpecifier
        {
          System.err.println("WARNING: unsupported semantic action: ElaboratedTypeName");
          System.exit(1);
        }
        | EnumSpecifier
        {
          System.err.println("WARNING: unsupported semantic action: ElaboratedTypeName");
          System.exit(1);
        }
        ;

StructSpecifier: /** nomerge **/  // ADDED attributes
        STRUCT { EnterScope(subparser); } LBRACE
          StructDeclarationList { ExitScope(subparser); }
        RBRACE
        {
          System.err.println("WARNING: unsupported semantic action: StructSpecifier");
          System.exit(1);
          Node tag     = null;
          Node members = getNodeAt(subparser, 3);
          Node attrs   = null;
          updateSpecs(subparser,
                      makeStructSpec(subparser, tag, members, attrs),
                      value);
        }
        | STRUCT IdentifierOrTypedefName { EnterScope(subparser); } LBRACE
          StructDeclarationList { ExitScope(subparser); }
        RBRACE
        {
          System.err.println("WARNING: unsupported semantic action: StructSpecifier");
          System.exit(1);
          Node tag     = getNodeAt(subparser, 6);
          Node members = getNodeAt(subparser, 3);
          Node attrs   = null;
          updateSpecs(subparser,
                      makeStructSpec(subparser, tag, members, attrs),
                      value);
        }
        | STRUCT IdentifierOrTypedefName
        {
          System.err.println("WARNING: unsupported semantic action: StructSpecifier");
          System.exit(1);
        }
        | STRUCT AttributeSpecifierList { EnterScope(subparser); } LBRACE
          StructDeclarationList { ExitScope(subparser); }
        RBRACE
        {
          System.err.println("WARNING: unsupported semantic action: StructSpecifier");
          System.exit(1);
          Node tag     = null;
          Node members = getNodeAt(subparser, 3);
          Node attrs   = getNodeAt(subparser, 6);
          updateSpecs(subparser,
                      makeStructSpec(subparser, tag, members, attrs),
                      value);
        }
        | STRUCT AttributeSpecifierList IdentifierOrTypedefName { EnterScope(subparser); } LBRACE
          StructDeclarationList { ExitScope(subparser); }
        RBRACE
        {
          System.err.println("WARNING: unsupported semantic action: StructSpecifier");
          System.exit(1);
          Node tag     = getNodeAt(subparser, 6);
          Node members = getNodeAt(subparser, 3);
          Node attrs   = getNodeAt(subparser, 7);
          updateSpecs(subparser,
                      makeStructSpec(subparser, tag, members, attrs),
                      value);
        }
        | STRUCT AttributeSpecifierList IdentifierOrTypedefName
        {
          System.err.println("WARNING: unsupported semantic action: StructSpecifier");
          System.exit(1);
        }
        ;

UnionSpecifier: /** nomerge **/  // ADDED attributes
        UNION { EnterScope(subparser); } LBRACE
          StructDeclarationList { ExitScope(subparser); }
        RBRACE
        {
          System.err.println("WARNING: unsupported semantic action: UnionSpecifier");
          System.exit(1);
        }
        | UNION IdentifierOrTypedefName { EnterScope(subparser); } LBRACE
          StructDeclarationList { ExitScope(subparser); }
        RBRACE
        {
          System.err.println("WARNING: unsupported semantic action: UnionSpecifier");
          System.exit(1);
        }
        | UNION IdentifierOrTypedefName
        {
          System.err.println("WARNING: unsupported semantic action: UnionSpecifier");
          System.exit(1);
        }
        | UNION AttributeSpecifierList { EnterScope(subparser); } LBRACE
          StructDeclarationList { ExitScope(subparser); }
        RBRACE
        {
          System.err.println("WARNING: unsupported semantic action: UnionSpecifier");
          System.exit(1);
        }
        | UNION AttributeSpecifierList IdentifierOrTypedefName { EnterScope(subparser); } LBRACE
          StructDeclarationList { ExitScope(subparser); }
        RBRACE
        {
          System.err.println("WARNING: unsupported semantic action: UnionSpecifier");
          System.exit(1);
        }
        /* { */
        /*    updateSpecs(subparser,
                          makeStruct()); */
        /* } */
        | UNION AttributeSpecifierList IdentifierOrTypedefName
        {
          System.err.println("WARNING: unsupported semantic action: UnionSpecifier");
          System.exit(1);
        }
        ;

StructDeclarationList: /** list, nomerge **/
        /* StructDeclaration */ /* ADDED gcc empty struct */
        {
          ((Node) value).setProperty(SPECS, new Specifiers());
          System.err.println("WARNING: unsupported semantic action: StructDeclarationList");
          System.exit(1);
        }
        | StructDeclarationList StructDeclaration {
          updateSpecs(subparser,
                      getSpecsAt(subparser, 2),
                      getSpecsAt(subparser, 1),
                      value);
          System.err.println("WARNING: unsupported semantic action: StructDeclarationList");
          System.exit(1);
        }
        ;

StructDeclaration: /** nomerge **/
        StructDeclaringList SEMICOLON
        {
          System.err.println("WARNING: unsupported semantic action: StructDeclaration");
          System.exit(1);
        }
        | StructDefaultDeclaringList SEMICOLON
        {
          System.err.println("WARNING: unsupported semantic action: StructDeclaration");
          System.exit(1);
        }
        | TypeQualifierList SEMICOLON  // ADDED Declarator is optional
        {
          System.err.println("WARNING: unsupported semantic action: StructDeclaration");
          System.exit(1);
        }
        | TypeSpecifier SEMICOLON  // ADDED Declarator is optional
        {
          System.err.println("WARNING: unsupported semantic action: StructDeclaration");
          System.exit(1);
        }
        | SEMICOLON // ADDED gcc allows empty struct field in declaration
        {
          System.err.println("WARNING: unsupported semantic action: StructDeclaration");
          System.exit(1);
        }
        ;

StructDefaultDeclaringList: /** list, nomerge **/        /* doesn't redeclare typedef*/
        TypeQualifierList StructIdentifierDeclarator AttributeSpecifierListOpt
        {
          System.err.println("WARNING: unsupported semantic action: StructDefaultDeclaringList");
          System.exit(1);
        }
        | StructDefaultDeclaringList COMMA StructIdentifierDeclarator AttributeSpecifierListOpt
        {
          System.err.println("WARNING: unsupported semantic action: StructDefaultDeclaringList");
          System.exit(1);
        }
        ;

StructDeclaringList: /** list, nomerge **/
        TypeSpecifier StructDeclarator AttributeSpecifierListOpt
        {
          System.err.println("WARNING: unsupported semantic action: StructDeclaringList");
          System.exit(1);
        }
        | StructDeclaringList COMMA StructDeclarator AttributeSpecifierListOpt
        {
          System.err.println("WARNING: unsupported semantic action: StructDeclaringList");
          System.exit(1);
        }
        ;


StructDeclarator: /** nomerge **/
        Declarator BitFieldSizeOpt
        {
          System.err.println("WARNING: unsupported semantic action: StructDeclarator");
          System.exit(1);
        }
        | BitFieldSize
        {
          System.err.println("WARNING: unsupported semantic action: StructDeclarator");
          System.exit(1);
        }
        ;

StructIdentifierDeclarator: /** nomerge **/
        IdentifierDeclarator BitFieldSizeOpt
        {
          System.err.println("WARNING: unsupported semantic action: StructIdentifierDeclarator");
          System.exit(1);
        }
        | BitFieldSize
        {
          System.err.println("WARNING: unsupported semantic action: StructIdentifierDeclarator");
          System.exit(1);
        }
        ;

BitFieldSizeOpt: /** nomerge **/
        /* nothing */
        | BitFieldSize
        {
          System.err.println("WARNING: unsupported semantic action: BitFieldSizeOpt");
          System.exit(1);
        }
        ;

BitFieldSize: /** nomerge **/
        COLON ConstantExpression
        {
          System.err.println("WARNING: unsupported semantic action: BitFieldSize");
          System.exit(1);
        }
        ;

EnumSpecifier: /** nomerge **/  /* ADDED attributes */
        ENUM LBRACE EnumeratorList RBRACE
        {
          System.err.println("WARNING: unsupported semantic action: EnumSpecifier");
          System.exit(1);
        }
        | ENUM IdentifierOrTypedefName LBRACE EnumeratorList RBRACE
        {
          System.err.println("WARNING: unsupported semantic action: EnumSpecifier");
          System.exit(1);
        }
        | ENUM IdentifierOrTypedefName
        {
          System.err.println("WARNING: unsupported semantic action: EnumSpecifier");
          System.exit(1);
        }
        | ENUM LBRACE EnumeratorList COMMA RBRACE /* ADDED gcc extra comma */
        {
          System.err.println("WARNING: unsupported semantic action: EnumSpecifier");
          System.exit(1);
        }
        | ENUM IdentifierOrTypedefName LBRACE EnumeratorList COMMA RBRACE /* ADDED gcc extra comma */
        {
          System.err.println("WARNING: unsupported semantic action: EnumSpecifier");
          System.exit(1);
        }
        | ENUM AttributeSpecifierList LBRACE EnumeratorList RBRACE
        {
          System.err.println("WARNING: unsupported semantic action: EnumSpecifier");
          System.exit(1);
        }
        | ENUM AttributeSpecifierList IdentifierOrTypedefName LBRACE EnumeratorList RBRACE
        {
          System.err.println("WARNING: unsupported semantic action: EnumSpecifier");
          System.exit(1);
        }
        | ENUM AttributeSpecifierList IdentifierOrTypedefName
        {
          System.err.println("WARNING: unsupported semantic action: EnumSpecifier");
          System.exit(1);
        }
        | ENUM AttributeSpecifierList LBRACE EnumeratorList COMMA RBRACE /* ADDED gcc extra comma */
        {
          System.err.println("WARNING: unsupported semantic action: EnumSpecifier");
          System.exit(1);
        }
        | ENUM AttributeSpecifierList IdentifierOrTypedefName LBRACE EnumeratorList COMMA RBRACE /* ADDED gcc extra comma */
        {
          System.err.println("WARNING: unsupported semantic action: EnumSpecifier");
          System.exit(1);
        }
        ;

/*EnumeratorList:
        IdentifierOrTypedefName EnumeratorValueOpt
        | EnumeratorList COMMA IdentifierOrTypedefName EnumeratorValueOpt
        ;*/

EnumeratorList:  /** list, nomerge **/  // easier to bind
        Enumerator
        {
          System.err.println("WARNING: unsupported semantic action: EnumeratorList");
          System.exit(1);
        }
        | EnumeratorList COMMA Enumerator
        {
          System.err.println("WARNING: unsupported semantic action: EnumeratorList");
          System.exit(1);
        }
        ;

Enumerator: /** nomerge **/
        IDENTIFIER { BindEnum(subparser); } EnumeratorValueOpt
        {
          System.err.println("WARNING: unsupported semantic action: Enumerator");
          System.exit(1);
        }
        | TYPEDEFname { BindEnum(subparser); } EnumeratorValueOpt
        {
          System.err.println("WARNING: unsupported semantic action: Enumerator");
          System.exit(1);
        }
        ;

EnumeratorValueOpt: /** nomerge **/
        /* Nothing */
        | ASSIGN ConstantExpression
        {
          System.err.println("WARNING: unsupported semantic action: EnumeratorValueOpt");
          System.exit(1);
        }
        ;

ParameterTypeList:  /** nomerge **/
        ParameterList
        {
          setTFValue(value, getParamAt(subparser,1));
        }
        | ParameterList COMMA ELLIPSIS
        {
          List<Parameter> ps = getParamAt(subparser,3);
          Parameter p = new Parameter();
          p.setEllipsis();
          ps.add(p);
          setTFValue(value,ps);
        }
        ;

ParameterList:  /** list, nomerge **/
        ParameterDeclaration
        {
          setTFValue(value, getParamAt(subparser,1));
        }
        | ParameterList COMMA ParameterDeclaration
        {
          List<Parameter> p = getParamAt(subparser,3);

          p.addAll(getParamAt(subparser,1));
          setTFValue(value,p);
        }
        ;

/* ParameterDeclaration:  /\** nomerge **\/ */
/*         DeclarationSpecifier */
/*         | DeclarationSpecifier AbstractDeclarator */
/*         | DeclarationSpecifier IdentifierDeclarator */
/*         { */
/*           saveBaseType(subparser, getNodeAt(subparser, 2)); */
/*           bindIdent(subparser, getNodeAt(subparser, 2), getNodeAt(subparser, 1)); */
/*         } AttributeSpecifierListOpt */
/*         | DeclarationSpecifier ParameterTypedefDeclarator */
/*         { */
/*           saveBaseType(subparser, getNodeAt(subparser, 2)); */
/*           bindIdent(subparser, getNodeAt(subparser, 2), getNodeAt(subparser, 1)); */
/*         } AttributeSpecifierListOpt */
/*         | DeclarationQualifierList  */
/*         | DeclarationQualifierList AbstractDeclarator */
/*         | DeclarationQualifierList IdentifierDeclarator */
/*         { */
/*           saveBaseType(subparser, getNodeAt(subparser, 2)); */
/*           bindIdent(subparser, getNodeAt(subparser, 2), getNodeAt(subparser, 1)); */
/*         } AttributeSpecifierListOpt */
/*         | TypeSpecifier */
/*         | TypeSpecifier AbstractDeclarator */
/*         | TypeSpecifier IdentifierDeclarator */
/*         { */
/*           saveBaseType(subparser, getNodeAt(subparser, 2)); */
/*           bindIdent(subparser, getNodeAt(subparser, 2), getNodeAt(subparser, 1)); */
/*         } AttributeSpecifierListOpt */
/*         | TypeSpecifier ParameterTypedefDeclarator */
/*         { */
/*           saveBaseType(subparser, getNodeAt(subparser, 2)); */
/*           bindIdent(subparser, getNodeAt(subparser, 2), getNodeAt(subparser, 1)); */
/*         } AttributeSpecifierListOpt */
/*         | TypeQualifierList  */
/*         | TypeQualifierList AbstractDeclarator */
/*         | TypeQualifierList IdentifierDeclarator */
/*         { */
/*           saveBaseType(subparser, getNodeAt(subparser, 2)); */
/*           bindIdent(subparser, getNodeAt(subparser, 2), getNodeAt(subparser, 1)); */
/*         } AttributeSpecifierListOpt */
/*         ; */

ParameterDeclaration:  /** nomerge **/
        ParameterIdentifierDeclaration
        {
          setTFValue(value, getParamAt(subparser,1));
        }
        | ParameterAbstractDeclaration
        {
          setTFValue(value, getParamAt(subparser,1));
        }
        ;

ParameterAbstractDeclaration:
        DeclarationSpecifier
        {
          TypeBuilderMultiverse type = getTBAt(subparser, 1);
          Parameter p = new Parameter();
          Multiverse<Entry> entries = new Multiverse<SymbolTable.Entry>();
          for (Element<TypeBuilderUnit> e : type) {
            Entry ent;
            if (e.getData().getIsValid()) {
              ent = new Entry("",e.getData().toType());
            }
            else {
              ent = SymbolTable.ERROR;
            }
            entries.add(ent, e.getCondition());
          }            
          p.setMultiverse(entries);
          List<Parameter> lp = new LinkedList<Parameter>();
          lp.add(p);
          setTFValue(value, lp);
        }
        | DeclarationSpecifier AbstractDeclarator
        {
          TypeBuilderMultiverse type = getTBAt(subparser, 2);
          DeclBuilder d = getDBAt(subparser,1);
          Parameter p = new Parameter();
          Multiverse<Entry> entries = new Multiverse<SymbolTable.Entry>();
          for (Element<TypeBuilderUnit> e : type) {
            Entry ent;
            if (isTypeDeclValid(e.getData(),d)) {
              DeclBuilder x = new DeclBuilder(d);
              x.addType(e.getData().toType());
              ent = new Entry("",x.toType());
            }
            else {
              ent = SymbolTable.ERROR;
            }
            entries.add(ent, e.getCondition());
          }            
          p.setMultiverse(entries);
          List<Parameter> lp = new LinkedList<Parameter>();
          lp.add(p);
          setTFValue(value, lp);
        }
        | DeclarationQualifierList
        {
          TypeBuilderMultiverse type = getTBAt(subparser, 1);
          Parameter p = new Parameter();
          Multiverse<Entry> entries = new Multiverse<SymbolTable.Entry>();
          for (Element<TypeBuilderUnit> e : type) {
            Entry ent;
            if (e.getData().getIsValid()) {
              ent = new Entry("",e.getData().toType());
            }
            else {
              ent = SymbolTable.ERROR;
            }
            entries.add(ent, e.getCondition());
          }            
          p.setMultiverse(entries);
          List<Parameter> lp = new LinkedList<Parameter>();
          lp.add(p);
          setTFValue(value, lp);
        }
        | DeclarationQualifierList AbstractDeclarator
        {
          TypeBuilderMultiverse type = getTBAt(subparser, 2);
          DeclBuilder d = getDBAt(subparser,1);
          Parameter p = new Parameter();
          Multiverse<Entry> entries = new Multiverse<SymbolTable.Entry>();
          for (Element<TypeBuilderUnit> e : type) {
            Entry ent;
            if (isTypeDeclValid(e.getData(),d)) {
              DeclBuilder x = new DeclBuilder(d);
              x.addType(e.getData().toType());
              ent = new Entry("",x.toType());
            }
            else {
              ent = SymbolTable.ERROR;
            }
            entries.add(ent, e.getCondition());
          }            
          p.setMultiverse(entries);
          List<Parameter> lp = new LinkedList<Parameter>();
          lp.add(p);
          setTFValue(value, lp);
        }
        | TypeSpecifier
        {
          TypeBuilderMultiverse type = getTBAt(subparser, 1);
          Parameter p = new Parameter();
          Multiverse<Entry> entries = new Multiverse<SymbolTable.Entry>();
          for (Element<TypeBuilderUnit> e : type) {
            Entry ent;
            if (e.getData().getIsValid()) {
              ent = new Entry("",e.getData().toType());
            }
            else {
              ent = SymbolTable.ERROR;
            }
            entries.add(ent, e.getCondition());
          }            
          p.setMultiverse(entries);
          List<Parameter> lp = new LinkedList<Parameter>();
          lp.add(p);
          setTFValue(value, lp);
        }
        | TypeSpecifier AbstractDeclarator
        {
          TypeBuilderMultiverse type = getTBAt(subparser, 2);
          DeclBuilder d = getDBAt(subparser,1);
          Parameter p = new Parameter();
          Multiverse<Entry> entries = new Multiverse<SymbolTable.Entry>();
          for (Element<TypeBuilderUnit> e : type) {
            Entry ent;
            if (isTypeDeclValid(e.getData(),d)) {
              DeclBuilder x = new DeclBuilder(d);
              x.addType(e.getData().toType());
              ent = new Entry("",x.toType());
            }
            else {
              ent = SymbolTable.ERROR;
            }
            entries.add(ent, e.getCondition());
          }            
          p.setMultiverse(entries);
          List<Parameter> lp = new LinkedList<Parameter>();
          lp.add(p);
          setTFValue(value, lp);
        }
        | TypeQualifierList
        {
          TypeBuilderMultiverse type = getTBAt(subparser, 1);
          Parameter p = new Parameter();
          Multiverse<Entry> entries = new Multiverse<SymbolTable.Entry>();
          for (Element<TypeBuilderUnit> e : type) {
            Entry ent;
            if (e.getData().getIsValid()) {
              ent = new Entry("",e.getData().toType());
            }
            else {
              ent = SymbolTable.ERROR;
            }
            entries.add(ent, e.getCondition());
          }            
          p.setMultiverse(entries);
          List<Parameter> lp = new LinkedList<Parameter>();
          lp.add(p);
          setTFValue(value, lp);
        }
        | TypeQualifierList AbstractDeclarator
        {
          TypeBuilderMultiverse type = getTBAt(subparser, 2);
          DeclBuilder d = getDBAt(subparser,1);
          Parameter p = new Parameter();
          Multiverse<Entry> entries = new Multiverse<SymbolTable.Entry>();
          for (Element<TypeBuilderUnit> e : type) {
            Entry ent;
            if (isTypeDeclValid(e.getData(),d)) {
              DeclBuilder x = new DeclBuilder(d);
              x.addType(e.getData().toType());
              ent = new Entry("",x.toType());
            }
            else {
              ent = SymbolTable.ERROR;
            }
            entries.add(ent, e.getCondition());
          }            
          p.setMultiverse(entries);
          List<Parameter> lp = new LinkedList<Parameter>();
          lp.add(p);
          setTFValue(value, lp);
        }
        ;

ParameterIdentifierDeclaration:
        DeclarationSpecifier IdentifierDeclarator
        {
          System.err.println("WARNING: unsupported semantic action: ParameterIdentifierDeclaration");
          saveBaseType(subparser, getNodeAt(subparser, 2));
          bindIdent(subparser, getNodeAt(subparser, 2), getNodeAt(subparser, 1));
        } AttributeSpecifierListOpt
        {
          DeclBuilder decl = getDBAt(subparser, 3);
          TypeBuilderMultiverse type = getTBAt(subparser, 4);

          Parameter p = new Parameter();
          addDeclsToSymTab(subparser.getPresenceCondition(), (CContext)subparser.scope, type, decl);
          Multiverse<SymbolTable.Entry> entries
            = ((CContext) subparser.scope).getSymbolTable().get(decl.getID(), subparser.getPresenceCondition());
          p.setMultiverse(entries);
          List<Parameter> lp = new LinkedList<Parameter>();
          lp.add(p);
          setTFValue(value, lp);
        }
        | DeclarationSpecifier ParameterTypedefDeclarator
        {
          System.err.println("WARNING: unsupported semantic action: ParameterIdentifierDeclaration");
          saveBaseType(subparser, getNodeAt(subparser, 2));
          bindIdent(subparser, getNodeAt(subparser, 2), getNodeAt(subparser, 1));
        } AttributeSpecifierListOpt
        {
          DeclBuilder decl = getDBAt(subparser, 3);
          TypeBuilderMultiverse type = getTBAt(subparser, 4);

          Parameter p = new Parameter();
          addDeclsToSymTab(subparser.getPresenceCondition(), (CContext)subparser.scope, type, decl);
          Multiverse<SymbolTable.Entry> entries
            = ((CContext) subparser.scope).getSymbolTable().get(decl.getID(), subparser.getPresenceCondition());
          p.setMultiverse(entries);
          System.err.println("WARNING: not setting semantic value to List<Parmater>: ParameterIdentifierDeclaration");
          List<Parameter> lp = new LinkedList<Parameter>();
          lp.add(p);
          setTFValue(value, lp);
        }
        | DeclarationQualifierList IdentifierDeclarator
        {
          System.err.println("WARNING: unsupported semantic action: ParameterIdentifierDeclaration");
          saveBaseType(subparser, getNodeAt(subparser, 2));
          bindIdent(subparser, getNodeAt(subparser, 2), getNodeAt(subparser, 1));
        } AttributeSpecifierListOpt
        {
          DeclBuilder decl = getDBAt(subparser, 3);
          TypeBuilderMultiverse type = getTBAt(subparser, 4);

          Parameter p = new Parameter();
          addDeclsToSymTab(subparser.getPresenceCondition(), (CContext)subparser.scope, type, decl);
          Multiverse<SymbolTable.Entry> entries
            = ((CContext) subparser.scope).getSymbolTable().get(decl.getID(), subparser.getPresenceCondition());
          p.setMultiverse(entries);
          System.err.println("WARNING: not setting semantic value to List<Parmater>: ParameterIdentifierDeclaration");
          List<Parameter> lp = new LinkedList<Parameter>();
          lp.add(p);
          setTFValue(value, lp);
        }
        | TypeSpecifier IdentifierDeclarator
        {
          System.err.println("WARNING: unsupported semantic action: ParameterIdentifierDeclaration");
          saveBaseType(subparser, getNodeAt(subparser, 2));
          bindIdent(subparser, getNodeAt(subparser, 2), getNodeAt(subparser, 1));
        } AttributeSpecifierListOpt
        {
          DeclBuilder decl = getDBAt(subparser, 3);
          TypeBuilderMultiverse type = getTBAt(subparser, 4);
          System.err.println("ParamIdent:" + type.toString());
          Parameter p = new Parameter();
          addDeclsToSymTab(subparser.getPresenceCondition(), (CContext)subparser.scope, type, decl);
          Multiverse<SymbolTable.Entry> entries
            = ((CContext) subparser.scope).getSymbolTable().get(decl.getID(), subparser.getPresenceCondition());
          p.setMultiverse(entries);
          System.err.println("WARNING: not setting semantic value to List<Parmater>: ParameterIdentifierDeclaration");
          List<Parameter> lp = new LinkedList<Parameter>();
          lp.add(p);
          setTFValue(value, lp);
        }
        | TypeSpecifier ParameterTypedefDeclarator
        {
          System.err.println("WARNING: unsupported semantic action: ParameterIdentifierDeclaration");
          saveBaseType(subparser, getNodeAt(subparser, 2));
          bindIdent(subparser, getNodeAt(subparser, 2), getNodeAt(subparser, 1));
        } AttributeSpecifierListOpt
        {
          DeclBuilder decl = getDBAt(subparser, 3);
          TypeBuilderMultiverse type = getTBAt(subparser, 4);

          Parameter p = new Parameter();
          addDeclsToSymTab(subparser.getPresenceCondition(), (CContext)subparser.scope, type, decl);
          Multiverse<SymbolTable.Entry> entries
            = ((CContext) subparser.scope).getSymbolTable().get(decl.getID(), subparser.getPresenceCondition());
          p.setMultiverse(entries);
          System.err.println("WARNING: not setting semantic value to List<Parmater>: ParameterIdentifierDeclaration");
          List<Parameter> lp = new LinkedList<Parameter>();
          lp.add(p);
          setTFValue(value, lp);
        }
        | TypeQualifierList IdentifierDeclarator
        {
          System.err.println("WARNING: unsupported semantic action: ParameterIdentifierDeclaration");
          saveBaseType(subparser, getNodeAt(subparser, 2));
          bindIdent(subparser, getNodeAt(subparser, 2), getNodeAt(subparser, 1));
        } AttributeSpecifierListOpt
        {
          DeclBuilder decl = getDBAt(subparser, 3);
          TypeBuilderMultiverse type = getTBAt(subparser, 4);

          Parameter p = new Parameter();
          addDeclsToSymTab(subparser.getPresenceCondition(), (CContext)subparser.scope, type, decl);
          Multiverse<SymbolTable.Entry> entries
            = ((CContext) subparser.scope).getSymbolTable().get(decl.getID(), subparser.getPresenceCondition());
          p.setMultiverse(entries);
          System.err.println("WARNING: not setting semantic value to List<Parmater>: ParameterIdentifierDeclaration");
          List<Parameter> lp = new LinkedList<Parameter>();
          lp.add(p);
          setTFValue(value, lp);
        }
        ;

    /*  ANSI  C  section  3.7.1  states  "An Identifier declared as a
    typedef name shall not be redeclared as a Parameter".  Hence  the
    following is based only on IDENTIFIERs */

IdentifierList:  /** list, nomerge **/
        Identifier
        {
          System.err.println("WARNING: unsupported semantic action: IdentifierList");
          System.exit(1);
        }
        | IdentifierList COMMA Identifier
        {
          System.err.println("WARNING: unsupported semantic action: IdentifierList");
          System.exit(1);
        }
        ;

Identifier:  /** nomerge **/
       IDENTIFIER
       {
         System.err.println("WARNING: unsupported semantic action: Identifier");
         System.exit(1);
         BindVar(subparser);
       }
       ;

IdentifierOrTypedefName: /** nomerge **/
        IDENTIFIER
        {
          System.err.println("WARNING: unsupported semantic action: IdentifierOrTypedefName");
          System.exit(1);
        }
        | TYPEDEFname
        {
          System.err.println("WARNING: unsupported semantic action: IdentifierOrTypedefName");
          System.exit(1);
        }
        ;

TypeName: /** nomerge **/
        TypeSpecifier
        {
          System.err.println("WARNING: unsupported semantic action: TypeName");
          System.exit(1);
        }
        | TypeSpecifier AbstractDeclarator
        {
          System.err.println("WARNING: unsupported semantic action: TypeName");
          System.exit(1);
        }
        | TypeQualifierList
        {
          System.err.println("WARNING: unsupported semantic action: TypeName");
          System.exit(1);
        }
        | TypeQualifierList AbstractDeclarator
        {
          System.err.println("WARNING: unsupported semantic action: TypeName");
          System.exit(1);
        }
        ;

InitializerOpt: /** nomerge **/
        /* nothing */
        | ASSIGN DesignatedInitializer
        {
          Multiverse<StringBuilder> sbmv = new Multiverse<StringBuilder>();
          Multiverse<StringBuilder> allAssignVals = getSBMVAt(subparser, 1);
          if (allAssignVals != null) {
            CContext scope = (CContext) subparser.scope;
            /** Gets all renamings of the variable, and adds them to the sbmv */
            for (Multiverse.Element<StringBuilder> sbelem : allAssignVals) {
              Multiverse<SymbolTable.Entry> renamings = scope.getSymbolTable().map.get(sbelem.getData().toString());
              /** Checks for renamings in the symbol table */
              if (renamings != null) {
                /** Writes part of the assignment using the variables' renamings */
                for (Multiverse.Element<SymbolTable.Entry> renaming : renamings) {
                  sbmv.add(new Element<StringBuilder>(new StringBuilder(" = " + renaming.getData().getRenaming()), sbelem.getCondition().and(renaming.getCondition())/*subparser.getPresenceCondition().presenceConditionManager().newTrue()*/));
                }
              } else {
                /** If there is no renaming, then we are assigning something other than a variable (such as a constant).
                  * So, we do not get the renaming of what we are assigning, and instead just add that to the stringbuilder.
                  */
                sbmv.add(new Element<StringBuilder>(new StringBuilder(" = " + sbelem.getData().toString()), sbelem.getCondition()));
              }
            }
          }
          setTFValue(value, sbmv);
        }
        ;

DesignatedInitializer:/** nomerge, passthrough **/ /* ADDED */
        Initializer
        {
          PresenceCondition pc = subparser.getPresenceCondition();
          setCPC(value, PCtoString(pc));
          Node child = getNodeAt(subparser, 1);
          Multiverse<StringBuilder> product = getProductOfSomeChildren(pc, child);
          setTFValue(value, product);
        }
        | Designation Initializer
        {
          PresenceCondition pc = subparser.getPresenceCondition();
          setCPC(value, PCtoString(pc));
          Multiverse<StringBuilder> product = getProductOfSomeChildren(pc, getNodeAt(subparser, 2), getNodeAt(subparser, 1));
          setTFValue(value, product);
        }
        ;

/*InitializerStandard:  // ADDED gcc can have empty Initializer lists
        LBRACE InitializerList RBRACE
        | AssignmentExpression
        ;*/

Initializer: /** nomerge **/  // ADDED gcc can have empty Initializer lists
        LBRACE MatchedInitializerList RBRACE
        {
          PresenceCondition pc = subparser.getPresenceCondition();
          Multiverse<StringBuilder> product = getProductOfSomeChildren(pc, getNodeAt(subparser, 3), getNodeAt(subparser, 2), getNodeAt(subparser, 1));
          setTFValue(value, product);
        }
        | LBRACE MatchedInitializerList DesignatedInitializer RBRACE
        {
          PresenceCondition pc = subparser.getPresenceCondition();
          Multiverse<StringBuilder> product = getProductOfSomeChildren(pc, getNodeAt(subparser, 4), getNodeAt(subparser, 3), getNodeAt(subparser, 2), getNodeAt(subparser, 1));
          setTFValue(value, product);
        }
        | AssignmentExpression
        {
          PresenceCondition pc = subparser.getPresenceCondition();
          Node child = getNodeAt(subparser, 1);
          Multiverse<StringBuilder> product = getProductOfSomeChildren(pc, child);
          setTFValue(value, product);
        }
        ;

InitializerList:  /** nomerge **/ //modified so that COMMAS are on the right
        MatchedInitializerList
        {
          System.err.println("WARNING: unsupported semantic action: InitializerList");
          System.exit(1);
        }
        | MatchedInitializerList DesignatedInitializer
        {
          System.err.println("WARNING: unsupported semantic action: InitializerList");
          System.exit(1);
        }
        ;

MatchedInitializerList:  /** list, nomerge **/
        | MatchedInitializerList DesignatedInitializer COMMA
        {
          System.err.println("WARNING: unsupported semantic action: MatchedInitializerList");
          // System.exit(1);
          Multiverse<StringBuilder> s = new Multiverse<StringBuilder>();
          s.add(new StringBuilder(""), subparser.getPresenceCondition());
          setTFValue(value, s);
        }
        ;

Designation:   /* ADDED */
        DesignatorList ASSIGN
        {
          System.err.println("WARNING: unsupported semantic action: Designation");
          System.exit(1);
        }
        | ObsoleteArrayDesignation
        {
          System.err.println("WARNING: unsupported semantic action: Designation");
          System.exit(1);
        }
        | ObsoleteFieldDesignation
        {
          System.err.println("WARNING: unsupported semantic action: Designation");
          System.exit(1);
        }
        ;

DesignatorList:  /** list, nomerge **/  /* ADDED */
        Designator
        {
          System.err.println("WARNING: unsupported semantic action: DesignatorList");
          System.exit(1);
        }
        | DesignatorList Designator
        {
          System.err.println("WARNING: unsupported semantic action: DesignatorList");
          System.exit(1);
        }
        ;

Designator:   /* ADDED */
        LBRACK ConstantExpression RBRACK
        {
          System.err.println("WARNING: unsupported semantic action: Designator");
          System.exit(1);
        }
        | LBRACK ConstantExpression ELLIPSIS ConstantExpression RBRACK
        {
          System.err.println("WARNING: unsupported semantic action: Designator");
          System.exit(1);
        }
        | DOT IDENTIFIER //IDENTIFIER
        {
          System.err.println("WARNING: unsupported semantic action: Designator");
          System.exit(1);
        }
        | DOT TYPEDEFname // ADDED hack to get around using typedef names as struct fields
        {
          System.err.println("WARNING: unsupported semantic action: Designator");
          System.exit(1);
        }
        ;

ObsoleteArrayDesignation: /** nomerge **/  /* ADDED */
        LBRACK ConstantExpression RBRACK
        {
          System.err.println("WARNING: unsupported semantic action: ObsoleteArrayDesignation");
          System.exit(1);
        }
        | LBRACK ConstantExpression ELLIPSIS ConstantExpression RBRACK
        {
          System.err.println("WARNING: unsupported semantic action: ObsoleteArrayDesignation");
          System.exit(1);
        }
        ;

ObsoleteFieldDesignation: /** nomerge **/  /* ADDED */
        IDENTIFIER COLON
        {
          System.err.println("WARNING: unsupported semantic action: ObsoleteFieldDesignation");
          System.exit(1);
        }
        ;

Declarator:  /** nomerge**/
        TypedefDeclarator
      	{
      	  DeclBuilder db = getDBAt(subparser,1);
      	  setTFValue(value, db);
                	}
        | IdentifierDeclarator
      	{
      	  DeclBuilder db = getDBAt(subparser,1);
      	  setTFValue(value, db);
                	}
        ;

TypedefDeclarator:  /**  nomerge **/  // ADDED
        TypedefDeclaratorMain //AssemblyExpressionOpt AttributeSpecifierListOpt
      	{
      	  DeclBuilder db = getDBAt(subparser,1);
      	  setTFValue(value, db);

      	}
        ;

TypedefDeclaratorMain:  /**  nomerge **/
        ParenTypedefDeclarator  /* would be ambiguous as Parameter*/
      	{
      	  DeclBuilder db = getDBAt(subparser,1);
      	  setTFValue(value, db);
                	}
        | ParameterTypedefDeclarator   /* not ambiguous as param*/
      	{
      	  DeclBuilder db = getDBAt(subparser,1);
      	  setTFValue(value, db);
                	}
        ;

ParameterTypedefDeclarator: /** nomerge **/
        TYPEDEFname
        {
          setTFValue(value, new DeclBuilder(getStringAt(subparser, 1)));
                  }
        | TYPEDEFname PostfixingAbstractDeclarator
      	{
      	  DeclBuilder name = new DeclBuilder(getStringAt(subparser, 2));
      	  DeclBuilder post = getDBAt(subparser,1);
      	  name.merge(post);
          setTFValue(value, name);
                  }
        | CleanTypedefDeclarator
      	{
      	  DeclBuilder db = getDBAt(subparser,1);
      	  setTFValue(value, db);
                	}
        ;

    /*  The  following have at least one STAR. There is no (redundant)
    LPAREN between the STAR and the TYPEDEFname. */

CleanTypedefDeclarator: /** nomerge **/
        CleanPostfixTypedefDeclarator
      	{
      	  DeclBuilder db = getDBAt(subparser,1);
      	  setTFValue(value, db);
                	}
        | STAR ParameterTypedefDeclarator
      	{
      	  DeclBuilder db = getDBAt(subparser,1);
      	  db.addPointer();
      	  setTFValue(value, db);
                	}
        | STAR TypeQualifierList ParameterTypedefDeclarator
      	{
      	  DeclBuilder db = getDBAt(subparser,1);
      	  DeclBuilder outter = new DeclBuilder();
      	  outter.addPointer();
      	  outter.addQuals(getTBAt(subparser,2),db);
      	  setTFValue(value,outter);
                	}
        ;

CleanPostfixTypedefDeclarator: /** nomerge **/
        LPAREN CleanTypedefDeclarator RPAREN
      	{
      	  DeclBuilder db = new DeclBuilder();
      	  db.addDeclBuilder(getDBAt(subparser,2));
      	  setTFValue(value, db);
                	}
        | LPAREN CleanTypedefDeclarator RPAREN PostfixingAbstractDeclarator
        {
      	  DeclBuilder db = new DeclBuilder();
      	  db.addDeclBuilder(getDBAt(subparser,3));
      	  db.merge(getDBAt(subparser,1));
      	  setTFValue(value, db);
                	}
        ;

    /* The following have a redundant LPAREN placed immediately  to  the
    left of the TYPEDEFname */

ParenTypedefDeclarator:  /** nomerge **/
        ParenPostfixTypedefDeclarator
      	{
      	  DeclBuilder db = getDBAt(subparser,1);
      	  setTFValue(value, db);
                	}
        | STAR LPAREN SimpleParenTypedefDeclarator RPAREN /* redundant paren */
      	{
      	  DeclBuilder db = new DeclBuilder();
      	  db.addDeclBuilder(getDBAt(subparser,2));
      	  db.addPointer();
      	  setTFValue(value, db);
                	}
      	| STAR TypeQualifierList
      	LPAREN SimpleParenTypedefDeclarator RPAREN /* redundant paren */
      	{
      	  DeclBuilder db = getDBAt(subparser,2);
      	  DeclBuilder paren = new DeclBuilder();
      	  DeclBuilder outter = new DeclBuilder();
      	  outter.addPointer();
      	  paren.addDeclBuilder(db);
      	  outter.addQuals(getTBAt(subparser,4),paren);
      	  setTFValue(value,outter);
                	}
        | STAR ParenTypedefDeclarator
      	{
      	  DeclBuilder db = getDBAt(subparser,1);
      	  db.addPointer();
      	  setTFValue(value, db);
                	}
        | STAR TypeQualifierList ParenTypedefDeclarator
      	{
      	  DeclBuilder db = getDBAt(subparser,1);
      	  DeclBuilder outter = new DeclBuilder();
      	  outter.addPointer();
      	  outter.addQuals(getTBAt(subparser,2),db);
      	  setTFValue(value,outter);
                	}
        ;

ParenPostfixTypedefDeclarator: /** nomerge **/ /* redundant paren to left of tname*/
        LPAREN ParenTypedefDeclarator RPAREN
      	{
      	  DeclBuilder db = new DeclBuilder();
      	  db.addDeclBuilder(getDBAt(subparser,2));
      	  setTFValue(value, db);
                	}
        | LPAREN SimpleParenTypedefDeclarator PostfixingAbstractDeclarator RPAREN /* redundant paren */
      	{
      	  DeclBuilder db = new DeclBuilder();
      	  DeclBuilder base = getDBAt(subparser,3);
      	  base.merge(getDBAt(subparser,2));
      	  db.addDeclBuilder(base);
      	  setTFValue(value, db);
                	}
        | LPAREN ParenTypedefDeclarator RPAREN PostfixingAbstractDeclarator
      	{
      	  DeclBuilder db = new DeclBuilder();
      	  DeclBuilder base = getDBAt(subparser,3);
      	  db.addDeclBuilder(base);
      	  db.merge(getDBAt(subparser,1));
      	  setTFValue(value, db);
                	}
        ;

SimpleParenTypedefDeclarator: /** nomerge **/
        TYPEDEFname
      	{
      	  setTFValue(value, new DeclBuilder(getStringAt(subparser, 1)));
                	}
        | LPAREN SimpleParenTypedefDeclarator RPAREN
      	{
      	  DeclBuilder db = new DeclBuilder();
      	  DeclBuilder base = getDBAt(subparser,2);
      	  db.addDeclBuilder(base);
      	  setTFValue(value, db);
                	}
        ;

IdentifierDeclarator:  /**  nomerge **/
        IdentifierDeclaratorMain //AssemblyExpressionOpt AttributeSpecifierListOpt
      	{
      	  DeclBuilder db = getDBAt(subparser,1);
      	  setTFValue(value, db);
                	}
        ;

IdentifierDeclaratorMain:  /** nomerge **/
        UnaryIdentifierDeclarator
      	{
      	  DeclBuilder db = getDBAt(subparser,1);
      	  setTFValue(value, db);
      	}
        | ParenIdentifierDeclarator
      	{
      	  DeclBuilder db = getDBAt(subparser,1);
      	  setTFValue(value, db);
      	}
        ;

UnaryIdentifierDeclarator: /** nomerge **/
        PostfixIdentifierDeclarator
      	{
      	  DeclBuilder db = getDBAt(subparser,1);
      	  setTFValue(value, db);
      	}
        | STAR IdentifierDeclarator
        {
      	  DeclBuilder db = getDBAt(subparser,1);
      	  db.addPointer();
      	  setTFValue(value, db);
      	}
        | STAR TypeQualifierList IdentifierDeclarator
      	{
      	  DeclBuilder db = getDBAt(subparser,1);
      	  DeclBuilder outter = new DeclBuilder();
      	  outter.addPointer();
      	  outter.addQuals(getTBAt(subparser,2),db);
      	  setTFValue(value,outter);
      	}
        ;

PostfixIdentifierDeclarator: /** nomerge **/
        FunctionDeclarator
        {
          setTFValue(value, getDBAt(subparser,1));
        }
        | ArrayDeclarator
      	{
      	  DeclBuilder db = getDBAt(subparser,1);
      	  setTFValue(value, db);
                	}
        | AttributedDeclarator
      	{
      	  DeclBuilder db = getDBAt(subparser,1);
      	  setTFValue(value, db);
                	}
        | LPAREN UnaryIdentifierDeclarator RPAREN PostfixingAbstractDeclarator
      	{
      	  DeclBuilder base = new DeclBuilder();
      	  base.addDeclBuilder(getDBAt(subparser,3));
      	  DeclBuilder db = getDBAt(subparser,1);
      	  base.merge(db);
      	  setTFValue(value,base);
                	}
        ;

AttributedDeclarator: /** nomerge **/
        LPAREN UnaryIdentifierDeclarator RPAREN
        {
      	  DeclBuilder db = new DeclBuilder();
      	  db.addDeclBuilder(getDBAt(subparser,2));
      	  setTFValue(value, db);
                	}
        ;

FunctionDeclarator:  /** nomerge **/
        ParenIdentifierDeclarator PostfixingFunctionDeclarator
        {
          // TODO: construct the declaration of main here using the declbuilder stored at ParenIdentifierDeclarator and PostfixingFunctionDeclarator
          DeclBuilder ident = new DeclBuilder(getDBAt(subparser, 2));
          /*StringBuilder sb = new StringBuilder();
          sb.append(ident);
          sb.append(getStringBuilderAt(subparser, 1));
          System.err.println("Node: " + value.hashCode());
          setStringBuilder(value, sb);*/
          ident.setParams(getParamAt(subparser,1));
          setTFValue(value,ident);
                  }
        ;

PostfixingFunctionDeclarator:  /** nomerge **/
        LPAREN { EnterScope(subparser); } ParameterTypeListOpt { ExitReentrantScope(subparser); } RPAREN
        {
          //return whatever is in Parameter TypeListOpt
          System.err.println("WARNING: unsupported semantic action: PostfixingFunctionDeclarator");
          /*StringBuilder sb = new StringBuilder("(");
          for (int i = 1; i <= 3; i++)
            if (getStringBuilderAt(subparser, i) != null && !getStringBuilderAt(subparser, i).equals("null"))
              sb.append(getStringBuilderAt(subparser, i));
          sb.append(")");
          setStringBuilder(value, sb);*/
          setTFValue(value,getParamAt(subparser, 3));
        }
        ;

ArrayDeclarator:  /** nomerge **/
        ParenIdentifierDeclarator ArrayAbstractDeclarator
        {
          DeclBuilder base = getDBAt(subparser,2);
          DeclBuilder array = getDBAt(subparser,1);
          base.merge(array);
          setTFValue(value,base);
                  }
        ;

ParenIdentifierDeclarator:  /** nomerge **/
        SimpleDeclarator
      	{
      	  DeclBuilder db = getDBAt(subparser,1);
      	  setTFValue(value, db);
      	}
        | LPAREN ParenIdentifierDeclarator RPAREN
      	{
      	  DeclBuilder db = getDBAt(subparser,2);
      	  DeclBuilder superDecl = new DeclBuilder();
      	  superDecl.addDeclBuilder(db);
      	  setTFValue(value,superDecl);
      	}
        ;

SimpleDeclarator: /** nomerge **/
        IDENTIFIER  /* bind */
        {
          DeclBuilder db = new DeclBuilder(getStringAt(subparser, 1));
          System.err.println(db + ":PC::" + subparser.getPresenceCondition());
          setTFValue(value, db);
                  }
        ;

OldFunctionDeclarator: /** nomerge **/
        PostfixOldFunctionDeclarator
        {
          System.err.println("OldFunctionDecl not supported");
        }
        | STAR OldFunctionDeclarator
        {
          System.err.println("OldFunctionDecl not supported");
        }
        | STAR TypeQualifierList OldFunctionDeclarator
        {
          System.err.println("OldFunctionDecl not supported");
        }
        ;

PostfixOldFunctionDeclarator: /** nomerge **/
        ParenIdentifierDeclarator LPAREN { EnterScope(subparser); } IdentifierList { ExitReentrantScope(subparser); } RPAREN
        {
          System.err.println("WARNING: unsupported semantic action: PostfixOldFunctionDeclarator");
          System.exit(1);
        }
        | LPAREN OldFunctionDeclarator RPAREN
        {
          System.err.println("WARNING: unsupported semantic action: PostfixOldFunctionDeclarator");
          System.exit(1);
        }
        | LPAREN OldFunctionDeclarator RPAREN PostfixingAbstractDeclarator
        {
          System.err.println("WARNING: unsupported semantic action: PostfixOldFunctionDeclarator");
          System.exit(1);
        }
        ;

AbstractDeclarator: /** nomerge **/
        UnaryAbstractDeclarator
        {
          DeclBuilder db = getDBAt(subparser,1);
          setTFValue(value,db);
        }
        | PostfixAbstractDeclarator
        {
          DeclBuilder db = getDBAt(subparser,1);
          setTFValue(value,db);
        }
        | PostfixingAbstractDeclarator
        {
          DeclBuilder db = getDBAt(subparser,1);
          setTFValue(value,db);
        }
        ;

PostfixingAbstractDeclarator: /**  nomerge **/
        ArrayAbstractDeclarator
      	{
      	  DeclBuilder db = getDBAt(subparser,1);
      	  setTFValue(value,db);
      	}
        /* | LPAREN { EnterScope(subparser); } ParameterTypeListOpt { ExitReentrantScope(subparser); } RPAREN */
        | PostfixingFunctionDeclarator
        {
          DeclBuilder db = getDBAt(subparser,1);
          setTFValue(value,db);
        }
        ;

ParameterTypeListOpt: /** nomerge **/
        /* empty */
        {
          List<Parameter> result = new LinkedList<Parameter>();
          setTFValue(value, result);
        }
        | ParameterTypeList
        {
          setTFValue(value,getParamAt(subparser,1));
        }
        ;

ArrayAbstractDeclarator: /** nomerge **/
        LBRACK RBRACK
        {
      	  DeclBuilder db = new DeclBuilder();
      	  db.addArray("",false);
          setTFValue(value, db);
        }
        | LBRACK ConstantExpression RBRACK
        {
      	  DeclBuilder db = new DeclBuilder();
          // TODO: support configurable array bound expressions
          Multiverse<StringBuilder> arrayBounds = getSBMVAt(subparser, 2);
          if (arrayBounds.size() == 1) {
          	db.addArray(arrayBounds.get(0).getData().toString());
          } else if (arrayBounds.size() > 1) {
            System.err.println("ERROR: configurable array bounds not yet supported.");
            System.exit(1);
          } else /* arrayBounds.size() < 1 */ {
            System.err.println("FATAL: children of ArrayAbstractDeclarator should not be missing");
            System.exit(1);
          }
          setTFValue(value, db);
	      }
        | ArrayAbstractDeclarator LBRACK ConstantExpression RBRACK
	      {
      	  DeclBuilder db = getDBAt(subparser,4);
          // TODO: support configurable array bound expressions
          Multiverse<StringBuilder> arrayBounds = getSBMVAt(subparser, 2);
          if (arrayBounds.size() == 1) {
          	db.addArray(arrayBounds.get(0).getData().toString());
          } else if (arrayBounds.size() > 1) {
            System.err.println("ERROR: configurable array bounds not yet supported.");
            System.exit(1);
          } else /* arrayBounds.size() < 1 */ {
            System.err.println("FATAL: children of ArrayAbstractDeclarator should not be missing");
            System.exit(1);
          }
          setTFValue(value, db);
	      }
        ;

UnaryAbstractDeclarator: /** nomerge **/
        STAR
        {
          DeclBuilder d = new DeclBuilder();
          d.addPointer();
          setTFValue(value,d);
        }
        | STAR TypeQualifierList
        {
          DeclBuilder d = new DeclBuilder();
          d.addPointer();
          d.addQuals(getTBAt(subparser,1),null);
          setTFValue(value,d);
        }
        | STAR AbstractDeclarator
        {
          DeclBuilder d = getDBAt(subparser,1);
          d.addPointer();
          setTFValue(value,d);
        }
        | STAR TypeQualifierList AbstractDeclarator
        {
      	  DeclBuilder db = getDBAt(subparser,1);
      	  DeclBuilder outter = new DeclBuilder();
      	  outter.addPointer();
      	  outter.addQuals(getTBAt(subparser,2),db);
      	  setTFValue(value,outter);
      	}
        ;

PostfixAbstractDeclarator: /** nomerge **/
        LPAREN UnaryAbstractDeclarator RPAREN
        {
          DeclBuilder d = new DeclBuilder();
          DeclBuilder db = getDBAt(subparser,2);
          d.addDeclBuilder(db);
          setTFValue(value,d);
        } 
        | LPAREN PostfixAbstractDeclarator RPAREN
        {
          DeclBuilder d = new DeclBuilder();
          DeclBuilder db = getDBAt(subparser,2);
          d.addDeclBuilder(db);
          setTFValue(value,d);
        } 
        | LPAREN PostfixingAbstractDeclarator RPAREN
        {
          DeclBuilder d = new DeclBuilder();
          DeclBuilder db = getDBAt(subparser,2);
          d.addDeclBuilder(db);
          setTFValue(value,d);
        } 
        | LPAREN UnaryAbstractDeclarator RPAREN PostfixingAbstractDeclarator
        {
          DeclBuilder d = new DeclBuilder();
          DeclBuilder db = getDBAt(subparser,3);
          d.addDeclBuilder(db);
          DeclBuilder post = getDBAt(subparser,1);
          d.merge(post);
          setTFValue(value,d);
        } 
        ;

// ---------------------------------------------------------------- Statements

Statement:  /** passthrough, complete **/
        LabeledStatement
        {
          PresenceCondition pc = subparser.getPresenceCondition();
          setCPC(value, PCtoString(pc));
          Node child = getNodeAt(subparser, 1);
          Multiverse<StringBuilder> product = getProductOfSomeChildren(pc, child);
          setTFValue(value, product);
        }
        | CompoundStatement
        {
          PresenceCondition pc = subparser.getPresenceCondition();
          setCPC(value, PCtoString(pc));
          Node child = getNodeAt(subparser, 1);
          Multiverse<StringBuilder> product = getProductOfSomeChildren(pc, child);
          setTFValue(value, product);
        }
        | ExpressionStatement
        {
          PresenceCondition pc = subparser.getPresenceCondition();
          setCPC(value, PCtoString(pc));
          Node child = getNodeAt(subparser, 1);
          Multiverse<StringBuilder> product = getProductOfSomeChildren(pc, child);
          setTFValue(value, product);
        }
        | SelectionStatement
        {
          PresenceCondition pc = subparser.getPresenceCondition();
          setCPC(value, PCtoString(pc));
          Node child = getNodeAt(subparser, 1);
          Multiverse<StringBuilder> product = getProductOfSomeChildren(pc, child);
          setTFValue(value, product);
        }
        | IterationStatement
        {
          PresenceCondition pc = subparser.getPresenceCondition();
          setCPC(value, PCtoString(pc));
          Node child = getNodeAt(subparser, 1);
          Multiverse<StringBuilder> product = getProductOfSomeChildren(pc, child);
          setTFValue(value, product);
        }
        | JumpStatement
        {
          PresenceCondition pc = subparser.getPresenceCondition();
          setCPC(value, PCtoString(pc));
          Node child = getNodeAt(subparser, 1);
          Multiverse<StringBuilder> product = getProductOfSomeChildren(pc, child);
          setTFValue(value, product);
        }
        | AssemblyStatement  // ADDED
        {
          PresenceCondition pc = subparser.getPresenceCondition();
          setCPC(value, PCtoString(pc));
          Node child = getNodeAt(subparser, 1);
          Multiverse<StringBuilder> product = getProductOfSomeChildren(pc, child);
          setTFValue(value, product);
        }
        ;

LabeledStatement:  /** complete **/  // ADDED attributes
        IdentifierOrTypedefName COLON AttributeSpecifierListOpt Statement
        {
          setCPC(value, PCtoString(subparser.getPresenceCondition()));
          System.err.println("WARNING: unsupported semantic action: LabeledStatement");
          System.exit(1);
        }
        | CASE ConstantExpression COLON Statement
        {
          setCPC(value, PCtoString(subparser.getPresenceCondition()));
          System.err.println("WARNING: unsupported semantic action: LabeledStatement");
          System.exit(1);
        }
        | CASE ConstantExpression ELLIPSIS ConstantExpression COLON Statement  // ADDED case range
        {
          setCPC(value, PCtoString(subparser.getPresenceCondition()));
          System.err.println("WARNING: unsupported semantic action: LabeledStatement");
          System.exit(1);
        }
        | DEFAULT COLON Statement
        {
          setCPC(value, PCtoString(subparser.getPresenceCondition()));
          System.err.println("WARNING: unsupported semantic action: LabeledStatement");
          System.exit(1);
        }
        ;

/*CompoundStatement:
        LBRACE RBRACE
        | LBRACE DeclarationList RBRACE
        | LBRACE StatementList RBRACE
        | LBRACE DeclarationList StatementList RBRACE
        ;*/

CompoundStatement:  /** complete **/  /* ADDED */
        LBRACE { EnterScope(subparser); } LocalLabelDeclarationListOpt DeclarationOrStatementList { ExitScope(subparser); } RBRACE
        {
          PresenceCondition pc = subparser.getPresenceCondition();
          setCPC(value, PCtoString(pc));
          Multiverse<StringBuilder> product = getProductOfSomeChildren(pc, getNodeAt(subparser, 6), getNodeAt(subparser, 4), getNodeAt(subparser, 3), getNodeAt(subparser, 1));
          setTFValue(value, product);
        }
        ;

LocalLabelDeclarationListOpt: /** complete **/
        /* empty */
        {
          Multiverse<StringBuilder> result = new Multiverse<StringBuilder>();
          result.add(new StringBuilder(""), subparser.getPresenceCondition());
          setTFValue(value, result);
        }
        | LocalLabelDeclarationList
        {
          PresenceCondition pc = subparser.getPresenceCondition();
          setCPC(value, PCtoString(pc));
          Node child = getNodeAt(subparser, 1);
          Multiverse<StringBuilder> product = getProductOfSomeChildren(pc, child);
          setTFValue(value, product);
        }
        ;

LocalLabelDeclarationList:  /** list, complete **/
        LocalLabelDeclaration
        {
          PresenceCondition pc = subparser.getPresenceCondition();
          setCPC(value, PCtoString(pc));
          Node child = getNodeAt(subparser, 1);
          Multiverse<StringBuilder> product = getProductOfSomeChildren(pc, child);
          setTFValue(value, product);
        }
        | LocalLabelDeclarationList LocalLabelDeclaration
        {
          PresenceCondition pc = subparser.getPresenceCondition();
          setCPC(value, PCtoString(pc));
          Multiverse<StringBuilder> product = getProductOfSomeChildren(pc, getNodeAt(subparser, 2), getNodeAt(subparser, 1));
          setTFValue(value, product);
        }
        ;

LocalLabelDeclaration: /** complete **/  /* ADDED */
        __LABEL__ LocalLabelList SEMICOLON
        {
          setCPC(value, PCtoString(subparser.getPresenceCondition()));
          System.err.println("WARNING: unsupported semantic action: LocalLabelDeclaration");
          System.exit(1);
        }
        ;

LocalLabelList:  /** list, complete **/  // ADDED
        IDENTIFIER
        {
          setCPC(value, PCtoString(subparser.getPresenceCondition()));
          System.err.println("WARNING: unsupported semantic action: LocalLabelList");
          System.exit(1);
        }
        | LocalLabelList COMMA IDENTIFIER
        {
          setCPC(value, PCtoString(subparser.getPresenceCondition()));
          System.err.println("WARNING: unsupported semantic action: LocalLabelList");
          System.exit(1);
        }
        ;

DeclarationOrStatementList:  /** list, complete **/  /* ADDED */
        /* empty */
        {
          Multiverse<StringBuilder> result = new Multiverse<StringBuilder>();
          result.add(new StringBuilder(""), subparser.getPresenceCondition());
          setTFValue(value, result);
        }
        | DeclarationOrStatementList DeclarationOrStatement
        {
          PresenceCondition pc = subparser.getPresenceCondition();
          setCPC(value, PCtoString(pc));
          Node list = getNodeAt(subparser, 2);
          Node elem = getNodeAt(subparser, 1);
          Multiverse<StringBuilder> product = getProductOfSomeChildren(pc, list, elem);
          setTFValue(value, product);
        }
        ;

DeclarationOrStatement: /** passthrough, complete **/  /* ADDED */
        DeclarationExtension
        {
          PresenceCondition pc = subparser.getPresenceCondition();
          setCPC(value, PCtoString(pc));
          Node child = getNodeAt(subparser, 1);
          Multiverse<StringBuilder> product = getProductOfSomeChildren(pc, child);
          setTFValue(value, product);
        }
        | Statement
        {
          PresenceCondition pc = subparser.getPresenceCondition();
          setCPC(value, PCtoString(pc));
          Node child = getNodeAt(subparser, 1);
          Multiverse<StringBuilder> product = getProductOfSomeChildren(pc, child);
          setTFValue(value, product);
        }
        | NestedFunctionDefinition
        {
          PresenceCondition pc = subparser.getPresenceCondition();
          setCPC(value, PCtoString(pc));
          Node child = getNodeAt(subparser, 1);
          Multiverse<StringBuilder> product = getProductOfSomeChildren(pc, child);
          setTFValue(value, product);
        }
        ;

DeclarationList:  /** list, complete **/
        DeclarationExtension
        {
          PresenceCondition pc = subparser.getPresenceCondition();
          setCPC(value, PCtoString(pc));
          Node child = getNodeAt(subparser, 1);
          Multiverse<StringBuilder> product = getProductOfSomeChildren(pc, child);
          setTFValue(value, product);
        }
        | DeclarationList DeclarationExtension
        {
          PresenceCondition pc = subparser.getPresenceCondition();
          setCPC(value, PCtoString(pc));
          Multiverse<StringBuilder> product = getProductOfSomeChildren(pc, getNodeAt(subparser, 2), getNodeAt(subparser, 1));
          setTFValue(value, product);
        }
        ;

/*StatementList:
        Statement
        | StatementList Statement
        ;*/

ExpressionStatement:  /** complete **/
        ExpressionOpt SEMICOLON
        {
          setCPC(value, PCtoString(subparser.getPresenceCondition()));
          Multiverse<StringBuilder> sbmv = new Multiverse<StringBuilder>();

      	  Multiverse<Node> condChildren = getAllNodeConfigs(getNodeAt(subparser, 2), subparser.getPresenceCondition());

      	  /** Iterates through all configurations of the child node */
      	  for (Multiverse.Element<Node> configNode : condChildren) {
      	    Multiverse<StringBuilder> statements = getSBMV(configNode.getData());
      	    StringBuilder sb = new StringBuilder();

      	    /** Iterates through all configurations of the stringbuilder stored in the child node */
      	    for (Multiverse.Element<StringBuilder> statement : statements) {
      	      sb.append("\nif (" +
      			PCtoString(statement.getCondition().and(subparser.getPresenceCondition())) +
      			") {\n" + statement.getData().toString() + ";\n}\n");
      	      /**
      	       * NOTE: When writing the "if (PC)",
      	       * we AND the child node's PC with each stored stringbuilder PC, and
      	       * add that to the resultant SBMV.
      	       */
      	    }
      	    sbmv.add(new Element<StringBuilder>(sb, subparser.getPresenceCondition().presenceConditionManager().newTrue()));
      	  }
          setTFValue(value, sbmv);
        }
        ;

SelectionStatement:  /** complete **/
        IF LPAREN Expression RPAREN Statement
        {
          setCPC(value, PCtoString(subparser.getPresenceCondition()));
          System.err.println("WARNING: unsupported semantic action: SelectionStatement");
          System.exit(1);
        }
        | IF LPAREN Expression RPAREN Statement ELSE Statement
        {
          setCPC(value, PCtoString(subparser.getPresenceCondition()));
          System.err.println("WARNING: unsupported semantic action: SelectionStatement");
          System.exit(1);
        }
        | SWITCH LPAREN Expression RPAREN Statement
        {
          setCPC(value, PCtoString(subparser.getPresenceCondition()));
          System.err.println("WARNING: unsupported semantic action: SelectionStatement");
          System.exit(1);
        }
        ;

IterationStatement:  /** complete **/
        WHILE LPAREN Expression RPAREN Statement
        {
          setCPC(value, PCtoString(subparser.getPresenceCondition()));
          System.err.println("WARNING: unsupported semantic action: IterationStatement");
          System.exit(1);
        }
        | DO Statement WHILE LPAREN Expression RPAREN SEMICOLON
        {
          setCPC(value, PCtoString(subparser.getPresenceCondition()));
          System.err.println("WARNING: unsupported semantic action: IterationStatement");
          System.exit(1);
        }
        | FOR LPAREN ExpressionOpt SEMICOLON ExpressionOpt SEMICOLON
                ExpressionOpt RPAREN Statement
        {
          setCPC(value, PCtoString(subparser.getPresenceCondition()));
          System.err.println("WARNING: unsupported semantic action: IterationStatement");
          System.exit(1);
        }
        ;

JumpStatement:  /** passthrough, complete **/
        GotoStatement
        {
          setCPC(value, PCtoString(subparser.getPresenceCondition()));
          System.err.println("WARNING: unsupported semantic action: JumpStatement");
          System.exit(1);
        }
        | ContinueStatement
        {
          setCPC(value, PCtoString(subparser.getPresenceCondition()));
          System.err.println("WARNING: unsupported semantic action: JumpStatement");
          System.exit(1);
        }
        | BreakStatement
        {
          setCPC(value, PCtoString(subparser.getPresenceCondition()));
          System.err.println("WARNING: unsupported semantic action: JumpStatement");
          System.exit(1);
        }
        | ReturnStatement
        {
          setCPC(value, PCtoString(subparser.getPresenceCondition()));
          System.err.println("WARNING: unsupported semantic action: JumpStatement");
        }
        ;

GotoStatement:  /** complete **/
        GOTO IdentifierOrTypedefName SEMICOLON
        {
          setCPC(value, PCtoString(subparser.getPresenceCondition()));
          System.err.println("WARNING: unsupported semantic action: GotoStatement");
          System.exit(1);
        }
        | GOTO STAR Expression SEMICOLON  // ADDED
        {
          setCPC(value, PCtoString(subparser.getPresenceCondition()));
          System.err.println("WARNING: unsupported semantic action: GotoStatement");
          System.exit(1);
        }
        ;

ContinueStatement:  /** complete **/
        CONTINUE SEMICOLON
        {
          setCPC(value, PCtoString(subparser.getPresenceCondition()));
          System.err.println("WARNING: unsupported semantic action: ContinueStatement");
          System.exit(1);
        }
        ;

BreakStatement:  /** complete **/
        BREAK SEMICOLON
        {
          setCPC(value, PCtoString(subparser.getPresenceCondition()));
          System.err.println("WARNING: unsupported semantic action: BreakStatement");
          System.exit(1);
        }
        ;

ReturnStatement:  /** complete **/
        RETURN ExpressionOpt SEMICOLON
        {
          PresenceCondition pc = subparser.getPresenceCondition();
          setCPC(value, PCtoString(pc));
          Multiverse<StringBuilder> product = getProductOfSomeChildren(pc, getNodeAt(subparser, 3), getNodeAt(subparser, 2), getNodeAt(subparser, 1));
          setTFValue(value, product);
        }
        ;

// --------------------------------------------------------------- Expressions

/* CONSTANTS */
Constant: /** passthrough, nomerge **/
        FLOATINGconstant
        {
        	PresenceCondition pc = subparser.getPresenceCondition();
        	Node child = getNodeAt(subparser, 1);
        	Multiverse<StringBuilder> sbmv = getProductOfSomeChildren(pc, child);
          setTFValue(value, sbmv);
        }
        | INTEGERconstant
        {
        	PresenceCondition pc = subparser.getPresenceCondition();
        	Node child = getNodeAt(subparser, 1);
        	Multiverse<StringBuilder> sbmv = getProductOfSomeChildren(pc, child);
          setTFValue(value, sbmv);
        }
        /* We are not including ENUMERATIONConstant here  because  we
        are  treating  it like a variable with a type of "enumeration
        Constant".  */
        | OCTALconstant
        {
        	PresenceCondition pc = subparser.getPresenceCondition();
        	Node child = getNodeAt(subparser, 1);
        	Multiverse<StringBuilder> sbmv = getProductOfSomeChildren(pc, child);
          setTFValue(value, sbmv);
        }
        | HEXconstant
        {
        	PresenceCondition pc = subparser.getPresenceCondition();
        	Node child = getNodeAt(subparser, 1);
        	Multiverse<StringBuilder> sbmv = getProductOfSomeChildren(pc, child);
          setTFValue(value, sbmv);
        }
        | CHARACTERconstant
        {
        	PresenceCondition pc = subparser.getPresenceCondition();
        	Node child = getNodeAt(subparser, 1);
        	Multiverse<StringBuilder> sbmv = getProductOfSomeChildren(pc, child);
          setTFValue(value, sbmv);
        }
        ;

/* STRING LITERALS */
StringLiteralList:  /** list, nomerge **/
                STRINGliteral
                {
                  System.err.println("WARNING: unsupported semantic action: StringLiteralList");
                  System.exit(1);
                }
                | StringLiteralList STRINGliteral
                {
                  System.err.println("WARNING: unsupported semantic action: StringLiteralList");
                  System.exit(1);
                }
                ;


/* EXPRESSIONS */
PrimaryExpression:  /** nomerge, passthrough **/
        PrimaryIdentifier
        {
          PresenceCondition pc = subparser.getPresenceCondition();
          Node child = getNodeAt(subparser, 1);
          Multiverse<StringBuilder> product = getProductOfSomeChildren(pc, child);
          setTFValue(value, product);
        }
        | Constant
        {
          // TODO: since you are always creating a new empty multiverse, you could factor that out into cartesianProductWithChild so it has to deal with destructing sbmv
          PresenceCondition pc = subparser.getPresenceCondition();
          Node child = getNodeAt(subparser, 1);
          Multiverse<StringBuilder> product = getProductOfSomeChildren(pc, child);
          setTFValue(value, product);
        }
        | StringLiteralList
        {
          System.err.println("WARNING: unsupported semantic action: PrimaryExpression");
          System.exit(1);
        }
        | LPAREN Expression RPAREN
        {
          System.err.println("WARNING: unsupported semantic action: PrimaryExpression");
          System.exit(1);
        }
        | StatementAsExpression  // ADDED
        {
          System.err.println("WARNING: unsupported semantic action: PrimaryExpression");
          System.exit(1);
        }
        | VariableArgumentAccess  // ADDED
        {
          System.err.println("WARNING: unsupported semantic action: PrimaryExpression");
          System.exit(1);
        }
        ;

PrimaryIdentifier: /** nomerge **/
        IDENTIFIER
        {
          useIdent(subparser, getNodeAt(subparser, 1));
          StringBuilder sb = new StringBuilder();
          sb.append(((Node)getNodeAt(subparser, 1)).getTokenText());
          //Multiverse<StringBuilder> sbmv = new Multiverse<StringBuilder>();
          //sbmv.add(new Element<StringBuilder>(sb, subparser.getPresenceCondition().presenceConditionManager().newTrue()));


          CContext scope = (CContext) subparser.scope;

          // get the renamings from the symtab
          PresenceCondition cond = subparser.getPresenceCondition().presenceConditionManager().newTrue();
          Multiverse<SymbolTable.Entry> entries = scope.get(sb.toString(), cond);
          cond.delRef();

          // convert the renamings to stringbuilders
          Multiverse<StringBuilder> sbmv = entryToStringBuilder.transform(entries);
          entries.destruct();

          setTFValue(value, sbmv);
        }  /* We cannot use a typedef name as a variable */
        ;

VariableArgumentAccess:  /** nomerge **/  // ADDED
        __BUILTIN_VA_ARG LPAREN AssignmentExpression COMMA TypeName RPAREN
        {
          System.err.println("WARNING: unsupported semantic action: VariableArgumentAccess");
          System.exit(1);
        }
        ;

StatementAsExpression:  /** nomerge **/  //ADDED
        LPAREN { EnterScope(subparser); } CompoundStatement { ExitScope(subparser); } RPAREN
        {
          System.err.println("WARNING: unsupported semantic action: StatementAsExpression");
          System.exit(1);
        }
        ;

PostfixExpression:  /** passthrough, nomerge **/
        PrimaryExpression
        {
          PresenceCondition pc = subparser.getPresenceCondition();
          Node child = getNodeAt(subparser, 1);
          Multiverse<StringBuilder> product = getProductOfSomeChildren(pc, child);
          setTFValue(value, product);
        }
        | Subscript
        {
          PresenceCondition pc = subparser.getPresenceCondition();
          Node child = getNodeAt(subparser, 1);
          Multiverse<StringBuilder> product = getProductOfSomeChildren(pc, child);
          setTFValue(value, product);
        }
        | FunctionCall
        {
          System.err.println("WARNING: unsupported semantic action: PostfixExpression");
        }
        | DirectSelection
        {
          System.err.println("WARNING: unsupported semantic action: PostfixExpression");
        }
        | IndirectSelection
        {
          System.err.println("WARNING: unsupported semantic action: PostfixExpression");
          System.exit(1);
        }
        | Increment
        {
          PresenceCondition pc = subparser.getPresenceCondition();
          Node child = getNodeAt(subparser, 1);
          Multiverse<StringBuilder> product = getProductOfSomeChildren(pc, child);
          setTFValue(value, product);
        }
        | Decrement
        {
          PresenceCondition pc = subparser.getPresenceCondition();
          Node child = getNodeAt(subparser, 1);
          Multiverse<StringBuilder> product = getProductOfSomeChildren(pc, child);
          setTFValue(value, product);
        }
        | CompoundLiteral  /* ADDED */
        {
          System.err.println("WARNING: unsupported semantic action: PostfixExpression");
}
        ;

Subscript:  /** nomerge **/
        PostfixExpression LBRACK Expression RBRACK
        {
          PresenceCondition pc = subparser.getPresenceCondition();
          Multiverse<StringBuilder> product = getProductOfSomeChildren(pc, getNodeAt(subparser, 4), getNodeAt(subparser, 3), getNodeAt(subparser, 2), getNodeAt(subparser, 1));
          setTFValue(value, product);
        }
        ;

FunctionCall:  /** nomerge **/
        PostfixExpression LPAREN RPAREN
        {
          System.err.println("WARNING: unsupported semantic action: FunctionCall");
          callFunction(subparser, getNodeAt(subparser, 3), null);
        }
        | PostfixExpression LPAREN ExpressionList RPAREN
        {
          System.err.println("WARNING: unsupported semantic action: FunctionCall");
          callFunction(subparser, getNodeAt(subparser, 4), getNodeAt(subparser, 2));
        }
        ;

DirectSelection:  /** nomerge **/
        PostfixExpression DOT IdentifierOrTypedefName
        {
          System.err.println("WARNING: unsupported semantic action: DirectSelection");
          System.exit(1);
        }
        ;

IndirectSelection:  /** nomerge **/
        PostfixExpression ARROW IdentifierOrTypedefName
        {
          System.err.println("WARNING: unsupported semantic action: IndirectSelection");
          System.exit(1);
        }
        ;

Increment:  /** nomerge **/
        PostfixExpression ICR
        {
          PresenceCondition pc = subparser.getPresenceCondition();
          Multiverse<StringBuilder> product = getProductOfSomeChildren(pc, getNodeAt(subparser, 2), getNodeAt(subparser, 1));
          setTFValue(value, product);
        }
        ;

Decrement:  /** nomerge **/
        PostfixExpression DECR
        {
          PresenceCondition pc = subparser.getPresenceCondition();
          Multiverse<StringBuilder> product = getProductOfSomeChildren(pc, getNodeAt(subparser, 2), getNodeAt(subparser, 1));
          setTFValue(value, product);
        }
        ;

CompoundLiteral:  /** nomerge **/  /* ADDED */
        LPAREN TypeName RPAREN LBRACE InitializerList RBRACE
        {
          System.err.println("WARNING: unsupported semantic action: CompoundLiteral");
          System.exit(1);
        }
        ;

ExpressionList:  /** list, nomerge **/
        AssignmentExpression
        {
          System.err.println("WARNING: unsupported semantic action: ExpressionList");
          System.exit(1);
        }
        | ExpressionList COMMA AssignmentExpression
        {
          System.err.println("WARNING: unsupported semantic action: ExpressionList");
          System.exit(1);
        }
        ;

UnaryExpression:  /** passthrough, nomerge **/
        PostfixExpression
        {
          PresenceCondition pc = subparser.getPresenceCondition();
          Node child = getNodeAt(subparser, 1);
          Multiverse<StringBuilder> product = getProductOfSomeChildren(pc, child);
          setTFValue(value, product);
        }
        | ICR UnaryExpression
        {
          PresenceCondition pc = subparser.getPresenceCondition();
          Multiverse<StringBuilder> product = getProductOfSomeChildren(pc, getNodeAt(subparser, 2), getNodeAt(subparser, 1));
          setTFValue(value, product);
        }
        | DECR UnaryExpression
        {
          PresenceCondition pc = subparser.getPresenceCondition();
          Multiverse<StringBuilder> product = getProductOfSomeChildren(pc, getNodeAt(subparser, 2), getNodeAt(subparser, 1));
          setTFValue(value, product);
        }
        | Unaryoperator CastExpression
        {
          PresenceCondition pc = subparser.getPresenceCondition();
          setCPC(value, PCtoString(pc));
          Multiverse<StringBuilder> product = getProductOfSomeChildren(pc, getNodeAt(subparser, 2), getNodeAt(subparser, 1));
          setTFValue(value, product);
        }
        | SIZEOF UnaryExpression
        {
          System.err.println("WARNING: unsupported semantic action: UnaryExpression");
          System.exit(1);
        }
        | SIZEOF LPAREN TypeName RPAREN
        {
          System.err.println("WARNING: unsupported semantic action: UnaryExpression");
          System.exit(1);
        }
        | LabelAddressExpression  // ADDED
        {
          System.err.println("WARNING: unsupported semantic action: UnaryExpression");
          System.exit(1);
        }
        | AlignofExpression // ADDED
        {
          System.err.println("WARNING: unsupported semantic action: UnaryExpression");
          System.exit(1);
        }
        | ExtensionExpression // ADDED
        {
          System.err.println("WARNING: unsupported semantic action: UnaryExpression");
          System.exit(1);
        }
        | OffsetofExpression // ADDED
        {
          System.err.println("WARNING: unsupported semantic action: UnaryExpression");
          System.exit(1);
        }
        | TypeCompatibilityExpression  // ADEED
        {
          System.err.println("WARNING: unsupported semantic action: UnaryExpression");
          System.exit(1);
        }
        ;

TypeCompatibilityExpression:  /** nomerge **/
        __BUILTIN_TYPES_COMPATIBLE_P LPAREN TypeName COMMA TypeName RPAREN
        {
          System.err.println("WARNING: unsupported semantic action: TypeCompatibilityExpression");
          System.exit(1);
        }
        ;

OffsetofExpression:  /** nomerge **/
        __BUILTIN_OFFSETOF LPAREN TypeName COMMA PostfixExpression RPAREN
        {
          System.err.println("WARNING: unsupported semantic action: OffsetofExpression");
          System.exit(1);
        }
        ;

ExtensionExpression:  /** nomerge **/
        __EXTENSION__ CastExpression
        {
          System.err.println("WARNING: unsupported semantic action: ExtensionExpression");
          System.exit(1);
        }
        ;

AlignofExpression:  /** nomerge **/
        Alignofkeyword LPAREN TypeName RPAREN
        {
          System.err.println("WARNING: unsupported semantic action: AlignofExpression");
          System.exit(1);
        }
        | Alignofkeyword UnaryExpression
        {
          System.err.println("WARNING: unsupported semantic action: AlignofExpression");
          System.exit(1);
        }
        ;

Alignofkeyword:
        __ALIGNOF__
        {
          System.err.println("WARNING: unsupported semantic action: Alignofkeyword");
          System.exit(1);
        }
        | __ALIGNOF
        {
          System.err.println("WARNING: unsupported semantic action: Alignofkeyword");
          System.exit(1);
        }
        ;

LabelAddressExpression:  /** nomerge  **/  // ADDED
        ANDAND IDENTIFIER
        {
          System.err.println("WARNING: unsupported semantic action: LabelAddressExpression");
          System.exit(1);
        }
        ;

Unaryoperator:
        AND
        {
          PresenceCondition pc = subparser.getPresenceCondition();
          Multiverse<StringBuilder> product = getProductOfSomeChildren(pc, getNodeAt(subparser, 1));
          setTFValue(value, product);
        }
        | STAR
        {
          PresenceCondition pc = subparser.getPresenceCondition();
          Multiverse<StringBuilder> product = getProductOfSomeChildren(pc, getNodeAt(subparser, 1));
          setTFValue(value, product);
        }
        | PLUS
        {
          PresenceCondition pc = subparser.getPresenceCondition();
          Multiverse<StringBuilder> product = getProductOfSomeChildren(pc, getNodeAt(subparser, 1));
          setTFValue(value, product);
        }
        | MINUS
        {
          PresenceCondition pc = subparser.getPresenceCondition();
          Multiverse<StringBuilder> product = getProductOfSomeChildren(pc, getNodeAt(subparser, 1));
          setTFValue(value, product);
        }
        | NEGATE
        {
          PresenceCondition pc = subparser.getPresenceCondition();
          Multiverse<StringBuilder> product = getProductOfSomeChildren(pc, getNodeAt(subparser, 1));
          setTFValue(value, product);
        }
        | NOT
        {
          PresenceCondition pc = subparser.getPresenceCondition();
          Multiverse<StringBuilder> product = getProductOfSomeChildren(pc, getNodeAt(subparser, 1));
          setTFValue(value, product);
        }
        ;

CastExpression:  /** passthrough, nomerge **/
        UnaryExpression
        {
          PresenceCondition pc = subparser.getPresenceCondition();
          Node child = getNodeAt(subparser, 1);
          Multiverse<StringBuilder> product = getProductOfSomeChildren(pc, child);
          setTFValue(value, product);
        }
        | LPAREN TypeName RPAREN CastExpression
        {
          System.err.println("WARNING: unsupported semantic action: CastExpression");
          System.exit(1);
        }
        ;

MultiplicativeExpression:  /** passthrough, nomerge **/
        CastExpression
        {
          PresenceCondition pc = subparser.getPresenceCondition();
          Node child = getNodeAt(subparser, 1);
          Multiverse<StringBuilder> product = getProductOfSomeChildren(pc, child);
          setTFValue(value, product);
        }
        | MultiplicativeExpression STAR CastExpression
        {
          PresenceCondition pc = subparser.getPresenceCondition();
          Multiverse<StringBuilder> product = getProductOfSomeChildren(pc, getNodeAt(subparser, 3), getNodeAt(subparser, 2), getNodeAt(subparser, 1));
          setTFValue(value, product);
        }
        | MultiplicativeExpression DIV CastExpression
        {
          PresenceCondition pc = subparser.getPresenceCondition();
          Multiverse<StringBuilder> product = getProductOfSomeChildren(pc, getNodeAt(subparser, 3), getNodeAt(subparser, 2), getNodeAt(subparser, 1));
          setTFValue(value, product);
        }
        | MultiplicativeExpression MOD CastExpression
        {
          PresenceCondition pc = subparser.getPresenceCondition();
          Multiverse<StringBuilder> product = getProductOfSomeChildren(pc, getNodeAt(subparser, 3), getNodeAt(subparser, 2), getNodeAt(subparser, 1));
          setTFValue(value, product);
        }
        ;

AdditiveExpression:  /** passthrough, nomerge **/
        MultiplicativeExpression
        {
          PresenceCondition pc = subparser.getPresenceCondition();
          Node child = getNodeAt(subparser, 1);
          Multiverse<StringBuilder> product = getProductOfSomeChildren(pc, child);
          setTFValue(value, product);
        }
        | AdditiveExpression PLUS MultiplicativeExpression
        {
          PresenceCondition pc = subparser.getPresenceCondition();
          Multiverse<StringBuilder> product = getProductOfSomeChildren(pc, getNodeAt(subparser, 3), getNodeAt(subparser, 2), getNodeAt(subparser, 1));
          setTFValue(value, product);
        }
        | AdditiveExpression MINUS MultiplicativeExpression
        {
          PresenceCondition pc = subparser.getPresenceCondition();
          Multiverse<StringBuilder> product = getProductOfSomeChildren(pc, getNodeAt(subparser, 3), getNodeAt(subparser, 2), getNodeAt(subparser, 1));
          setTFValue(value, product);
        }
        ;

ShiftExpression:  /** passthrough, nomerge **/
        AdditiveExpression
        {
          PresenceCondition pc = subparser.getPresenceCondition();
          Node child = getNodeAt(subparser, 1);
          Multiverse<StringBuilder> product = getProductOfSomeChildren(pc, child);
          // TODO: don't forget to add a reference whenever you use a presence condition.  this applies to all semantic actions that do this
          setTFValue(value, product);
        }
        | ShiftExpression LS AdditiveExpression
        {
          System.err.println("WARNING: unsupported semantic action: ShiftExpression");
          System.exit(1);
        }
        | ShiftExpression RS AdditiveExpression
        {
          System.err.println("WARNING: unsupported semantic action: ShiftExpression");
          System.exit(1);
        }
        ;

RelationalExpression:  /** passthrough, nomerge **/
        ShiftExpression
        {
          PresenceCondition pc = subparser.getPresenceCondition();
          Node child = getNodeAt(subparser, 1);
          Multiverse<StringBuilder> product = getProductOfSomeChildren(pc, child);
          setTFValue(value, product);
        }
        | RelationalExpression LT ShiftExpression
        {
          System.err.println("WARNING: unsupported semantic action: RelationalExpression");
          System.exit(1);
        }
        | RelationalExpression GT ShiftExpression
        {
          System.err.println("WARNING: unsupported semantic action: RelationalExpression");
          System.exit(1);
        }
        | RelationalExpression LE ShiftExpression
        {
          System.err.println("WARNING: unsupported semantic action: RelationalExpression");
          System.exit(1);
        }
        | RelationalExpression GE ShiftExpression
        {
          System.err.println("WARNING: unsupported semantic action: RelationalExpression");
          System.exit(1);
        }
        ;

EqualityExpression:  /** passthrough, nomerge **/
        RelationalExpression
        {
          PresenceCondition pc = subparser.getPresenceCondition();
          Node child = getNodeAt(subparser, 1);
          Multiverse<StringBuilder> product = getProductOfSomeChildren(pc, child);
          setTFValue(value, product);
        }
        | EqualityExpression EQ RelationalExpression
        {
          System.err.println("WARNING: unsupported semantic action: EqualityExpression");
          System.exit(1);
        }
        | EqualityExpression NE RelationalExpression
        {
          System.err.println("WARNING: unsupported semantic action: EqualityExpression");
          System.exit(1);
        }
        ;

AndExpression:  /** passthrough, nomerge **/
        EqualityExpression
        {
          PresenceCondition pc = subparser.getPresenceCondition();
          Node child = getNodeAt(subparser, 1);
          Multiverse<StringBuilder> product = getProductOfSomeChildren(pc, child);
          setTFValue(value, product);
        }
        | AndExpression AND EqualityExpression
        {
          System.err.println("WARNING: unsupported semantic action: AndExpression");
          System.exit(1);
        }
        ;

ExclusiveOrExpression:  /** passthrough, nomerge **/
        AndExpression
        {
          PresenceCondition pc = subparser.getPresenceCondition();
          Node child = getNodeAt(subparser, 1);
          Multiverse<StringBuilder> product = getProductOfSomeChildren(pc, child);
          setTFValue(value, product);
        }
        | ExclusiveOrExpression XOR AndExpression
        {
          System.err.println("WARNING: unsupported semantic action: ExclusiveOrExpression");
          System.exit(1);
        }
        ;

InclusiveOrExpression:  /** passthrough, nomerge **/
        ExclusiveOrExpression
        {
          PresenceCondition pc = subparser.getPresenceCondition();
          Node child = getNodeAt(subparser, 1);
          Multiverse<StringBuilder> product = getProductOfSomeChildren(pc, child);
          setTFValue(value, product);
        }
        | InclusiveOrExpression PIPE ExclusiveOrExpression
        {
          System.err.println("WARNING: unsupported semantic action: InclusiveOrExpression");
          System.exit(1);
        }
        ;

LogicalAndExpression:  /** passthrough, nomerge **/
        InclusiveOrExpression
        {
          PresenceCondition pc = subparser.getPresenceCondition();
          Node child = getNodeAt(subparser, 1);
          Multiverse<StringBuilder> product = getProductOfSomeChildren(pc, child);
          setTFValue(value, product);
        }
        | LogicalAndExpression ANDAND InclusiveOrExpression
        {
          System.err.println("WARNING: unsupported semantic action: LogicalAndExpression");
          System.exit(1);
        }
        ;

LogicalORExpression:  /** passthrough, nomerge **/
        LogicalAndExpression
        {
          PresenceCondition pc = subparser.getPresenceCondition();
          Node child = getNodeAt(subparser, 1);
          Multiverse<StringBuilder> product = getProductOfSomeChildren(pc, child);
          setTFValue(value, product);
        }
        | LogicalORExpression OROR LogicalAndExpression
        {
          System.err.println("WARNING: unsupported semantic action: LogicalORExpression");
          System.exit(1);
        }
        ;

ConditionalExpression:  /** passthrough, nomerge **/
        LogicalORExpression
        {
          PresenceCondition pc = subparser.getPresenceCondition();
          Node child = getNodeAt(subparser, 1);
          Multiverse<StringBuilder> product = getProductOfSomeChildren(pc, child);
          setTFValue(value, product);
        }
        | LogicalORExpression QUESTION Expression COLON
                ConditionalExpression
        {
          System.err.println("WARNING: unsupported semantic action: ConditionalExpression");
          System.exit(1);
        }
        | LogicalORExpression QUESTION COLON  // ADDED gcc innomerge conditional
                ConditionalExpression
        {
          System.err.println("WARNING: unsupported semantic action: ConditionalExpression");
          System.exit(1);
        }
        ;

AssignmentExpression:  /** passthrough, nomerge **/
        ConditionalExpression
        {
          PresenceCondition pc = subparser.getPresenceCondition();
          Node child = getNodeAt(subparser, 1);
          Multiverse<StringBuilder> product = getProductOfSomeChildren(pc, child);
          setTFValue(value, product);
        }
        | UnaryExpression AssignmentOperator AssignmentExpression
        {
          PresenceCondition pc = subparser.getPresenceCondition();
          setCPC(value, PCtoString(pc));
          Multiverse<StringBuilder> product = getProductOfSomeChildren(pc, getNodeAt(subparser, 3), getNodeAt(subparser, 2), getNodeAt(subparser, 1));
          setTFValue(value, product);
        }
        ;

AssignmentOperator: /** nomerge **/
        ASSIGN
        {
          StringBuilder sb = new StringBuilder();
          sb.append(" = ");
          Multiverse<StringBuilder> sbmv = new Multiverse<StringBuilder>();
          sbmv.add(new Element<StringBuilder>(sb, subparser.getPresenceCondition().presenceConditionManager().newTrue()));
          setTFValue(value, sbmv);
        }
        | MULTassign
        {
          StringBuilder sb = new StringBuilder();
          sb.append(" *= ");
          Multiverse<StringBuilder> sbmv = new Multiverse<StringBuilder>();
          sbmv.add(new Element<StringBuilder>(sb, subparser.getPresenceCondition().presenceConditionManager().newTrue()));
          setTFValue(value, sbmv);
        }
        | DIVassign
        {
          StringBuilder sb = new StringBuilder();
          sb.append(" /= ");
          Multiverse<StringBuilder> sbmv = new Multiverse<StringBuilder>();
          sbmv.add(new Element<StringBuilder>(sb, subparser.getPresenceCondition().presenceConditionManager().newTrue()));
          setTFValue(value, sbmv);
        }
        | MODassign
        {
          StringBuilder sb = new StringBuilder();
          sb.append(" %= ");
          Multiverse<StringBuilder> sbmv = new Multiverse<StringBuilder>();
          sbmv.add(new Element<StringBuilder>(sb, subparser.getPresenceCondition().presenceConditionManager().newTrue()));
          setTFValue(value, sbmv);
        }
        | PLUSassign
        {
          StringBuilder sb = new StringBuilder();
          sb.append(" += ");
          Multiverse<StringBuilder> sbmv = new Multiverse<StringBuilder>();
          sbmv.add(new Element<StringBuilder>(sb, subparser.getPresenceCondition().presenceConditionManager().newTrue()));
          setTFValue(value, sbmv);
        }
        | MINUSassign
        {
          StringBuilder sb = new StringBuilder();
          sb.append(" -= ");
          Multiverse<StringBuilder> sbmv = new Multiverse<StringBuilder>();
          sbmv.add(new Element<StringBuilder>(sb, subparser.getPresenceCondition().presenceConditionManager().newTrue()));
          setTFValue(value, sbmv);
        }
        | LSassign
        {
          System.err.println("WARNING: unsupported semantic action: AssignmentOperator");
          System.exit(1);
        }
        | RSassign
        {
          System.err.println("WARNING: unsupported semantic action: AssignmentOperator");
          System.exit(1);
        }
        | ANDassign
        {
          StringBuilder sb = new StringBuilder();
          sb.append(" &= ");
          Multiverse<StringBuilder> sbmv = new Multiverse<StringBuilder>();
          sbmv.add(new Element<StringBuilder>(sb, subparser.getPresenceCondition().presenceConditionManager().newTrue()));
          setTFValue(value, sbmv);
        }
        | ERassign
        {
          System.err.println("WARNING: unsupported semantic action: AssignmentOperator");
          System.exit(1);
        }
        | ORassign
        {
          StringBuilder sb = new StringBuilder();
          sb.append(" |= ");
          Multiverse<StringBuilder> sbmv = new Multiverse<StringBuilder>();
          sbmv.add(new Element<StringBuilder>(sb, subparser.getPresenceCondition().presenceConditionManager().newTrue()));
          setTFValue(value, sbmv);
        }
        ;

ExpressionOpt:  /** passthrough, nomerge **/
        /* Nothing */
{
  Multiverse<StringBuilder> s = new Multiverse<StringBuilder>();
  s.add(new StringBuilder(""),subparser.getPresenceCondition());
  setTFValue(value, s);
 
}
        | Expression
        {
          PresenceCondition pc = subparser.getPresenceCondition();
          Node child = getNodeAt(subparser, 1);
          Multiverse<StringBuilder> product = getProductOfSomeChildren(pc, child);
          setTFValue(value, product);
        }
        ;

Expression:  /** passthrough, nomerge **/
        AssignmentExpression
        {
          PresenceCondition pc = subparser.getPresenceCondition();
          Node child = getNodeAt(subparser, 1);
          Multiverse<StringBuilder> product = getProductOfSomeChildren(pc, child);
          setTFValue(value, product);
        }
        | Expression COMMA AssignmentExpression
        {
          System.err.println("WARNING: unsupported semantic action: Expression");
          System.exit(1);
        }
        ;

ConstantExpression: /** passthrough, nomerge **/
        ConditionalExpression
        {
          PresenceCondition pc = subparser.getPresenceCondition();
          Node child = getNodeAt(subparser, 1);
          Multiverse<StringBuilder> product = getProductOfSomeChildren(pc, child);
          setTFValue(value, product);
        }
	      ;

AttributeSpecifierListOpt: /** nomerge **/  // ADDED
        /* empty */
        {
          System.err.println("WARNING: unsupported semantic action: AttributeSpecifierListOpt");
        }
        | AttributeSpecifierList
        {
          System.err.println("WARNING: unsupported semantic action: AttributeSpecifierListOpt");
          System.exit(1);
        }
        ;

AttributeSpecifierList:  /** list, nomerge **/  // ADDED
        AttributeSpecifier
        {
          System.err.println("WARNING: unsupported semantic action: AttributeSpecifierList");
          System.exit(1);
        }
        | AttributeSpecifierList AttributeSpecifier
        {
          System.err.println("WARNING: unsupported semantic action: AttributeSpecifierList");
          System.exit(1);
        }
        ;

AttributeSpecifier: /** nomerge **/  // ADDED
        AttributeKeyword LPAREN LPAREN AttributeListOpt RPAREN RPAREN
        {
          System.err.println("WARNING: unsupported semantic action: AttributeSpecifier");
          System.exit(1);
        }
        ;

AttributeKeyword:   // ADDED
        __ATTRIBUTE
        {
          System.err.println("WARNING: unsupported semantic action: AttributeKeyword");
          System.exit(1);
        }
        | __ATTRIBUTE__
        {
          System.err.println("WARNING: unsupported semantic action: AttributeKeyword");
          System.exit(1);
        }
        ;

AttributeListOpt:   // ADDED
        /* empty */
        {
          System.err.println("WARNING: unsupported semantic action: AttributeListOpt");
        }
        | AttributeList
        {
          System.err.println("WARNING: unsupported semantic action: AttributeListOpt");
          System.exit(1);
        }
        ;

AttributeList:  /** list, nomerge **/  // ADDED
        Word AttributeExpressionOpt
        {
          System.err.println("WARNING: unsupported semantic action: AttributeList");
          System.exit(1);
        }
        | AttributeList COMMA Word AttributeExpressionOpt
        {
          System.err.println("WARNING: unsupported semantic action: AttributeList");
          System.exit(1);
        }
        ;

AttributeExpressionOpt:   // ADDED
        /* empty */
        {
          System.err.println("WARNING: unsupported semantic action: AttributeExpressionOpt");
        }
        | LPAREN RPAREN
        {
          System.err.println("WARNING: unsupported semantic action: AttributeExpressionOpt");
          System.exit(1);
        }
        | LPAREN ExpressionList RPAREN
        {
          System.err.println("WARNING: unsupported semantic action: AttributeExpressionOpt");
          System.exit(1);
        }
        ;

Word:  // ADDED
        IDENTIFIER
        {
          PresenceCondition pc = subparser.getPresenceCondition();
          Multiverse<StringBuilder> product = getProductOfSomeChildren(pc, getNodeAt(subparser, 1));
          setTFValue(value, product);
        }
        | AUTO
        {
          PresenceCondition pc = subparser.getPresenceCondition();
          Multiverse<StringBuilder> product = getProductOfSomeChildren(pc, getNodeAt(subparser, 1));
          setTFValue(value, product);
        }
        | DOUBLE
        {
          PresenceCondition pc = subparser.getPresenceCondition();
          Multiverse<StringBuilder> product = getProductOfSomeChildren(pc, getNodeAt(subparser, 1));
          setTFValue(value, product);
        }
        | INT
        {
          PresenceCondition pc = subparser.getPresenceCondition();
          Multiverse<StringBuilder> product = getProductOfSomeChildren(pc, getNodeAt(subparser, 1));
          setTFValue(value, product);
        }
        | STRUCT
        {
          PresenceCondition pc = subparser.getPresenceCondition();
          Multiverse<StringBuilder> product = getProductOfSomeChildren(pc, getNodeAt(subparser, 1));
          setTFValue(value, product);
        }
        | BREAK
        {
          PresenceCondition pc = subparser.getPresenceCondition();
          Multiverse<StringBuilder> product = getProductOfSomeChildren(pc, getNodeAt(subparser, 1));
          setTFValue(value, product);
        }
        | ELSE
        {
          PresenceCondition pc = subparser.getPresenceCondition();
          Multiverse<StringBuilder> product = getProductOfSomeChildren(pc, getNodeAt(subparser, 1));
          setTFValue(value, product);
        }
        | LONG
        {
          PresenceCondition pc = subparser.getPresenceCondition();
          Multiverse<StringBuilder> product = getProductOfSomeChildren(pc, getNodeAt(subparser, 1));
          setTFValue(value, product);
        }
        | SWITCH
        {
          PresenceCondition pc = subparser.getPresenceCondition();
          Multiverse<StringBuilder> product = getProductOfSomeChildren(pc, getNodeAt(subparser, 1));
          setTFValue(value, product);
        }
        | CASE
        {
          PresenceCondition pc = subparser.getPresenceCondition();
          Multiverse<StringBuilder> product = getProductOfSomeChildren(pc, getNodeAt(subparser, 1));
          setTFValue(value, product);
        }
        | ENUM
        {
          PresenceCondition pc = subparser.getPresenceCondition();
          Multiverse<StringBuilder> product = getProductOfSomeChildren(pc, getNodeAt(subparser, 1));
          setTFValue(value, product);
        }
        | REGISTER
        {
          PresenceCondition pc = subparser.getPresenceCondition();
          Multiverse<StringBuilder> product = getProductOfSomeChildren(pc, getNodeAt(subparser, 1));
          setTFValue(value, product);
        }
        | TYPEDEF
        {
          PresenceCondition pc = subparser.getPresenceCondition();
          Multiverse<StringBuilder> product = getProductOfSomeChildren(pc, getNodeAt(subparser, 1));
          setTFValue(value, product);
        }
        | CHAR
        {
          PresenceCondition pc = subparser.getPresenceCondition();
          Multiverse<StringBuilder> product = getProductOfSomeChildren(pc, getNodeAt(subparser, 1));
          setTFValue(value, product);
        }
        | EXTERN
        {
          PresenceCondition pc = subparser.getPresenceCondition();
          Multiverse<StringBuilder> product = getProductOfSomeChildren(pc, getNodeAt(subparser, 1));
          setTFValue(value, product);
        }
        | RETURN
        {
          PresenceCondition pc = subparser.getPresenceCondition();
          Multiverse<StringBuilder> product = getProductOfSomeChildren(pc, getNodeAt(subparser, 1));
          setTFValue(value, product);
        }
        | UNION
        {
          PresenceCondition pc = subparser.getPresenceCondition();
          Multiverse<StringBuilder> product = getProductOfSomeChildren(pc, getNodeAt(subparser, 1));
          setTFValue(value, product);
        }
        | CONST
        {
          PresenceCondition pc = subparser.getPresenceCondition();
          Multiverse<StringBuilder> product = getProductOfSomeChildren(pc, getNodeAt(subparser, 1));
          setTFValue(value, product);
        }
        | FLOAT
        {
          PresenceCondition pc = subparser.getPresenceCondition();
          Multiverse<StringBuilder> product = getProductOfSomeChildren(pc, getNodeAt(subparser, 1));
          setTFValue(value, product);
        }
        | SHORT
        {
          PresenceCondition pc = subparser.getPresenceCondition();
          Multiverse<StringBuilder> product = getProductOfSomeChildren(pc, getNodeAt(subparser, 1));
          setTFValue(value, product);
        }
        | UNSIGNED
        {
          PresenceCondition pc = subparser.getPresenceCondition();
          Multiverse<StringBuilder> product = getProductOfSomeChildren(pc, getNodeAt(subparser, 1));
          setTFValue(value, product);
        }
        | CONTINUE
        {
          PresenceCondition pc = subparser.getPresenceCondition();
          Multiverse<StringBuilder> product = getProductOfSomeChildren(pc, getNodeAt(subparser, 1));
          setTFValue(value, product);
        }
        | FOR
        {
          PresenceCondition pc = subparser.getPresenceCondition();
          Multiverse<StringBuilder> product = getProductOfSomeChildren(pc, getNodeAt(subparser, 1));
          setTFValue(value, product);
        }
        | SIGNED
        {
          PresenceCondition pc = subparser.getPresenceCondition();
          Multiverse<StringBuilder> product = getProductOfSomeChildren(pc, getNodeAt(subparser, 1));
          setTFValue(value, product);
        }
        | VOID
        {
          PresenceCondition pc = subparser.getPresenceCondition();
          Multiverse<StringBuilder> product = getProductOfSomeChildren(pc, getNodeAt(subparser, 1));
          setTFValue(value, product);
        }
        | DEFAULT
        {
          PresenceCondition pc = subparser.getPresenceCondition();
          Multiverse<StringBuilder> product = getProductOfSomeChildren(pc, getNodeAt(subparser, 1));
          setTFValue(value, product);
        }
        | GOTO
        {
          PresenceCondition pc = subparser.getPresenceCondition();
          Multiverse<StringBuilder> product = getProductOfSomeChildren(pc, getNodeAt(subparser, 1));
          setTFValue(value, product);
        }
        | SIZEOF
        {
          PresenceCondition pc = subparser.getPresenceCondition();
          Multiverse<StringBuilder> product = getProductOfSomeChildren(pc, getNodeAt(subparser, 1));
          setTFValue(value, product);
        }
        | VOLATILE
        {
          PresenceCondition pc = subparser.getPresenceCondition();
          Multiverse<StringBuilder> product = getProductOfSomeChildren(pc, getNodeAt(subparser, 1));
          setTFValue(value, product);
        }
        | DO
        {
          PresenceCondition pc = subparser.getPresenceCondition();
          Multiverse<StringBuilder> product = getProductOfSomeChildren(pc, getNodeAt(subparser, 1));
          setTFValue(value, product);
        }
        | IF
        {
          PresenceCondition pc = subparser.getPresenceCondition();
          Multiverse<StringBuilder> product = getProductOfSomeChildren(pc, getNodeAt(subparser, 1));
          setTFValue(value, product);
        }
        | STATIC
        {
          PresenceCondition pc = subparser.getPresenceCondition();
          Multiverse<StringBuilder> product = getProductOfSomeChildren(pc, getNodeAt(subparser, 1));
          setTFValue(value, product);
        }
        | WHILE
        {
          PresenceCondition pc = subparser.getPresenceCondition();
          Multiverse<StringBuilder> product = getProductOfSomeChildren(pc, getNodeAt(subparser, 1));
          setTFValue(value, product);
        }
        | ASMSYM
        {
          PresenceCondition pc = subparser.getPresenceCondition();
          Multiverse<StringBuilder> product = getProductOfSomeChildren(pc, getNodeAt(subparser, 1));
          setTFValue(value, product);
        }
        | _BOOL
        {
          PresenceCondition pc = subparser.getPresenceCondition();
          Multiverse<StringBuilder> product = getProductOfSomeChildren(pc, getNodeAt(subparser, 1));
          setTFValue(value, product);
        }
        | _COMPLEX
        {
          PresenceCondition pc = subparser.getPresenceCondition();
          Multiverse<StringBuilder> product = getProductOfSomeChildren(pc, getNodeAt(subparser, 1));
          setTFValue(value, product);
        }
        | RESTRICT
        {
          PresenceCondition pc = subparser.getPresenceCondition();
          Multiverse<StringBuilder> product = getProductOfSomeChildren(pc, getNodeAt(subparser, 1));
          setTFValue(value, product);
        }
        | __ALIGNOF
        {
          PresenceCondition pc = subparser.getPresenceCondition();
          Multiverse<StringBuilder> product = getProductOfSomeChildren(pc, getNodeAt(subparser, 1));
          setTFValue(value, product);
        }
        | __ALIGNOF__
        {
          PresenceCondition pc = subparser.getPresenceCondition();
          Multiverse<StringBuilder> product = getProductOfSomeChildren(pc, getNodeAt(subparser, 1));
          setTFValue(value, product);
        }
        | ASM
        {
          PresenceCondition pc = subparser.getPresenceCondition();
          Multiverse<StringBuilder> product = getProductOfSomeChildren(pc, getNodeAt(subparser, 1));
          setTFValue(value, product);
        }
        | __ASM
        {
          PresenceCondition pc = subparser.getPresenceCondition();
          Multiverse<StringBuilder> product = getProductOfSomeChildren(pc, getNodeAt(subparser, 1));
          setTFValue(value, product);
        }
        | __ASM__
        {
          PresenceCondition pc = subparser.getPresenceCondition();
          Multiverse<StringBuilder> product = getProductOfSomeChildren(pc, getNodeAt(subparser, 1));
          setTFValue(value, product);
        }
        | __ATTRIBUTE
        {
          PresenceCondition pc = subparser.getPresenceCondition();
          Multiverse<StringBuilder> product = getProductOfSomeChildren(pc, getNodeAt(subparser, 1));
          setTFValue(value, product);
        }
        | __ATTRIBUTE__
        {
          PresenceCondition pc = subparser.getPresenceCondition();
          Multiverse<StringBuilder> product = getProductOfSomeChildren(pc, getNodeAt(subparser, 1));
          setTFValue(value, product);
        }
        | __BUILTIN_OFFSETOF
        {
          PresenceCondition pc = subparser.getPresenceCondition();
          Multiverse<StringBuilder> product = getProductOfSomeChildren(pc, getNodeAt(subparser, 1));
          setTFValue(value, product);
        }
        | __BUILTIN_TYPES_COMPATIBLE_P
        {
          PresenceCondition pc = subparser.getPresenceCondition();
          Multiverse<StringBuilder> product = getProductOfSomeChildren(pc, getNodeAt(subparser, 1));
          setTFValue(value, product);
        }
        | __BUILTIN_VA_ARG
        {
          PresenceCondition pc = subparser.getPresenceCondition();
          Multiverse<StringBuilder> product = getProductOfSomeChildren(pc, getNodeAt(subparser, 1));
          setTFValue(value, product);
        }
        | __BUILTIN_VA_LIST
        {
          PresenceCondition pc = subparser.getPresenceCondition();
          Multiverse<StringBuilder> product = getProductOfSomeChildren(pc, getNodeAt(subparser, 1));
          setTFValue(value, product);
        }
        | __COMPLEX__
        {
          PresenceCondition pc = subparser.getPresenceCondition();
          Multiverse<StringBuilder> product = getProductOfSomeChildren(pc, getNodeAt(subparser, 1));
          setTFValue(value, product);
        }
        | __CONST
        {
          PresenceCondition pc = subparser.getPresenceCondition();
          Multiverse<StringBuilder> product = getProductOfSomeChildren(pc, getNodeAt(subparser, 1));
          setTFValue(value, product);
        }
        | __CONST__
        {
          PresenceCondition pc = subparser.getPresenceCondition();
          Multiverse<StringBuilder> product = getProductOfSomeChildren(pc, getNodeAt(subparser, 1));
          setTFValue(value, product);
        }
        | __EXTENSION__
        {
          PresenceCondition pc = subparser.getPresenceCondition();
          Multiverse<StringBuilder> product = getProductOfSomeChildren(pc, getNodeAt(subparser, 1));
          setTFValue(value, product);
        }
        | INLINE
        {
          PresenceCondition pc = subparser.getPresenceCondition();
          Multiverse<StringBuilder> product = getProductOfSomeChildren(pc, getNodeAt(subparser, 1));
          setTFValue(value, product);
        }
        | __INLINE
        {
          PresenceCondition pc = subparser.getPresenceCondition();
          Multiverse<StringBuilder> product = getProductOfSomeChildren(pc, getNodeAt(subparser, 1));
          setTFValue(value, product);
        }
        | __INLINE__
        {
          PresenceCondition pc = subparser.getPresenceCondition();
          Multiverse<StringBuilder> product = getProductOfSomeChildren(pc, getNodeAt(subparser, 1));
          setTFValue(value, product);
        }
        | __LABEL__
        {
          PresenceCondition pc = subparser.getPresenceCondition();
          Multiverse<StringBuilder> product = getProductOfSomeChildren(pc, getNodeAt(subparser, 1));
          setTFValue(value, product);
        }
        | __RESTRICT
        {
          PresenceCondition pc = subparser.getPresenceCondition();
          Multiverse<StringBuilder> product = getProductOfSomeChildren(pc, getNodeAt(subparser, 1));
          setTFValue(value, product);
        }
        | __RESTRICT__
        {
          PresenceCondition pc = subparser.getPresenceCondition();
          Multiverse<StringBuilder> product = getProductOfSomeChildren(pc, getNodeAt(subparser, 1));
          setTFValue(value, product);
        }
        | __SIGNED
        {
          PresenceCondition pc = subparser.getPresenceCondition();
          Multiverse<StringBuilder> product = getProductOfSomeChildren(pc, getNodeAt(subparser, 1));
          setTFValue(value, product);
        }
        | __SIGNED__
        {
          PresenceCondition pc = subparser.getPresenceCondition();
          Multiverse<StringBuilder> product = getProductOfSomeChildren(pc, getNodeAt(subparser, 1));
          setTFValue(value, product);
        }
        | __THREAD
        {
          PresenceCondition pc = subparser.getPresenceCondition();
          Multiverse<StringBuilder> product = getProductOfSomeChildren(pc, getNodeAt(subparser, 1));
          setTFValue(value, product);
        }
        | TYPEOF
        {
          PresenceCondition pc = subparser.getPresenceCondition();
          Multiverse<StringBuilder> product = getProductOfSomeChildren(pc, getNodeAt(subparser, 1));
          setTFValue(value, product);
        }
        | __TYPEOF
        {
          PresenceCondition pc = subparser.getPresenceCondition();
          Multiverse<StringBuilder> product = getProductOfSomeChildren(pc, getNodeAt(subparser, 1));
          setTFValue(value, product);
        }
        | __TYPEOF__
        {
          PresenceCondition pc = subparser.getPresenceCondition();
          Multiverse<StringBuilder> product = getProductOfSomeChildren(pc, getNodeAt(subparser, 1));
          setTFValue(value, product);
        }
        | __VOLATILE
        {
          PresenceCondition pc = subparser.getPresenceCondition();
          Multiverse<StringBuilder> product = getProductOfSomeChildren(pc, getNodeAt(subparser, 1));
          setTFValue(value, product);
        }
        | __VOLATILE__
        {
          PresenceCondition pc = subparser.getPresenceCondition();
          Multiverse<StringBuilder> product = getProductOfSomeChildren(pc, getNodeAt(subparser, 1));
          setTFValue(value, product);
        }
        ;

// ------------------------------------------------------------------ Assembly

AssemblyDefinition:  /** nomerge **/
        AssemblyExpression SEMICOLON
        {
          System.err.println("WARNING: unsupported semantic action: AssemblyDefinition");
          System.exit(1);
        }
        ;

AssemblyExpression:  /** nomerge **/
        AsmKeyword LPAREN StringLiteralList RPAREN
        {
          System.err.println("WARNING: unsupported semantic action: AssemblyExpression");
          System.exit(1);
        }
        ;

AssemblyExpressionOpt:  /** nomerge **/
        /* empty */
        {
          System.err.println("WARNING: unsupported semantic action: AssemblyExpressionOpt");
        }
        | AssemblyExpression
        {
          System.err.println("WARNING: unsupported semantic action: AssemblyExpressionOpt");
          System.exit(1);
        }
        ;

AssemblyStatement:   /** nomerge **/ // ADDED
        AsmKeyword LPAREN Assemblyargument RPAREN SEMICOLON
        /* gcc>=4.5 */
        {
          System.err.println("WARNING: unsupported semantic action: AssemblyStatement");
          System.exit(1);
        }
        | AsmKeyword GOTO LPAREN AssemblyGotoargument RPAREN SEMICOLON
        {
          System.err.println("WARNING: unsupported semantic action: AssemblyStatement");
          System.exit(1);
        }
        | AsmKeyword TypeQualifier LPAREN Assemblyargument RPAREN SEMICOLON
        {
          System.err.println("WARNING: unsupported semantic action: AssemblyStatement");
          System.exit(1);
        }
        ;

Assemblyargument:  /** nomerge **/  // ADDED
        StringLiteralList COLON AssemblyoperandsOpt COLON AssemblyoperandsOpt COLON Assemblyclobbers
        {
          System.err.println("WARNING: unsupported semantic action: Assemblyargument");
          System.exit(1);
        }
        | StringLiteralList COLON AssemblyoperandsOpt COLON AssemblyoperandsOpt
        {
          System.err.println("WARNING: unsupported semantic action: Assemblyargument");
          System.exit(1);
        }
        | StringLiteralList COLON AssemblyoperandsOpt
        {
          System.err.println("WARNING: unsupported semantic action: Assemblyargument");
          System.exit(1);
        }
        | StringLiteralList
        {
          System.err.println("WARNING: unsupported semantic action: Assemblyargument");
          System.exit(1);
        }
        ;

AssemblyoperandsOpt:  /** nomerge **/  // ADDED
        /* empty */
        {
          System.err.println("WARNING: unsupported semantic action: AssemblyoperandsOpt");
        }
        | Assemblyoperands
        {
          System.err.println("WARNING: unsupported semantic action: AssemblyoperandsOpt");
          System.exit(1);
        }
        ;

Assemblyoperands:  /** list, nomerge **/  // ADDED
        Assemblyoperand
        {
          System.err.println("WARNING: unsupported semantic action: Assemblyoperands");
          System.exit(1);
        }
        | Assemblyoperands COMMA Assemblyoperand
        {
          System.err.println("WARNING: unsupported semantic action: Assemblyoperands");
          System.exit(1);
        }
        ;

Assemblyoperand:  /** nomerge **/  // ADDED
                             StringLiteralList LPAREN Expression RPAREN
        {
          System.err.println("WARNING: unsupported semantic action: Assemblyoperand");
          System.exit(1);
        }
        | LBRACK Word RBRACK StringLiteralList LPAREN Expression RPAREN
        {
          System.err.println("WARNING: unsupported semantic action: Assemblyoperand");
          System.exit(1);
        }
        ;

AssemblyclobbersOpt:  /** nomerge **/ // ADDED
        /* empty */
        {
          System.err.println("WARNING: unsupported semantic action: AssemblyclobbersOpt");
        }
        | Assemblyclobbers
        {
          System.err.println("WARNING: unsupported semantic action: AssemblyclobbersOpt");
          System.exit(1);
        }
        ;

Assemblyclobbers:  /** nomerge **/  // ADDED
        StringLiteralList
        {
          System.err.println("WARNING: unsupported semantic action: Assemblyclobbers");
          System.exit(1);
        }
        | Assemblyclobbers COMMA StringLiteralList
        {
          System.err.println("WARNING: unsupported semantic action: Assemblyclobbers");
          System.exit(1);
        }
        ;

AssemblyGotoargument:  /** nomerge **/ // ADDED
        StringLiteralList COLON AssemblyoperandsOpt COLON AssemblyoperandsOpt COLON AssemblyclobbersOpt COLON AssemblyJumpLabels
        {
          System.err.println("WARNING: unsupported semantic action: AssemblyGotoargument");
          System.exit(1);
        }
        ;

AssemblyJumpLabels:  /** nomerge **/ // ADDED
        Identifier
        {
          System.err.println("WARNING: unsupported semantic action: AssemblyJumpLabels");
          System.exit(1);
        }
        | AssemblyJumpLabels COMMA Identifier
        {
          System.err.println("WARNING: unsupported semantic action: AssemblyJumpLabels");
          System.exit(1);
        }
        ;

AsmKeyword:   // ADDED
        ASM
        {
          System.err.println("WARNING: unsupported semantic action: AsmKeyword");
          System.exit(1);
        }
        | __ASM
        {
          System.err.println("WARNING: unsupported semantic action: AsmKeyword");
          System.exit(1);
        }
        | __ASM__
        {
          System.err.println("WARNING: unsupported semantic action: AsmKeyword");
          System.exit(1);
        }
        ;

%%

// TUTORIAL: this section of the grammar gets copied into the
// resulting parser, specifically the CActions.java class


/**
   This is just a constant string name for a property used to assign
   semantic values that are type builders.
 */
private static final String STRING = "xtc.String";
private static final String TRANSFORMATION = "transformation";

private void setTFValue(Object node, Object value) {
  ((Node)node).setProperty(TRANSFORMATION, value);
}

/** 
 * TypeAndDeclInitList stores type information,
 * with a list of declarations and their optional initializing statements.
 * This is used as the semantic value for declaring lists. 
 * The parent of a declaring list should construct the transformation output using the stored information.
 * 
 */
private static class TypeAndDeclInitList {
	/** The type field */
  private TypeBuilderMultiverse type;
  /** The declaration and initializer list */
  private List<DeclAndInit> declAndInitList;

	/**
	* This constructor creates a TypeAndDeclInitList.
	*
	* @param tb The type information.
	* @param declAndInits The declaration and initializer list.
	*/
  private TypeAndDeclInitList(TypeBuilderMultiverse tb, List<DeclAndInit> declsAndInits) {
    declAndInitList = declsAndInits;
    type = tb;
  }

  /** The copy constructor */
  private TypeAndDeclInitList(TypeAndDeclInitList TBDBList) {
  	if (TBDBList == null) {
  		System.err.println("FATAL: attempting to copy a null TypeAndDeclInitList");
  		System.exit(1);
  	}

  	type = new TypeBuilderMultiverse(TBDBList.type);
  	declAndInitList = new LinkedList<DeclAndInit>(TBDBList.declAndInitList);
  }

  /** Adds a declaration and an optional initializer to the list */
  private void addDeclAndInit(DeclAndInit declAndInit) {
  	declAndInitList.add(declAndInit);
  }

  /** 
	 * DeclAndInit stores the declaration and initializer statement information.
	 */
	private static class DeclAndInit {
		/** The declaration field */
		private DeclBuilder decl;
		/** The initializer statement field*/
	  private Multiverse<StringBuilder> initializerSBMV;
	  /** The flag that keeps track of whether or not there is an initializer statement */
	  private boolean hasInitializer;

	  /** The default constructor. Sets the hasInitializer flag to false. */
	  private DeclAndInit() {
	  	hasInitializer = false;
	  }

  	/** 
	   * Constructor for declarations with no initializer statements.
	   * @param db The declaration information.
	   */
	  private DeclAndInit(DeclBuilder db) {
	  	decl = db;
	  	hasInitializer = false;
	  }

  	/** 
	   * Constructor for declarations with an initializer statement.
	   * @param db The declaration information.
	   * @param initializer The initializer statement.
	   */
	  private DeclAndInit(DeclBuilder db, Multiverse<StringBuilder> initializer) {
	  	decl = db;
	  	hasInitializer = true;
	  	initializerSBMV = initializer;
	  }

	  /** 
	   * Adds declaration information, without an initializer.
	   * Attempting to overwrite an existing declaration causes an error and an exit.
	   * @param db The declaration information.
	   */
	  private void addDeclNoInit(DeclBuilder db) {
	  	if (decl == null) {
	  		decl = db;
	  	} else {
	  		System.err.println("ERROR: attempting to overwrite a declaration");
				System.exit(1);
	  	}
	  }

	  /** 
	   * Adds declaration information, with an initializer.
	   * Attempting to overwrite an existing declaration causes an error and an exit.
	   * @param db The declaration information.
		 * @param initializer The initializing statement.
	   */
	  private void addDeclWithInit(DeclBuilder db, Multiverse<StringBuilder> initializer) {
			if (decl == null) {
	  		decl = db;
	  	} else {
	  		System.err.println("ERROR: attempting to overwrite a declaration");
				System.exit(1);
	  	}

	  	if (hasInitializer) {
	  		System.err.println("ERROR: attempting to add multiple initializers to a single declaration");
				System.exit(1);
	  	} else {
	  		initializerSBMV = initializer;
	  		hasInitializer = true;
	  	}
	  }
	}
}

private TypeAndDeclInitList getTBDBList(Object node) {
  return (TypeAndDeclInitList)((Node)node).getProperty(TRANSFORMATION);
}

private TypeAndDeclInitList getTBDBListAt(Subparser subparser, int component) {
  // value should be not null and should be a Node type
  return (TypeAndDeclInitList)getNodeAt(subparser, component).getProperty(TRANSFORMATION);
}

private Multiverse<StringBuilder> getSBMV(Object node) {
  return (Multiverse<StringBuilder>)((Node)node).getProperty(TRANSFORMATION);
}

private Multiverse<StringBuilder> getSBMVAt(Subparser subparser, int component) {
  // value should be not null and should be a Node type
  return (Multiverse<StringBuilder>) getNodeAt(subparser, component).getProperty(TRANSFORMATION);
}

private TypeBuilderMultiverse getTB(Object node) {
  return (TypeBuilderMultiverse)((Node)node).getProperty(TRANSFORMATION);
}

private TypeBuilderMultiverse getTBAt(Subparser subparser, int component) {
  // value should be not null and should be a Node type
  return (TypeBuilderMultiverse) getNodeAt(subparser, component).getProperty(TRANSFORMATION);
}

private DeclBuilder getDB(Object node) {
  return (DeclBuilder)((Node)node).getProperty(TRANSFORMATION);
}

private DeclBuilder getDBAt(Subparser subparser, int component) {
  // value should be not null and should be a Node type
  return (DeclBuilder) getNodeAt(subparser, component).getProperty(TRANSFORMATION);
}

private List<Parameter> getParamAt(Subparser subparser, int component) {
  // value should be not null and should be a Node type
  return (List<Parameter>) getNodeAt(subparser, component).getProperty(TRANSFORMATION);
}

private void setCPC(Object value, String CPC) {
  // value should be not null and should be a Node type
  setCPC((Node) value, CPC);
}

private void setCPC(Node value, String CPC) {
  // value should be not null and should be a Node type
  value.setProperty("C_PC", CPC);
}

private String getCPC(Subparser subparser, int component) {
  return (String) getNodeAt(subparser, component).getProperty("C_PC");
}

private String getCPC(Node n) {
  return (String) n.getProperty("C_PC");
}

/**
 * Creates the cartesian product of any number of children nodes' SBMVs.
 * @param pc A PresenceCondition.
 * @param children Nodes whose SBMVs should be combined.
 * @return An SBMV containing the product of the passed-in childrens' SBMVs.
 */
private Multiverse<StringBuilder> getProductOfSomeChildren(PresenceCondition pc, Node...children) {
  // NOTE: Nodes must be passed-in in the order that their SBMV stringbuilders should be concatenated.
  Multiverse<StringBuilder> sbmv = new Multiverse<StringBuilder>();
  Multiverse<StringBuilder> temp;
  for (Node child : children) {
    if (child.isToken()) {
      StringBuilder tokenText = new StringBuilder(" ");
      tokenText.append(child.getTokenText());
      temp = sbmv.product(tokenText, pc, SBCONCAT);
      sbmv.destruct();
      sbmv = temp;
    } else { 
      temp = cartesianProductWithChild(sbmv, child, pc);
      sbmv.destruct();
      sbmv = temp;
    }
  }
  return sbmv;
}

/**
 * All configurations of this node are then returned in a multiverse.
 * Traverses all nested static choice nodes until non-static choice nodes are reached.
 * @param node The node to get the configurations of.
 * @param presenceCondition The presence condition associated with node.
 * @return A multiverse containing all configurations of the passed-in node.
 */
Multiverse<Node> getAllNodeConfigs(Node node, PresenceCondition presenceCondition) {
  Multiverse<Node> allConfigs = new Multiverse<Node>();

  if (node instanceof GNode && ((GNode) node).hasName(ForkMergeParser.CHOICE_NODE_NAME)) {
    PresenceCondition pc = null;
    for (Object child : node) {

      if (child instanceof PresenceCondition) {
        pc = (PresenceCondition)child;
      } else if (child instanceof Node) {
        // assumes that all static choice nodes are mutually exclusive
        Multiverse<Node> someChildren = getAllNodeConfigs((Node)child, pc);
        allConfigs.addAll(someChildren);
        someChildren.destruct();
      } else {
        System.err.println("unsupported AST child type in getNodeMultiverse");
        System.exit(1);
      }
    }

  } else {
    // assumes that if it isn't a static choice node, then it must be a "normal" node
    allConfigs.add(node, presenceCondition);
  }
  // TODO: manage memory
  return allConfigs;
}

/**
 * Takes the cartesian product of the current node's SBMV with one of its children SBMVs.
 * @param sbmv A multiverse that possibly contains the configurations of child's siblings.
 * @param child The child of the current node.
 * @param presenceCondition The presence condition associated with the current node.
 * @return A multiverse containing all configurations of the passed-in node.
 */
Multiverse<StringBuilder> cartesianProductWithChild(Multiverse<StringBuilder> sbmv, Node child, PresenceCondition presenceCondition) {
  if (sbmv == null || child == null)
    return null;
  sbmv = new Multiverse<StringBuilder>(sbmv); // copies the passed-in sbmv because the caller destructs it.
  // getAllNodeConfigs traverses all nested static choice nodes until they reach a regular node
  // and then gets all configurations of that node
  Multiverse<Node> allConfigs = getAllNodeConfigs(child, presenceCondition);
  for (Multiverse.Element<Node> childNode : allConfigs) {
	    Multiverse<StringBuilder> childSBMV = getSBMV(childNode.getData());
	    Multiverse<StringBuilder> temp = sbmv.product(childSBMV, SBCONCAT);
	    sbmv.destruct();
	    sbmv = temp;
  }

  return sbmv;
}

final static Multiverse.Operator<StringBuilder> SBCONCAT = (sb1, sb2) -> {
  StringBuilder newsb = new StringBuilder();
  newsb.append(sb1);
  newsb.append(sb2);
  return newsb;
};

final Multiverse.Transformer<SymbolTable.Entry, StringBuilder> entryToStringBuilder = new Multiverse.Transformer<SymbolTable.Entry, StringBuilder>() {
  StringBuilder transform(SymbolTable.Entry from) {
    return new StringBuilder(from.getRenaming());
  }
};

/** True when statistics should be output. */
private boolean languageStatistics = false;

/** Turn on error reporting. */
private static boolean showErrors = false;

/** Turn on debugging messages. */
private static boolean debug = false;

/** Turn on checkers. */
private static boolean enableCheckers = false;

/** Turn on checkers. */
private static List<String> extraConstraints = null;

/** Turn on function analysis. */
private static boolean enableFunctionAnalysis = false;

/** A symbol table for analysis. */
private SymbolTable functionTable;

/** Turn on kconfig feature model clauses. */
private boolean hasClauses = false;

/** The clauses for the kconfig feature model. */
private Clauses featureClauses = null;

/** The kconfig feature model solver. */
private ISolver featureSolver;

/** The assumptions of the feature model, i.e., non-arch config vars. */
private VecInt modelAssumptions;

/**
 * Turn language statistics collection on.  Default is off.
 *
 * @param b True is on.
 */
public void collectStatistics(boolean b) {
  languageStatistics = b;
}

/**
 * Show errors.
 *
 * @param b True is on.
 */
public void showErrors(boolean b) {
  showErrors = b;
}

/**
 * Show debugging messages.
 *
 * @param b True is on.
 */
public void debug(boolean b) {
  debug = b;
}

/**
 * Enable checkers.
 *
 * @param b Enable checkers if true.
 */
public void enableCheckers(boolean b) {
  this.enableCheckers(b, null);
}

/**
 * Enable checkers.
 *
 * @param b Enable checkers if true.
 * @param extraConstraints Extra constraints to SAT solver.
 */
public void enableCheckers(boolean b, List<String> extraConstraints) {
  this.enableCheckers = b;
  if (null == extraConstraints) {
    // avoid having to check for null
    extraConstraints = new ArrayList<String>();
  }
  this.extraConstraints = extraConstraints;
}

/**
 * Enable function analysis.
 */
public void enableFunctionAnalysis() {
  this.enableFunctionAnalysis = true;
  this.functionTable = new SymbolTable();
}

/**
 * Add kconfig feature model clauses.
 *
 * @param clauses The clauses.
 */
public void addClauses(Clauses clauses, int[] assumptions) {
  if (null != assumptions) {
    this.modelAssumptions = new VecInt(assumptions);
  } else {
    this.modelAssumptions = new VecInt(new int[0]);
  }

  if (null != clauses) {
    this.hasClauses = true;
    this.featureClauses = clauses;
    this.featureSolver = SolverFactory.newDefault();
    this.featureSolver.newVar(clauses.getNumVars());
    this.featureSolver.setExpectedNumberOfClauses(clauses.size());

    try {
      for (List<Integer> clause : clauses) {
        int[] cint = new int[clause.size()];
        int i = 0;
        for (Integer val : clause) {
          cint[i++] = val;
        }
        this.featureSolver.addClause(new VecInt(cint));
      }
    } catch (ContradictionException e) {
      e.printStackTrace();
      System.exit(1);
    }
  } else {
    this.hasClauses = false;
    this.featureClauses = null;
  }
}

/**
 * Get the checker symbol table.
 *
 * @return The checker symbol table.
 */
public SymbolTable getFunctionTable() {
  return this.functionTable;
}

/**
 * A helper function to get the value of a node on the stack, which
 * corresponds to the value of the component of a production.  Unlike
 * bison, this is numbered by the stack, i.e., the closest component
 * to the action has the lowest number, starting with 1.
 *
 * @param subparser The reference to the subparser.
 * @param number The component number, where 1 is the component to the
 * left of the action, and increasing in number while going towards
 * the beginning of the production.
 * @return The node value of the component.
 */
private static Node getNodeAt(Subparser subparser, int component) {
  return (Node) (subparser.stack.get(component).value);
}

private static String getStringAt(Subparser subparser, int component) {
  return ((Syntax) getNodeAt(subparser, component)).toLanguage().getTokenText();
}

private static void setString(Object value, String s) {
  ((Node) value).setProperty(STRING, s);
}

private String getStringAtNode(Subparser subparser, int component) {
  // value should be not null and should be a Node type
  return (String) getNodeAt(subparser, component).getProperty(STRING);
}

/**
 * A helper function to set the type property of the given node.  The
 * given value will be first cast to a Node.
 *
 * @param value A node object.
 * @param type The type to set.
 */
private static void setType(Object value, Type type) {
  ((Node) value).setProperty(Constants.TYPE, type);
}

private static void error(String msg) {
  if (showErrors) {
    System.err.println("error: " + msg);
  }
  /* System.exit(1); */
}

// ---------- Parsing-only context

/**
 * Compute and store the base type indicated by the specifications
 * property of the given node.
 */
public void saveBaseType(Subparser subparser, Node typespec) {
  if (typespec.getProperty(SPECS) == null) {
    if (showErrors) {
      System.err.println("error: no specs available");
    }
    return;
  }
  ((CContext) subparser.scope).lastSeenType =
    ((Specifiers) typespec.getProperty(SPECS)).getType();
}

/**
 * Return the last seen type.
 */
public Type lastSeenType(Subparser subparser) {
  return ((CContext) subparser.scope).lastSeenType;
}

private static class Binding {
  public Language ident;
  public Type type;

  public Binding(Language ident, Type type) {
    this.ident = ident;
    this.type = type;
  }
}

private boolean findToken(Object n, CTag tag) {
  if (n instanceof Language && ((Language) n).tag() == tag) {
    return true;
  } else if (n instanceof Syntax) {
    return ((Syntax) n).getTokenText().equals(tag.getText());
  } else if (n instanceof Node) {
    boolean b = false;
    for (Object o : ((Node) n)) {
      b |= findToken(o, tag);
      if (b) return true;
    }
    return false;
  } else if (n instanceof PresenceCondition) {
    // ignore
    return false;
  } else {
    System.err.println(n.getClass().getSimpleName());
    return false;
  }
}

public void bindFunDef(Subparser subparser, Node typespec, Node declarator) {
  boolean static_function;

  if (getident(declarator).equals("ERR_PTR")) {
    System.err.println(typespec);
    System.err.println(declarator);
  }

  if (null == typespec) {
    // only static with static keyword
    static_function = false;
  } else if (typespec.getName().equals("DeclarationSpecifier") ||
             typespec.getName().equals("DeclarationQualifierList")) {
    // the declaration keyword can only appear in these kinds of
    // specifiers
    if (typespec.getProperty(SPECS) != null) {
      static_function = ((Specifiers) typespec.getProperty(SPECS)).storage ==
        Constants.ATT_STORAGE_STATIC;
    } else {
      // traverse subtree looking for static until checkers are finished
      static_function = findToken(typespec, CTag.STATIC);
    }
  } else {
    // the declaration keyword can only appear in these kinds of
    // specifiers
    if (typespec.getProperty(SPECS) != null) {
      static_function = ((Specifiers) typespec.getProperty(SPECS)).storage ==
        Constants.ATT_STORAGE_STATIC;
    } else {
      // traverse subtree looking for static until checkers are finished
      static_function = findToken(typespec, CTag.STATIC);
    }
  }

  if (static_function) {
    bindIdent(subparser, typespec, declarator, STField.STATIC_FUNDEF);
  } else {
    bindIdent(subparser, typespec, declarator, STField.GLOBAL_FUNDEF);
  }
}

public void bindIdent(Subparser subparser, Node typespec, Node declarator) {
  bindIdent(subparser, typespec, declarator, null);
}

/** typespec might be null for declarations and definitions without a
 * type spec; alsoSet is used to set another symbol table bit and
 * might be null.
 */
public void bindIdent(Subparser subparser, Node typespec, Node declarator, STField alsoSet) {
  //System.out.println(typespec.toString() + declarator.toString());
  StackFrame stack = subparser.stack;
  PresenceConditionManager.PresenceCondition presenceCondition = subparser.getPresenceCondition();
  CContext scope = (CContext) subparser.scope;

  // TODO need to hoist conditionals from typespec and declarator
  // around entire declaration by combining with each other

  // TODO causing an infinite loop on 3.12 init/main.c
  /* if (typespec.getProperty(SPECS) == null) { */
  /*   System.err.println("error: no specs available"); */
  /* } else { */
  /*   Type baseType = ((Specifiers) typespec.getProperty(SPECS)).getType(); */
  /*   Binding binding = grokdeclarator(declarator, baseType); */
  /*   Type type = binding.type; */
  /*   Language ident = binding.ident; */

  /*   System.err.println(ident + " = " + type); */
  /* } */

  // TODO replace old-style typedef checking by using specs above
  Language ident = getident(declarator);

  // Check whether the declaration is a typedef.  This assumes that
  // the typedef keyword is the first token of the declaration.
  boolean typedef = false;

  if (null != typespec) {
    Object a = typespec;
    while (true) {
      if ( ! (a instanceof Syntax)) {
        Node n = (Node) a;
        if (n.hasName(ForkMergeParser.CHOICE_NODE_NAME)) {
          // When it's a conditional node, the first child is a
          // presence condition, the second is the first AST child.
          a = n.get(1);
        } else {
          a = n.get(0);
        }
      } else if (a instanceof Pair) {
        a = ((Pair) a).head();
      } else {
        break;
      }
    }
    Language t = (Language) a;

    if (CTag.TYPEDEF == t.tag()) {
      // Bind a typedef name.
      typedef = true;

      if (languageStatistics) {
        if (typedef) {
          Location location = subparser.lookahead.token.syntax.getLocation();
          System.err.println(String.format("typedef %s %s", ident, location));
        }
      }
    } else {
      // Binding a variable name.
      typedef = false;
    }
  }

  if (showErrors) {
    System.err.println("bind: " + ident.getTokenText() + " " + typedef);
  }
  if (debug) {
    System.err.println("def: " + ident.getTokenText() + " " + alsoSet);
  }
  STField field = typedef ? STField.TYPEDEF : STField.IDENT;
  scope.getSymbolTable().setbool(ident.getTokenText(), field, true, presenceCondition);
  if (null != alsoSet) {
    scope.getSymbolTable().setbool(ident.getTokenText(), alsoSet, true, presenceCondition);
  }
  /* if (typedef) { */
  /*   scope.getSymbolTable().setbool(ident.getTokenText(), STField.TYPEDEF, true, presenceCondition); */
  /* } else { */
  /*   scope.getSymbolTable().setbool(ident.getTokenText(), STField.IDENT, true, presenceCondition); */
  /* } */
  /* scope.bind(ident.getTokenText(), typedef, presenceCondition); */
}

public void bindIdent(Subparser subparser, TypeBuilderMultiverse typespec, DeclBuilder declarator)
{
	bindIdent(subparser, typespec, declarator, null);
}

public void bindIdent(Subparser subparser, TypeBuilderMultiverse typespec, DeclBuilder declarator, STField alsoSet) {
  /*
    for this to properly work, we will need to pull the specific presenceCondition for
    each individual TypeBuilderUnit. More or less the actions that were previously taken should take place
    multiple times now.
   */
  StackFrame stack = subparser.stack;
  PresenceConditionManager.PresenceCondition presenceCondition = subparser.getPresenceCondition();
  CContext scope = (CContext) subparser.scope;

  String ident = declarator.getID();

  for (Element<TypeBuilderUnit> elem : typespec){
    if (languageStatistics) {
      if (elem.getData().isTypedef()) {
        Location location = subparser.lookahead.token.syntax.getLocation();
        System.err.println(String.format("typedef %s %s", ident, location));
      }
    }

    if (showErrors) {
      System.err.println("bind: " + ident + " " + Boolean.toString(elem.getData().isTypedef()));
    }
    if (debug) {
      System.err.println("def: " + ident + " " + alsoSet);
    }
    STField field = elem.getData().isTypedef() ? STField.TYPEDEF : STField.IDENT;
    scope.getSymbolTable().setbool(ident, field, true, elem.getCondition());
    if (null != alsoSet) {
      scope.getSymbolTable().setbool(ident, alsoSet, true,elem.getCondition());
    }

  }
}

private static Binding grokdeclarator(Node declarator, Type type) {
  Language ident = null;

  while (null != declarator) {
    if (declarator.getName().equals("SimpleDeclarator")) {
      ident = ((Syntax) declarator.get(0)).toLanguage();
      declarator = null;

    } else if (declarator.getName().equals("ParenIdentifierDeclarator")) {
      Node parenIdentDecl = null;

      switch (declarator.size()) {
      case 3:
        parenIdentDecl = (Node) declarator.get(1);
        break;
      default:
        error("unexpected grammar structure for " + declarator.getName());
        break;
      }
      declarator = parenIdentDecl;

    } else if (declarator.getName().equals("UnaryIdentifierDeclarator")) {
      Node typeQual;
      Node identDecl;
      switch (declarator.size()) {
      case 2:
        typeQual = null;
        identDecl = (Node) declarator.get(1);
        break;
      case 3:
        typeQual = (Node) declarator.get(1);
        identDecl = (Node) declarator.get(2);
        break;
      default:
        typeQual = null;
        identDecl = null;
        error("unexpected grammar structure for " + declarator.getName());
        break;
      }

      if (null != typeQual) {
        Specifiers specs = (Specifiers) typeQual.getProperty(SPECS);
        type = specs.annotateBase(new PointerT(type).annotate());
      } else {
        type = new PointerT(type);
      }

      declarator = identDecl;

    } else if (declarator.getName().equals("ArrayDeclarator")) {
      Node parenIdentDecl = (Node) declarator.get(0);
      Node arrayAbsDecl = (Node) declarator.get(1);

      type = grokabsdeclarator(arrayAbsDecl, type);
      declarator = parenIdentDecl;

    } else if (declarator.getName().equals("PostfixIdentifierDeclarator")) {
      Node unaryIdentDecl = (Node) declarator.get(0);
      Node postfixAbsDecl = (Node) declarator.get(1);

      type = grokabsdeclarator(postfixAbsDecl, type);
      declarator = unaryIdentDecl;

    } else if (declarator.getName().equals("FunctionDeclarator")) {
      Node parenIdentDecl = (Node) declarator.get(0);
      Node postfixFuncDecl = (Node) declarator.get(1);

      type = grokabsdeclarator(postfixFuncDecl, type);
      declarator = parenIdentDecl;

    } else {
      if (debug) {
        System.err.println("TODO support declarator " + declarator.getName());
      }
      declarator = null;
    }
  }

  return new Binding(ident, type);
}

private static Type grokabsdeclarator(Node absdeclarator, Type type) {
  if (absdeclarator.getName().equals("ArrayAbstractDeclarator")) {
    while (null != absdeclarator) {
      Node arraySize = null;
      switch (absdeclarator.size()) {
      case 0:
        arraySize = null;
        absdeclarator = null;
        break;
      case 1:
        arraySize = (Node) absdeclarator.get(0);
        absdeclarator = null;
        break;
      case 2:
        arraySize = (Node) absdeclarator.get(1);
        absdeclarator = (Node) absdeclarator.get(0);
        break;
      default:
        error("unexpected grammar structure for " + absdeclarator.getName());
      }
      type = new ArrayT(type);
    }

  } else if (absdeclarator.getName().equals("PostfixingFunctionDeclarator")) {
    Node parms = null;
    switch (absdeclarator.size()) {
    case 1:
      parms = (Node) absdeclarator.get(0);
      break;
    default:
      error("unexpected grammar structure for " + absdeclarator.getName());
      break;
    }

    FunctionT function = getParamTypes(parms);

    function.setResult(type);
    type = function;

  } else {
    if (debug) {
      System.err.println("TODO support absdeclarator " + absdeclarator.getName());
    }
  }

  return type;
}

private static FunctionT getParamTypes(Node parms) {
  // TODO flesh this out and do type checking
  boolean varArgs = false;
  ArrayList<Type> types = new ArrayList<Type>();

  if (parms != null && parms.size() > 0) {
    parms = (Node) parms.get(0);
    /* System.err.println(parms); */
    switch (parms.size()) {
    case 2:
      varArgs = true;
      // fall through
    case 1:
      parms = (Node) parms.get(0);
      break;
    default:
      error("unexpected grammar structure for " + parms.getName());
      break;
    }
    // parms is now a list node containing ParameterDeclaration elements
    if (parms.getName().equals("ParameterList")) {
      for (Object o : parms) {
        GNode n = (GNode) o;
        if (n.getName().equals("Conditional")) {
          boolean isCond = true;
          for (Object o_parm : n) {
            if (isCond) {
              // TODO get presence condition
            } else {
              GNode parm = (GNode) o_parm;
              Node typespec = (Node) parm.get(0);
              // TODO remove once specs are done
              if (typespec.getProperty(SPECS) == null) continue;
              Type baseType = ((Specifiers) typespec.getProperty(SPECS)).getType();
              if (parm.size() > 1) {
                Node declarator = (Node) parm.get(1);
                if (parm.getName().equals("ParameterIdentifierDeclaration")) {
                  Binding binding = grokdeclarator(declarator, baseType);
                  Language ident = binding.ident;
                  Type type = binding.type;
                  String name = binding.ident.getTokenText();
                  types.add(VariableT.newParam(type, name));

                } else if (parm.getName().equals("ParameterAbstractDeclaration")) {
                  Type type = grokabsdeclarator(declarator, baseType);
                  types.add(type);
                } else {
                  if (showErrors) {
                    System.err.println("unsupported parameter declaration " + parm.getName());
                  }
                }
              } else {
                types.add(baseType);
              }
            }
            isCond = isCond ? false : true;
          }
        } else {
          if (showErrors) {
            System.err.println("parameter is no conditional");
          }
        }
      }
    } else {
      if (showErrors) {
        System.err.println("unexpected parameter list node");
      }
    }
  }

  FunctionT function = new FunctionT(null, types, varArgs);
  function.addAttribute(Constants.ATT_STYLE_NEW);
  return function;
}

public void BindVar(Subparser subparser) {
  StackFrame stack = subparser.stack;
  PresenceConditionManager.PresenceCondition presenceCondition = subparser.getPresenceCondition();
  CContext scope = (CContext) subparser.scope;

  // Get the identifier in the declarator.
  Object b = stack.get(1).value;
  Language<?> ident = getident(b);

  // Bind variable name.
  scope.getSymbolTable().setbool(ident.getTokenText(), STField.IDENT, true, presenceCondition);
  /* scope.bind(ident.getTokenText(), false, presenceCondition); */
}

public void BindEnum(Subparser subparser) {
  StackFrame stack  = subparser.stack;
  PresenceConditionManager.PresenceCondition presenceCondition = subparser.getPresenceCondition();
  CContext scope = (CContext) subparser.scope;

  // Get the identifier in the declarator.  The identifier must
  // occur after an IdentifierOrTypedefName token.
  Object b = stack.get(1).value;
  String ident = getident(b).getTokenText();

  // Bind variable name.
  scope.getSymbolTable().setbool(ident, STField.IDENT, true, presenceCondition);
  /* scope.bind(ident, false, presenceCondition); */
}

public void useIdent(Subparser subparser, Node ident) {
  CContext scope = (CContext) subparser.scope;
  String name = ident.getTokenText();

  if (debug) {
    System.err.println("use: " + name);
  }
  if (enableCheckers) {
    PresenceCondition identPresenceCond = scope.symbolPresenceCond(name, STField.IDENT);
    if (null != identPresenceCond && ! identPresenceCond.isFalse()) {
      PresenceCondition not = identPresenceCond.not();
      PresenceCondition andnot = subparser.getPresenceCondition().and(not);
      /* not.delRef(); */
      if (! andnot.isFalse()) {
        boolean satWithKconfig = true;
        boolean contradiction = false;
        int[] model = null;
        // check andnot against kconfig feature model
        if (this.hasClauses) {
          // use double negation to get andnot in cnf form
          PresenceCondition notandnot = andnot.not();
          /* System.err.println(notandnot); */
          List allsat = (List) notandnot.getBDD().allsat();
          ArrayList<ArrayList<Integer>> bugClauses =
            new ArrayList<ArrayList<Integer>>();

          for (Object o : allsat) {
            byte[] sat = (byte[]) o;
            ArrayList<Integer> clause = new ArrayList<Integer>();
            for (int i = 0; i < sat.length; i++) {
              // convert to solver's varnum
              // look up i in variable manager
              // if varname exists in clauses, then add to clause
              int sign = 1;

              switch (sat[i]) {
              case 1:
                // negate again
                sign = -1;
              case 0:
                String varname = notandnot.presenceConditionManager().getVariableManager().getName(i);
                if (varname.startsWith("(defined ")) {
                  varname = varname.substring(9, varname.length() - 1);
                  /* System.err.println(varname); */
                  if (this.featureClauses.getVarmap().containsKey(varname)) {
                    int var = this.featureClauses.getVarmap().get(varname);
                    var = sign * var;
                    clause.add(var);
                  }
                }
                break;
              }
            }
            if (clause.size() > 0) {
              /* System.err.println(clause); */
              bugClauses.add(clause);
            }
          }

          // add extra constraints
          for (String extraConstraint : extraConstraints) {
            this.featureClauses.addClauses(extraConstraint);
          }
          // remove them to avoid adding them again the next check
          extraConstraints.clear();

          try {
            ISolver featureSolver = SolverFactory.newDefault();
            featureSolver.newVar(this.featureClauses.getNumVars());
            /* featureSolver.setExpectedNumberOfClauses(this.featureClauses.size() + bugClauses.size()); */

            for (List<Integer> clause : this.featureClauses) {
              int[] cint = new int[clause.size()];
              int i = 0;
              for (Integer val : clause) {
                cint[i++] = val;
              }
              featureSolver.addClause(new VecInt(cint));
            }

            for (List<Integer> clause : bugClauses) {
              int[] cint = new int[clause.size()];
              int i = 0;
              for (Integer val : clause) {
                cint[i++] = val;
              }
              IConstr curConstr =
                featureSolver.addClause(new VecInt(cint));
            }

            ISolver bugSolver = SolverFactory.newDefault();
            bugSolver.newVar(this.featureClauses.getNumVars());
            bugSolver.setExpectedNumberOfClauses(bugClauses.size());

            for (List<Integer> clause : bugClauses) {
              int[] cint = new int[clause.size()];
              int i = 0;
              for (Integer val : clause) {
                cint[i++] = val;
              }
              IConstr curConstr =
                bugSolver.addClause(new VecInt(cint));
            }

            IProblem simpleProblem = new ModelIterator(bugSolver);
            boolean satWithoutKconfig = simpleProblem.isSatisfiable();

            /* IProblem problem = featureSolver; */
            IProblem problem = new ModelIterator(featureSolver);
            if (problem.isSatisfiable(modelAssumptions)) {
              satWithKconfig = true;
              if (debug) {
                System.err.println("computing model");
              }
              model = problem.model();
            } else {
              satWithKconfig = false;
              if (satWithoutKconfig) {
                System.err.print("invalid config invalidated by kconfig ");
              } else {
                System.err.print("invalid config invalidated by bug clauses alone ");
              }
              System.err.println(name + " at " + ident.getLocation());
            }
          } catch (ContradictionException e) {
            contradiction = true;
          } catch (TimeoutException e) {
            e.printStackTrace();
            /*           System.exit(1); */
          }
          notandnot.delRef();
        }
        if (contradiction) {
          System.err.print("invalid config invalidated by contradiction " + name + " at " + ident.getLocation());
        } else if (satWithKconfig) {
          PresenceCondition sat = andnot.satOne();
          if (null != scope.symbolPresenceCond(name, STField.GLOBAL_FUNDEF) || null != scope.symbolPresenceCond(name, STField.STATIC_FUNDEF)) {
            System.err.println("found for function def");
          }
          System.err.println("found invalid configuration on "
                             + name + " at " + ident.getLocation());
          /* System.err.println("config " + andnot); */
          /* System.err.println("identPresenceCond: " + identPresenceCond); */
          /* /\* System.err.println("undefined under " + not); *\/ */
          /* /\* System.err.println("used under      " + subparser.getPresenceCondition()); *\/ */
          /* if (this.showExample) { */
          if (true) {
            if (null != model) {
              System.err.print("model: ");
              String delim = "[";
              for (int i = 0; i < model.length; i++) {
                if (model[i] > 0) {
                  System.err.print(delim + featureClauses.getVarName(model[i]));
                  delim = ",";
                }
              }
              System.err.println("]");
            }
          }
          sat.delRef();
        }
      } else {
        if (debug) {
          System.err.println("valid function call " + name + " at " + ident.getLocation());
          /* System.err.println("not: " + not); */
          /* System.err.println("subparser.getPresenceCondition() " + subparser.getPresenceCondition()); */
        }
      }
      not.delRef();
      andnot.delRef();

      /* PresenceCondition and = subparser.getPresenceCondition().and(identPresenceCond); */
      /* if (and.isFalse()) { */
      /*   System.err.println("found infeasible configuration on " + name + " at " + ident.getLocation() + " defined in " + identPresenceCond); */
      /* } */
      /* and.delRef(); */

      // update configurations the identifier is used in
      scope.getSymbolTable().setbool(name, STField.USED, true, subparser.getPresenceCondition());
    } else {
      if (debug) {
        System.err.println("not an identifier in any config " + name + " at " + ident.getLocation());
      }
    }
  }
}

public void callFunction(Subparser subparser, Node fun, Node parms) {
  if (fun.getName().equals("PrimaryIdentifier") && enableFunctionAnalysis) {
    /* CContext scope = (CContext) subparser.scope; */
    /* String name = ((Language<?>) fun.get(0)).getTokenText(); */
    /* scope.getSymbolTable().setbool(name, STField.FUNCALL, true, subparser.getPresenceCondition()); */
    String name = ((Language<?>) fun.get(0)).getTokenText();
    functionTable.setbool(name, STField.FUNCALL, true, subparser.getPresenceCondition());
    return;
  }

  // TODO do later
  if (true) {
    return;
  }

  String name = ((Syntax) fun.get(0)).getTokenText();
  CContext scope = (CContext) subparser.scope;

  if (debug) {
    System.err.println("function call: " + name);
  }
  if (enableCheckers) {
    PresenceCondition funPresenceCond = scope.symbolPresenceCond(name, STField.GLOBAL_FUNDEF).or(scope.symbolPresenceCond(name, STField.STATIC_FUNDEF));
    if (null != funPresenceCond && ! funPresenceCond.isFalse()) {
      PresenceCondition not = funPresenceCond.not();
      PresenceCondition andnot = subparser.getPresenceCondition().and(not);
      not.delRef();
      if (! andnot.isFalse()) {
        PresenceCondition sat = andnot.satOne();
        System.err.println("found invalid configuration on function call " + name + " at " + fun.getLocation() + " config " + sat);        sat.delRef();
      }
      andnot.delRef();

      PresenceCondition and = subparser.getPresenceCondition().and(funPresenceCond);
      if (and.isFalse()) {
        System.err.println("found infeasible configuration on function call " + name + " at " + fun.getLocation() + " defined in " + funPresenceCond);
      }
      and.delRef();

      // update configurations the function is used in
      scope.getSymbolTable().setbool(name, STField.USED, true, subparser.getPresenceCondition());
    } else {
      if (debug) {
        System.err.println("checker error: " + name + " not a function in any configuration");
      }
    }
    funPresenceCond.delRef();
  }
}

public void EnterScope(Subparser subparser) {
  PresenceConditionManager.PresenceCondition presenceCondition = subparser.getPresenceCondition();

  subparser.scope = ((CContext) subparser.scope).enterScope(presenceCondition);
}

public void ExitScope(Subparser subparser) {
  PresenceConditionManager.PresenceCondition presenceCondition = subparser.getPresenceCondition();

  subparser.scope = ((CContext) subparser.scope).exitScope(presenceCondition);
}

public void ExitReentrantScope(Subparser subparser) {
  PresenceConditionManager.PresenceCondition presenceCondition = subparser.getPresenceCondition();

  subparser.scope
    = ((CContext) subparser.scope).exitReentrantScope(presenceCondition);
}

public void ReenterScope(Subparser subparser) {
  PresenceConditionManager.PresenceCondition presenceCondition = subparser.getPresenceCondition();

  subparser.scope
    = ((CContext) subparser.scope).reenterScope(presenceCondition);
}

public void KillReentrantScope(Subparser subparser) {
  PresenceConditionManager.PresenceCondition presenceCondition = subparser.getPresenceCondition();

  subparser.scope
    = ((CContext) subparser.scope).killReentrantScope(presenceCondition);
}

/**
 * Find the identifier or typedef name in a declarator.  Assume
 * the first identifier in the subtree is the var or typedef name.
 *
 * @param o The semantic value.
 * @return The first identifier in the subtree or null if there is
 * none.
 */
private static Language getident(Object o) {
  if (o instanceof Language) {
    Language token = ((Language) o);

    if (CTag.IDENTIFIER == token.tag()
        || CTag.TYPEDEFname == token.tag()) {
      return token;

    } else {
      return null;
    }

  } else if (o instanceof Pair) {
    Pair<?> b = (Pair<?>) o;

    while (b != Pair.empty()) {
      Object child = b.head();

      if (null != child) {
        Language ident = getident(child);

        if (null != ident) {
          return ident;
        }
      }

      b = b.tail();
    }

    return null;
  } else if (o instanceof PresenceConditionManager.PresenceCondition) {
    return null;
  } else if (o instanceof Error) {
    return null;
  } else {
    Node b = (Node) o;

    for (int i = 0; i < b.size(); i++) {
      Object child = b.get(i);

      if (null != child) {
        Language ident = getident(child);

        if (null != ident) {
          return ident;
        }
      }
    }

    return null;
  }
}

// ---------- Specifiers

private static String SPECS = "xtc.lang.cpp.Specifiers";

private static class Specifiers {
  /** Presence condition. */
  public PresenceCondition pc;

  /** True if there is a type error. */
  public boolean error;

  /** The type-error message. */
  public String error_message;

  /** The flag for whether a tag reference is a declaration. */
  public boolean refIsDecl;

  /** The type, if any. */
  public Type type;

  /** The storage class attribute, if any. */
  public Attribute storage;

  /** The thread-local attribute, if any. */
  public Attribute threadlocal;

  /** The inline attribute, if any. */
  public Attribute function;

  /** Any other attributes. */
  public List<Attribute> attributes;

  // The internal state for tracking type specifiers.
  public boolean seenSigned;
  public boolean seenUnsigned;
  public boolean seenBool;
  public boolean seenChar;
  public boolean seenShort;
  public boolean seenInt;
  public int     longCount;
  public boolean seenFloat;
  public boolean seenDouble;
  public boolean seenComplex;

  public Specifiers() {
  }

  /* public Specifiers(PresenceCondition pc) { */
  /*   this.pc = pc.addRef(); */
  /* } */

  public Specifiers(PresenceCondition pc, Specifiers s) {
    /* this(pc); */
    this.error = s.error;
    this.error_message = s.error_message;
    this.refIsDecl = s.refIsDecl;
    this.type = s.type;
    this.storage = s.storage;
    this.threadlocal = s.threadlocal;
    this.function = s.function;
    this.attributes = s.attributes;
    this.seenSigned = s.seenSigned;
    this.seenUnsigned = s.seenUnsigned;
    this.seenBool = s.seenBool;
    this.seenChar = s.seenChar;
    this.seenShort = s.seenShort;
    this.seenInt = s.seenInt;
    this.longCount = s.longCount;
    this.seenFloat = s.seenFloat;
    this.seenDouble = s.seenDouble;
    this.seenComplex = s.seenComplex;
  }

  /**
   * Add given specs to this set of specs.  Adds in-place and returns
   * this updated specs object.
   **/
  public Specifiers addSpecs(Specifiers other) {
    if (other.error) {
      this.setError(other.error_message);
      return this;
    }

    if (null != other.type) {
      if (null != this.type) {
        /* System.err.println("1"); */
        this.multipleTypes();
      } else {
        this.type = other.type;
      }
    }

    if (other.seenChar) {
      if (this.hasType()) {
        /* System.err.println("2"); */
        this.multipleTypes();
      } else {
        this.seenChar = true;
      }
    }

    if (other.seenShort) {
      if (this.seenBool || this.seenChar || this.seenShort || (0 < this.longCount) ||
          this.seenFloat || this.seenDouble || this.seenComplex ||
          (null != this.type)) {
        /* System.err.println("3"); */
        this.multipleTypes();
      } else {
        this.seenShort = true;
      }
    }

    if (other.seenInt) {
      if (this.seenBool || this.seenChar || this.seenInt ||
          this.seenFloat || this.seenDouble || this.seenComplex ||
          (null != this.type)) {
        /* System.err.println("4"); */
        this.multipleTypes();
      } else {
        this.seenInt = true;
      }
    }

    for (int i = 0; i < other.longCount; i++) {
      if (this.seenBool || this.seenChar || this.seenShort || (1 < this.longCount) ||
          this.seenFloat ||
          ((this.seenDouble || this.seenComplex) &&
           (0 < this.longCount)) ||
          (null != this.type)) {
        /* System.err.println("5"); */
        this.multipleTypes();
      } else {
        this.longCount++;
      }
    }

    if (other.seenFloat) {
      if (this.seenBool || this.seenChar || this.seenShort || this.seenInt || (0 < this.longCount) ||
          this.seenDouble ||
          (null != this.type)) {
        /* System.err.println("6"); */
        this.multipleTypes();
      } else {
        this.seenFloat = true;
      }
    }

    if (other.seenDouble) {
      if (this.seenBool || this.seenChar || this.seenShort || this.seenInt || (1 < this.longCount) ||
          this.seenFloat ||
          (null != this.type)) {
        /* System.err.println("7"); */
        this.multipleTypes();
      } else {
        this.seenDouble = true;
      }
    }

    if (other.seenSigned) {
      if (this.seenUnsigned) {
        this.seenSigned = true;
        this.setError("both 'signed' and 'unsigned' in declaration specifiers");
      } else if (this.seenSigned) {
        this.setError("duplicate 'signed'");
      } else {
        this.seenSigned = true;
      }
    }

    if (other.seenUnsigned) {
      if (this.seenSigned) {
        this.seenUnsigned = true;
        this.setError("both 'signed' and 'unsigned' in declaration specifiers");
      } else if (this.seenUnsigned) {
        this.setError("duplicate 'unsigned'");
      } else {
        this.seenUnsigned = true;
      }
    }

    if (other.seenBool) {
      if (this.hasType()) {
        /* System.err.println("8"); */
        this.multipleTypes();
      } else {
        this.seenBool = true;
      }
    }

    if (null != other.storage) {
      if (null == this.storage) {
        this.storage = other.storage;
      } else if (this.storage.equals(other.storage)) {
        this.setError("duplicate storage class");
      } else {
        this.setError("multiple storage classes in declaration specifiers");
      }
    }

    return this;
  }

  /**
   * Annotate the specified base type.  This method annotates the
   * specified type with all attributes besides the storage class,
   * thread-local specifier, and function specifier attributes.
   *
   * @param base The base type.
   * @return The annnotated base type.
   */
  public Type annotateBase(Type base) {
    return (null != attributes)? base.attribute(attributes) : base;
  }

  /**
   * Get the resulting type.
   */
  public Type getType() {
    Type type;
    if (seenBool) {
      type = BooleanT.TYPE;
    } else if (seenChar) {
      if (seenUnsigned) {
        type = NumberT.U_CHAR;
      } else if (seenSigned) {
        type = NumberT.S_CHAR;
      } else {
        type = NumberT.CHAR;
      }
    } else if (seenShort) {
      if (seenUnsigned) {
        type = NumberT.U_SHORT;
      } else {
        type = NumberT.SHORT;
      }
    } else if (seenFloat) {
      if (seenComplex) {
        type = NumberT.FLOAT_COMPLEX;
      } else {
        type = NumberT.FLOAT;
      }
    } else if (seenDouble) {
      if (0 < longCount) {
        if (seenComplex) {
          type = NumberT.LONG_DOUBLE_COMPLEX;
        } else {
          type = NumberT.LONG_DOUBLE;
        }
      } else {
        if (seenComplex) {
          type = NumberT.DOUBLE_COMPLEX;
        } else {
          type = NumberT.DOUBLE;
        }
      }
    } else if (1 == longCount) {
      if (seenUnsigned) {
        type = NumberT.U_LONG;
      } else {
        type = NumberT.LONG;
      }
    } else if (1 < longCount) {
      if (seenUnsigned) {
        type = NumberT.U_LONG_LONG;
      } else {
        type = NumberT.LONG_LONG;
      }
    } else if (seenUnsigned) {
      type = NumberT.U_INT;
    } else if (seenSigned) {
      type = NumberT.S_INT;
    } else if (seenInt) {
      type = NumberT.INT;
    } else {
      type = C.IMPLICIT;
    }

    // Annotate the type.
    if ((! type.hasError()) && (null != attributes)) {
      type = type.annotate().attribute(attributes);
    }

    return type;
  }

  /** Test for previous type. */
  protected boolean hasType() {
    return
      (seenBool || seenChar || seenShort || seenInt || (0 < longCount) ||
       seenFloat || seenDouble || seenComplex ||
       (null != type));
  }

  /** Report error indicating multiple types. */
  protected void multipleTypes() {
    this.setError("multiple data types in declaration specifiers");
  }

  /** Add the specified attribute. */
  protected void add(Attribute att) {
    if (null == attributes) {
      attributes = new ArrayList<Attribute>();
      attributes.add(att);
    } else if (! attributes.contains(att)) {
      attributes.add(att);
    }
  }

  public void setError(String msg) {
    this.error = true;
    this.error_message = msg;
    type = ErrorT.TYPE;
    if (showErrors) {  // showErrors is true
      System.err.println("error in specifiers: " + msg);
    }
  }

  // Get specs.  Gets list of specifiers, checking for type errors.
  // Also need to hoist conditionals around complete type
  // specifiers.  Is it possible to make a hoisting tree-walker?
  // Walk tree, when encountering conditional, fork the spec state
  // and walk both.  No need for merge, since there are two
  // different declarations.
}

/**
 * A helper function to get the specifiers of the value of a component
 * node from the stack.
 *
 * @param subparser The reference to the subparser.
 * @param number The component number.
 * @return The specifiers for the component.
 */
private static Specifiers getSpecsAt(Subparser subparser, int component) {
  Node n = getNodeAt(subparser, component);

  if (n.hasProperty(SPECS)) {
    return (Specifiers) n.getProperty(SPECS);
  } else {
    Specifiers specs = new Specifiers();

    n.setProperty(SPECS, specs);
    return specs;
  }
}

private static void updateSpecs(Subparser subparser,
                                Specifiers new_specs,
                                Object value) {
  updateSpecs(subparser, null, new_specs, value);
}

private static void updateSpecs(Subparser subparser,
                                Specifiers specs,
                                Specifiers new_specs,
                                Object value) {
  if (null == specs) {
    specs = new_specs;
  } else {
    specs = specs.addSpecs(new_specs);
  }

  ((CContext) subparser.scope).lastSeenType = specs.getType();
  ((Node) value).setProperty(SPECS, specs);
}

private static Specifiers makeUnionSpec(Subparser subparser,
                                        Node tagNode,
                                        Node membersNode,
                                        Node attrsNode) {
  Specifiers specs = new Specifiers();

  return specs;
}

private static Specifiers makeStructSpec(Subparser subparser,
                                         Node tagNode,
                                         Node membersNode,
                                         Node attrsNode) {
  String tag;
  String name;
  if (null == tagNode) {
    // TODO struct tag creation
    /* tag = table.freshName("tag"); */
    tag = "tag(untagged)";
    name = tag;
  } else {
    // TODO check for conditional here
    /* tag = ((Syntax) tagNode.get(0)).toLanguage().getTokenText(); */
    /* name = SymbolTable.toTagName(tag); */
  }

  // TODO remove this once above code is complete
  tag = "tag(untagged)";
  name = tag;

  Type type;

  // TODO struct tag is defined
  /* if (table.current().isDefinedLocally(name)) { */
  /*   final Type t = (Type)table.current().lookupLocally(name); */

  /*   if (! t.isStruct()) { */
  /*     runtime.error("'" + tag + "' defined as wrong kind of tag", n); */
  /*     reportPreviousTag(t); */
  /*     type = ErrorT.TYPE; */
  /*     return; */

  /*   } else if (null != t.toTagged().getMembers()) { */
  /*     runtime.error("redefinition of 'struct " + tag + "'", n); */
  /*     reportPreviousTag(t); */
  /*     type = ErrorT.TYPE; */
  /*     return; */

  /*   } else if (t.hasAttribute(Constants.ATT_DEFINED)) { */
  /*     runtime.error("nested redefinition of 'struct " + tag + "'", n); */
  /*     type = ErrorT.TYPE; */
  /*     return; */

  /*   } else { */
  /*     type = t; */
  /*   } */
  /* } else { */
    // TODO checkNotParameter
    /* checkNotParameter(n, "struct"); */

    // Declare the struct so that members can reference it.
    type = new StructT(tag);
    /* table.current().define(name, type); */
  /* } */

  // TODO location
  /* // Update the location. */
  /* type.setLocation(n); */

  // TODO struct attributes
  /* // Update the GCC attributes. */
  /* for (Attribute a : toAttributeList(n.getGeneric(0))) { */
  /*   type.addAttribute(a); */
  /* } */
  /* for (Attribute a : toAttributeList(n.getGeneric(3))) { */
  /*   type.addAttribute(a); */
  /* } */

  // Process the members and update the struct declaration.  Use
  // defined attribute to protect against nested redefinition.
  type.addAttribute(Constants.ATT_DEFINED);
  // TODO struct members
  /* List<VariableT> members = processMembers(n.getGeneric(2), true); */
  List<VariableT> members = null;
  type.toStruct().setMembers(members);
  type.removeAttribute(Constants.ATT_DEFINED);

  Specifiers specs = new Specifiers();
  specs.type = type;

  return specs;
}

/**
 * This method adds all given declarations to the symbol table.  It
 * goes through each element of the TypeBuilderMultiverse, completing
 * the type with the given DeclBuilder.
 *
 * @param subparser The current subparser.
 * @param typebuilder A Multiverse of type specifier objects.
 * @param declbuidler An object representing the declarator.
 */
private void addDeclsToSymTab(PresenceCondition presenceCondition, CContext scope, TypeBuilderMultiverse typebuilder, DeclBuilder declbuilder) {
  if (typebuilder == null || declbuilder == null ) {
    System.err.println("ERROR: null typebuilder or declbuilder");
    System.exit(1);
  }

  // get the list of parameters if it's a function declarator
  Multiverse<List<Parameter>> parms = null;
  if (declbuilder.isFunction()) {
    parms = declbuilder.getParams(presenceCondition);
  }

  // loop through each configuration of the type specifier, adding the
  // declaration to the symtab
  for (Element<TypeBuilderUnit> elem : typebuilder) {

    TypeBuilderUnit t = elem.getData();

    if (!isTypeDeclValid(t, declbuilder)) {
      PresenceCondition condition = presenceCondition.and(elem.getCondition());
      scope.getSymbolTable().putError(declbuilder.getID(), condition);
      condition.delRef();
    } else {

      // combine the type spec and declarator into a complete type
      DeclBuilder completedecl = new DeclBuilder(declbuilder);
      completedecl.addType(t.toType());

      if (! declbuilder.isFunction()) {
        // bind the symbol name to the type under the current presence condition
        PresenceCondition condition = presenceCondition.and(elem.getCondition());
        putEntry(scope, declbuilder.getID(), completedecl.toType(), condition);
        condition.delRef();

      } else {  // function types
        // go through each combination of parameters, adding each
        // variation of the function declarator to the symtab
        for(Element<List<Parameter>> parmelem : parms) {
          PresenceCondition condition = parmelem.getCondition().and(elem.getCondition());

          if (parmelem.getData().size() == 0) {  // function has no parameters
            Type funcType = new FunctionT(completedecl.toType());
            putEntry(scope, declbuilder.getID(), funcType, condition);
          } else {  // function has parameters
            List<Type> parmlist = new LinkedList<Type>();

            // get list of parameter types
            for (Parameter p : parmelem.getData()) {
              if(! p.isEllipsis()) {
                parmlist.add(p.getType());
              }
            }

            Type funcType = new FunctionT(completedecl.toType(),
                                          parmlist,
                                          parmelem.getData().get(parmelem.getData().size() - 1).isEllipsis());
            putEntry(scope, declbuilder.getID(), funcType, condition);
          }

          condition.delRef();
        }
      }
    }
  }
}

private Multiverse<SymbolTable.Entry> getTypeOfTypedef(Subparser subparser, String typeName)
{
  /* Multiverse<SymbolTable.Entry> foundType = ((CContext)subparser.scope).getMappings(typeName, subparser.getPresenceCondition()); */
  Multiverse<SymbolTable.Entry> foundType = ((CContext)subparser.scope).get(typeName, subparser.getPresenceCondition());
  return foundType;
}

/**
 * Check that the tag declaration is not located within a
 * parameter list.  If the declaration is located within a
 * parameter list, this method prints the appropriate warning.
 *
 * @param node The node.
 * @param kind The kind of tag.
 */
private void checkNotParameter(Node node, String kind) {
  // TODO checkNotParameter implementation
  /* if (TMP_SCOPE.equals(table.current().getName())) { */
  /*   final String tag = node.getString(1); */
  /*   final String msg; */
  /*   if (null == tag) { */
  /*     msg = "anonymous " + kind + " declared inside parameter list"; */
  /*   } else { */
  /*     msg = "'" + kind + " " + tag + "' declared inside parameter list"; */
  /*   } */

  /*   runtime.warning(msg, node); */
  /* } */
}

private Multiverse<Node> getNodeMultiverse(Node node, PresenceConditionManager presenceConditionManager) {
  Multiverse<Node> mv = new Multiverse<Node>();

  if (node instanceof GNode
      && ((GNode) node).hasName(ForkMergeParser.CHOICE_NODE_NAME)) {
    PresenceCondition childCondition = null;
    for (Object bo : node) {
      if (bo instanceof PresenceCondition) {
        childCondition = (PresenceCondition) bo;
      } else if (bo instanceof Node) {
        Node childNode = (Node) bo;
        mv.add(childNode, childCondition);
      } else {
        System.err.println("unsupported AST child type in getNodeMultiverse");
        System.exit(1);
      }
    }
  } else {
    mv.add(node, presenceConditionManager.newTrue());
  }

  return mv;
}

public HashMap<String, String> boolVarRenamings = new HashMap<String, String>();
private HashMap<String, String> BoolExprs = new HashMap<String, String>();

/** Takes a presence condition and generates a valid C string for conditionals */
public String PCtoString(PresenceCondition cond) {
 List allsat = (List) cond.getBDD().allsat();
 ArrayList<String> currentExprs;
 String CBoolExpr;
 StringBuilder sb = new StringBuilder();
 boolean firstTerm = true;
 boolean firstTermOuter = true;

 if (cond.getBDD().isOne()) {
   return "1";
 } else if (cond.getBDD().isZero()) {
   return "0";
 }

 for (Object o : allsat) {
   if (!firstTermOuter)
     sb.append(" || ");
   firstTermOuter = false;
   currentExprs = getBoolExprs((byte[]) o, cond);
   firstTerm = true;
   for (String CPPBoolExpr : currentExprs) {
     if (!firstTerm)
       sb.append(" && ");
     firstTerm = false;
     if (BoolExprs.isEmpty() || !BoolExprs.containsKey(CPPBoolExpr)) {
       /** generates a new C boolean expression with hashcode appended, then adds it to hashmap, then returns it */
       CBoolExpr = generateBoolExpr(CPPBoolExpr);
       BoolExprs.put(CPPBoolExpr, CBoolExpr);
       sb.append(CBoolExpr);
     } else /* if (BoolExprs.containsKey(CPPBoolExpr)) */ {
       CBoolExpr = BoolExprs.get(CPPBoolExpr);
       sb.append(CBoolExpr);
     }
   }
 }
 return sb.toString();
}

/** returns a list of every expression in the BDD */
public ArrayList<String> getBoolExprs(byte[] sat, PresenceCondition cond) {
 ArrayList<String> allExprs = new ArrayList<String>();
 for (int i = 0; i < sat.length; i++) {
   if (sat[i] == 1) {
     /** builds up a list of the (CPP) boolean expressions within the PresenceCondition */
     allExprs.add(cond.presenceConditionManager().getVariableManager().getName(i));
   } else if (sat[i] == 0) {
     allExprs.add("!" + cond.presenceConditionManager().getVariableManager().getName(i));
   }
 }
 return allExprs;
}

/** Returns a new (valid C) boolean expression, with hashcode appended */
public String generateBoolExpr(String CPPBoolExpr) {
 StringBuilder sb = new StringBuilder();
 boolean falseExpr = false;
 boolean definedExpr = false;

 /** need to remove the '!' character from the string, so that it doesn't change the hashcode (then append it later) */
 if (CPPBoolExpr.contains("!")) {
   falseExpr = true;
   sb.append(CPPBoolExpr);

   /** if there is a '!' character, it will be at the 0th position of sb */
   sb.deleteCharAt(0);
   CPPBoolExpr = sb.toString();
   sb.setLength(0);
 }

 /** need to remove "defined" from the string, so that it doesn't affect the hashcode (then append it later) */
 if (CPPBoolExpr.contains("defined")) {
   definedExpr = true;
   sb.append(CPPBoolExpr);

   /** if the expression is a "defined" expression, it will be in the form (defined <>)
    *  note that there will not be a '!' character by this point.
    */
   for (int i = 0; i <= 7; i++)
     sb.deleteCharAt(1);

   /** removes parentheses */
   sb.deleteCharAt(0);
   sb.deleteCharAt(sb.length() - 1);

   CPPBoolExpr = sb.toString();
   sb.setLength(0);
 }

 sb.append("_C_");
 sb.append(CPPBoolExpr.hashCode());

 if (sb.charAt(3) == '-')
   sb.replace(3, 4, "n"); /** replaces the '-' with 'n' */

 if (!boolVarRenamings.containsKey(CPPBoolExpr)) {
   boolVarRenamings.put(CPPBoolExpr, sb.toString());
}
 sb.setLength(0);

 if (falseExpr)
   sb.append("!");

 sb.append("_C_");
 sb.append(CPPBoolExpr.hashCode());

 if (definedExpr)
   sb.append("_DEFINED");

 /** the expression cannot have a '-' character in it (because it would evaluate as subtraction) */
 if (falseExpr) {
   /** if the expression is false, then the '-' will come later in the string due to the additional '!' character */
   if (sb.charAt(4) == '-') {
     sb.replace(4, 5, "n"); /** replaces the '-' with 'n' */
   }
 } else {
   if (sb.charAt(3) == '-') {
     sb.replace(3, 4, "n"); /** replaces the '-' with 'n' */
   }
 }

 return sb.toString();
}

private boolean isTypeDeclValid(TypeBuilderUnit t, DeclBuilder d)
{
  if (!t.getIsValid() || !d.getIsValid()) {
    return false;
  }
  if (t.getIsVoid() && (!d.isPointer() && !d.isFunction())) {
    return false;
  }
  if (t.getIsInline() && !d.isFunction()){
    return false;
  }
  return true;
}

protected static C cOps = new C();

/**
   * When a value is to be added to the symbol table, duplications are allowed
   * if they have the same type and in a global scope. If the parent is not null,
   * the scope is not global and the value is added normally. If the identifier
   * is not in the table, then it can't be a redeclaration and is added normally.
   * Otherwise, the limited scope is checked, in an undeclared match, the value is added
   * in error or same type matching, nothing is done, and in a different type match
   * an error is added.
   *
   * @param ident original name of the declaration
   * @param putEntry type to be added to the symbol table
   * @param putCond condition of the declaration being added
   */
public void putEntry(CContext scope, String ident, Type putEntry, PresenceCondition putCond)
{
  SymbolTable s = scope.getSymbolTable();
  
  Multiverse<SymbolTable.Entry> curMV = s.get(ident, putCond);

  //if the scope is global but no entry exists for the ident, it is fine
  if (curMV == null) {
    s.put(ident, putEntry, putCond);
    return;
  }
  //otherwise, we need to remove intersection with pre-definitions with the same type since these are valid
  //removing the intersection should be valid, as even if that intersection would cause an error with another
  //entry, that error should already exist in the table
  for (Element<SymbolTable.Entry> e : curMV) {
      
    Type t = e.getData().getType();
    PresenceCondition p = e.getCondition();
    p.addRef();
    if (e.getData() == SymbolTable.UNDECLARED) {
      s.put(ident, putEntry, p);
    }
    else if (e.getData() == SymbolTable.ERROR) {
      //do nothing
    }
    else if (!cOps.equal(putEntry, t)) {
      s.putError(ident, p);
    }
    else if (cOps.equal(putEntry, t) && !scope.isGlobal()) {
      s.putError(ident, p);
    }
    else if (cOps.equal(putEntry, t) && scope.isGlobal()) {
      //do nothing
    }
    else {
      //should never happen
      System.err.println("Should never happen");
      System.exit(1);
    }
    
    p.delRef();
  }
  curMV.destruct();
}

// ---------- Declarators

/* private static String DECL = "xtc.lang.cpp.Declarator"; */

/* private static String NAME = "xtc.lang.cpp.Name"; */

/* private static void setDecl(Object n, Type type) { */
/*   ((Node) n).setProperty(DECL, type); */
/* } */

/* private static Type getDecl(Object n) { */
/*   return ((Type) ((Node) n).getProperty(DECL)); */
/* } */

/*private static void setName(Object n, String name) { */
/*   ((Node) n).setProperty(NAME, name); */
/* } */

/* private static String getName(Object n) { */
/*   return ((String) ((Node) n).getProperty(NAME)); */
/* }*/

/* private static void setDecl(Object n, Type type, String name) { */
/*   setDecl(n, type); */
/*   setName(n, name); */
/* } */

/* private static void copyDecl(Subparser subparser, Object value, int from) { */
/*   setDecl(value, (Type) (getNodeAt(subparser, from).getProperty(DECL))); */
/* } */

/* private static void copyName(Subparser subparser, Object value, int from) { */
/*   setName(value, (String) (getNodeAt(subparser, from).getProperty(NAME))); */
/* } */

/* private static void copyDeclName(Subparser subparser, Object value, int from){ */
/*   copyDecl(subparser, value, from); */
/*   copyName(subparser, value, from); */
/* } */<|MERGE_RESOLUTION|>--- conflicted
+++ resolved
@@ -853,12 +853,7 @@
 
         	// stores the generated declarations and initializing statements in an SBMV wrapper,
         	// then sets the SBMV as this node's semantic value
-<<<<<<< HEAD
         	declarationSBMVWrapper.add(new Element<StringBuilder>(sb, subparser.getPresenceCondition().presenceConditionManager().newTrue()));
-=======
-          Multiverse<StringBuilder> declarationSBMVWrapper = new Multiverse<StringBuilder>();
-        	declarationSBMVWrapper.add(new Element<StringBuilder>(sb, subparser.getPresenceCondition().presenceConditionManager().new PresenceCondition(true)));
->>>>>>> ff6999a1
           setTFValue(value, declarationSBMVWrapper);
         }
         | DefaultDeclaringList { KillReentrantScope(subparser); } SEMICOLON
@@ -2519,7 +2514,7 @@
               if (renamings != null) {
                 /** Writes part of the assignment using the variables' renamings */
                 for (Multiverse.Element<SymbolTable.Entry> renaming : renamings) {
-                  sbmv.add(new Element<StringBuilder>(new StringBuilder(" = " + renaming.getData().getRenaming()), sbelem.getCondition().and(renaming.getCondition())/*subparser.getPresenceCondition().presenceConditionManager().newTrue()*/));
+                  sbmv.add(new Element<StringBuilder>(new StringBuilder(" = " + renaming.getData().getRenaming()), sbelem.getCondition().and(renaming.getCondition())/*subparser.getPresenceCondition().presenceConditionManager().new PresenceCondition(true)*/));
                 }
               } else {
                 /** If there is no renaming, then we are assigning something other than a variable (such as a constant).
