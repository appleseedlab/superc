/* Copyright (C) 1989,1990 James A. Roskind, All rights reserved.
     This grammar was developed  and  written  by  James  A.  Roskind.
     Copying  of  this  grammar  description, as a whole, is permitted
     providing this notice is intact and applicable  in  all  complete
     copies.   Translations as a whole to other parser generator input
     languages  (or  grammar  description  languages)   is   permitted
     provided  that  this  notice is intact and applicable in all such
     copies,  along  with  a  disclaimer  that  the  contents  are   a
     translation.   The reproduction of derived text, such as modified
     versions of this grammar, or the output of parser generators,  is
     permitted,  provided  the  resulting  work includes the copyright
     notice "Portions Copyright (c)  1989,  1990  James  A.  Roskind".
     Derived products, such as compilers, translators, browsers, etc.,
     that  use  this  grammar,  must also provide the notice "Portions
     Copyright  (c)  1989,  1990  James  A.  Roskind"  in   a   manner
     appropriate  to  the  utility,  and in keeping with copyright law
     (e.g.: EITHER displayed when first invoked/executed; OR displayed
     continuously on display terminal; OR via placement in the  object
     code  in  form  readable in a printout, with or near the title of
     the work, or at the end of the file).  No royalties, licenses  or
     commissions  of  any  kind are required to copy this grammar, its
     translations, or derivative products, when the copies are made in
     compliance with this notice. Persons or corporations that do make
     copies in compliance with this notice may charge  whatever  price
     is  agreeable  to  a  buyer, for such copies or derivative works.
     THIS GRAMMAR IS PROVIDED ``AS IS'' AND  WITHOUT  ANY  EXPRESS  OR
     IMPLIED  WARRANTIES,  INCLUDING,  WITHOUT LIMITATION, THE IMPLIED
     WARRANTIES  OF  MERCHANTABILITY  AND  FITNESS  FOR  A  PARTICULAR
     PURPOSE.
     James A. Roskind
     Independent Consultant
     516 Latania Palm Drive
     Indialantic FL, 32903
     (407)729-4348
     jar@ileaf.com
     Modifications for GCC Extensions Copyright (C) 2009-2012 New York
     University
 */

/**
 * Definition of C's complete syntactic unit syntax.
 *
 * @version $Revision: 1.12 $
 */

%expect 1

/* top-level annotations */
/** prevent_merge_on_actions **/

/* keywords */
%token AUTO            DOUBLE          INT             STRUCT
%token BREAK  /** layout **/
%token ELSE            LONG            SWITCH
%token CASE            ENUM            REGISTER        TYPEDEF
%token CHAR            EXTERN
%token RETURN  /** layout **/
%token UNION
%token CONST           FLOAT           SHORT           UNSIGNED
%token CONTINUE  /** layout **/
%token FOR             SIGNED          VOID
%token DEFAULT
%token GOTO  /** layout **/
%token SIZEOF          VOLATILE
%token DO              IF              STATIC          WHILE

/* ANSI Grammar suggestions */
%token IDENTIFIER              STRINGliteral
%token FLOATINGconstant        INTEGERconstant        CHARACTERconstant
%token OCTALconstant           HEXconstant

/* New Lexical element, whereas ANSI suggested non-terminal */

%token TYPEDEFname /* Lexer will tell the difference between this and
    an  Identifier!   An  Identifier  that is CURRENTLY in scope as a
    typedef name is provided to the parser as a TYPEDEFname.*/

/* Multi-Character operators */
%token  ARROW  /** layout **/            /*    ->                              */
%token  ICR DECR         /*    ++      --                      */
%token  LS RS            /*    <<      >>                      */
%token  LE GE EQ NE      /*    <=      >=      ==      !=      */
%token  ANDAND OROR      /*    &&      ||                      */
%token  ELLIPSIS         /*    ...                             */

/* modifying assignment operators */
%token MULTassign  DIVassign    MODassign   /*   *=      /=      %=      */
%token PLUSassign  MINUSassign              /*   +=      -=              */
%token LSassign    RSassign                 /*   <<=     >>=             */
%token ANDassign   ERassign     ORassign    /*   &=      ^=      |=      */

/* punctuation */
%token LPAREN  /** layout **/
%token RPAREN  /** layout **/
%token COMMA  /** layout **/
%token HASH
%token DHASH
%token LBRACE  /** layout **/
%token RBRACE  /** layout **/
%token LBRACK  /** layout **/
%token RBRACK  /** layout **/
%token DOT  /** layout **/
%token AND
%token STAR
%token PLUS
%token MINUS
%token NEGATE
%token NOT
%token DIV
%token MOD
%token LT
%token GT
%token XOR
%token PIPE
%token QUESTION  /** layout **/
%token COLON  /** layout **/
%token SEMICOLON  /** layout **/
%token ASSIGN  /** layout **/

//tokens for gcc extensions
%token ASMSYM
%token _BOOL
%token _COMPLEX
%token RESTRICT
%token __ALIGNOF
%token __ALIGNOF__
%token ASM
%token __ASM
%token __ASM__
%token AT
%token USD
%token __ATTRIBUTE
%token __ATTRIBUTE__
%token __BUILTIN_OFFSETOF
%token __BUILTIN_TYPES_COMPATIBLE_P
%token __BUILTIN_VA_ARG
%token __BUILTIN_VA_LIST
%token __COMPLEX__
%token __CONST
%token __CONST__
%token __EXTENSION__
%token INLINE
%token __INLINE
%token __INLINE__
%token __LABEL__
%token __RESTRICT
%token __RESTRICT__
%token __SIGNED
%token __SIGNED__
%token __THREAD
%token TYPEOF
%token __TYPEOF
%token __TYPEOF__
%token __VOLATILE
%token __VOLATILE__
%token __INT128

//preprocessor number catch-all token
%token PPNUM

//backslash for assembly
%token BACKSLASH

//%token DOTSTAR
//%token DCOLON

%{
import xtc.Constants;
import xtc.Limits;

import xtc.lang.cpp.CContext.SymbolTable.STField;

import xtc.tree.Attribute;
import xtc.tree.GNode;
import xtc.tree.Location;
import xtc.tree.Node;
import xtc.tree.Visitor;

import xtc.util.Pair;
import java.util.Random;

import xtc.lang.cpp.Syntax.Kind;
import xtc.lang.cpp.Syntax.LanguageTag;
import xtc.lang.cpp.Syntax.ConditionalTag;
import xtc.lang.cpp.Syntax.DirectiveTag;
import xtc.lang.cpp.Syntax.Layout;
import xtc.lang.cpp.Syntax.Language;
import xtc.lang.cpp.Syntax.Text;
import xtc.lang.cpp.Syntax.Directive;
import xtc.lang.cpp.Syntax.Conditional;
import xtc.lang.cpp.Syntax.Error;

import xtc.lang.cpp.Multiverse;

import xtc.type.AliasT;
import xtc.type.ArrayT;
import xtc.type.BooleanT;
import xtc.type.C;
import xtc.type.CastReference;
import xtc.type.Constant;
import xtc.type.DynamicReference;
import xtc.type.EnumT;
import xtc.type.EnumeratorT;
import xtc.type.ErrorT;
import xtc.type.FieldReference;
import xtc.type.FunctionT;
import xtc.type.InternalT;
import xtc.type.LabelT;
import xtc.type.NullReference;
import xtc.type.NumberT;
import xtc.type.PointerT;
import xtc.type.Reference;
import xtc.type.StaticReference;
import xtc.type.StringReference;
import xtc.type.StructOrUnionT;
import xtc.type.StructT;
import xtc.type.Tagged;
import xtc.type.Type;
import xtc.type.Type.Tag;
import xtc.type.UnionT;
import xtc.type.VariableT;
import xtc.type.VoidT;

import xtc.util.SymbolTable;
import xtc.util.SymbolTable.Scope;
import xtc.util.SingletonIterator;
import xtc.util.Utilities;

 import xtc.lang.cpp.Multiverse.Element;
import xtc.lang.cpp.PresenceConditionManager.PresenceCondition;

import xtc.lang.cpp.ForkMergeParser.StackFrame;

import java.lang.StringBuilder;

import java.util.ArrayList;
import java.util.List;
import java.util.LinkedList;
import java.util.Iterator;
import java.util.HashMap;

import java.io.File;
import java.io.Reader;
import java.io.BufferedReader;
import java.io.FileReader;
import java.io.StringReader;
import java.io.OutputStreamWriter;
import java.io.IOException;

import xtc.type.Type;
import xtc.type.NumberT;
import xtc.type.StructT;
import xtc.type.VariableT;
import xtc.type.UnitT;
/* TUTORIAL: add any additional type classes here */

import org.sat4j.core.VecInt;
import org.sat4j.minisat.SolverFactory;
import org.sat4j.specs.ContradictionException;
import org.sat4j.specs.IConstr;
import org.sat4j.specs.IProblem;
import org.sat4j.specs.ISolver;
import org.sat4j.specs.TimeoutException;
import org.sat4j.tools.ModelIterator;

%}

%%

TranslationUnit:  /** complete, passthrough **/
        ExternalDeclarationList
        {
          try {
            OutputStreamWriter writer = new OutputStreamWriter(System.out);
            setCPC(value, PCtoString(subparser.getPresenceCondition()));
            /** writes transformation code */
            writer.write("#include <stdbool.h>\n");
            //writer.write("#include \"desugared_macros.h\" /* configuration macros converted to C variables */\n");

            /** writes the extern declarations for the renamed preprocessor BDDs */
            StringBuilder temp = new StringBuilder();
            for (String originalExpr : boolVarRenamings.keySet()) {
              temp.append(originalExpr);
              writer.write("extern bool " + boolVarRenamings.get(originalExpr) + "; " + "/* renamed from " + temp.toString() + " */" + "\n");
              writer.write("extern bool " + boolVarRenamings.get(originalExpr) + "_DEFINED;" + "\n");

              temp.setLength(0);
            }

            // TODO: handle functions properly and remove this main function placeholder
            writer.write("\nint main(void) {\n");

            /** writes all file-dependent transformation code that isn't
             *  a renamed config macro declaration
             */
            Multiverse<StringBuilder> sbmv = getSBMVAt(subparser, 1);
            for (Element<StringBuilder> elemSB : sbmv) {
              /** Writes generated code that exists in all presence conditions,
               *  without hoisting "if (1)", because variables declared here need
               *  to be accessible from all other presence conditions
               */
              if (elemSB.getCondition().getBDD().isOne())
              {
                writer.write(elemSB.getData().toString());
              }
              else {
                writer.write("\nif (" + elemSB.getCondition() + ") {");
                writer.write("\n" + elemSB.getData().toString() + "\n}\n");
              }
            }

            // TODO: handle functions properly and remove this main function placeholder
            writer.write("\nreturn 0;\n}\n");

            writer.flush();
          }
          catch(Exception IOException) {
            System.err.println("ERROR: unable to write output");
            System.exit(1);
          }
        }
        ;

// ------------------------------------------------------ External definitions

ExternalDeclarationList: /** list, complete **/
        /* empty */  // ADDED gcc allows empty program
        | ExternalDeclarationList ExternalDeclaration
        {
          setCPC(value, PCtoString(subparser.getPresenceCondition()));
          getAndSetSBMVCond(2, subparser, value);
        }
        ;

ExternalDeclaration:  /** passthrough, complete **/
        FunctionDefinitionExtension
        {
          setCPC(value, PCtoString(subparser.getPresenceCondition()));
          getAndSetSBMVCondAt(1, subparser, value);
        }
        | DeclarationExtension
        {
          setCPC(value, PCtoString(subparser.getPresenceCondition()));
          getAndSetSBMVCondAt(1, subparser, value);
        }
        | AssemblyDefinition
        {
          setCPC(value, PCtoString(subparser.getPresenceCondition()));
          getAndSetSBMVCondAt(1, subparser, value);
        }
        | EmptyDefinition
        {
          setCPC(value, PCtoString(subparser.getPresenceCondition()));
          getAndSetSBMVCondAt(1, subparser, value);
        }
        ;

EmptyDefinition:  /** complete **/
        SEMICOLON
        {
          setCPC(value, PCtoString(subparser.getPresenceCondition()));
          // TODO
        }
        ;

FunctionDefinitionExtension:  /** passthrough, complete **/  // ADDED
        FunctionDefinition
        {
          setCPC(value, PCtoString(subparser.getPresenceCondition()));
          getAndSetSBMVCondAt(1, subparser, value);
        }
        | __EXTENSION__ FunctionDefinition
        {
          setCPC(value, PCtoString(subparser.getPresenceCondition()));
          getAndSetSBMVCond(2, subparser, value);
        }
        ;

FunctionDefinition:  /** complete **/ // added scoping
        FunctionPrototype { ReenterScope(subparser); } LBRACE FunctionCompoundStatement { ExitScope(subparser); } RBRACE
        {
          //Get FunctionPrototype
          //Get FunctionCompoundStatement
          setCPC(value, PCtoString(subparser.getPresenceCondition()));
          getAndSetSBMVCond(4, subparser, value);
        }
        | FunctionOldPrototype { ReenterScope(subparser); } DeclarationList LBRACE FunctionCompoundStatement { ExitScope(subparser); } RBRACE
        {
          setCPC(value, PCtoString(subparser.getPresenceCondition()));
          getAndSetSBMVCond(5, subparser, value);
        }
        ;

/* Functions have their own compound statement because of the need for
   reentering scope. */
FunctionCompoundStatement:  /** nomerge, name(CompoundStatement) **/
        LocalLabelDeclarationListOpt DeclarationOrStatementList
        {
          getAndSetSBMV(2, subparser, value);
        }
        ;

/* Having a function prototype node in the AST allows this to be a
   complete AST.  So if something in the prototype is configurable,
   the conditional will only be hoisted around the prototype, not the
   entire function definition. */
FunctionPrototype:  /** nomerge **/
        IdentifierDeclarator { bindFunDef(subparser, null, getNodeAt(subparser, 1)); }
        {
<<<<<<< HEAD
          getAndSetSBAt(1, subparser, value);
          System.err.println("FunctionPrototype - IdentifierDeclarator not supported");
=======
          getAndSetSBMVAt(1, subparser, value);
>>>>>>> 06c3b32a
        }
        | DeclarationSpecifier     IdentifierDeclarator
        {
          TypeBuilder type = getTypeBuilderAt(subparser, 2);
          DeclBuilder decl = getDeclBuilderAt(subparser, 1);
          addMapping(subparser,type,decl);
          saveBaseType(subparser, getNodeAt(subparser, 2));
          bindFunDef(subparser, getNodeAt(subparser, 2), getNodeAt(subparser, 1));
          getAndSetSBMV(2, subparser, value);
        }
| TypeSpecifier            IdentifierDeclarator
        {
          TypeBuilder type = getTypeBuilderAt(subparser, 2);
          DeclBuilder decl = getDeclBuilderAt(subparser, 1);
          saveBaseType(subparser, getNodeAt(subparser, 2));
          bindFunDef(subparser, getNodeAt(subparser, 2), getNodeAt(subparser, 1));
          StringBuilder sb = new StringBuilder();

          addMapping(subparser,type,decl);
  	      List<Type> typeList = type.toType();
  	      if (typeList.size() == 1)
  		      sb.append(typeList.get(0) + " ");
  	      else {
	          System.err.println("ERROR: Configurable typedefs not yet supported.");
		        // System.exit(1);
  	      }
          // TODO
          /*sb.append(getStringBuilderAt(subparser, 1));
          //System.err.println("main function signature is " + sb.toString());
      	  setStringBuilder(value, sb);
          */
        }
        | DeclarationQualifierList IdentifierDeclarator
        {
          TypeBuilder type = getTypeBuilderAt(subparser, 2);
          DeclBuilder decl = getDeclBuilderAt(subparser, 1);
          addMapping(subparser,type,decl);
          saveBaseType(subparser, getNodeAt(subparser, 2));
          bindFunDef(subparser, getNodeAt(subparser, 2), getNodeAt(subparser, 1));
          getAndSetSBMV(2, subparser, value);
        }
        | TypeQualifierList        IdentifierDeclarator
        {
          TypeBuilder type = getTypeBuilderAt(subparser, 2);
          DeclBuilder decl = getDeclBuilderAt(subparser, 1);
          addMapping(subparser,type,decl);
          saveBaseType(subparser, getNodeAt(subparser, 2));
          bindFunDef(subparser, getNodeAt(subparser, 2), getNodeAt(subparser, 1));
          getAndSetSBMV(2, subparser, value);
        }
        |                          OldFunctionDeclarator
        {
          bindFunDef(subparser, null, getNodeAt(subparser, 1));
          getAndSetSBMVAt(1, subparser, value);
        }
        | DeclarationSpecifier     OldFunctionDeclarator
        {
          TypeBuilder type = getTypeBuilderAt(subparser, 2);
          DeclBuilder decl = getDeclBuilderAt(subparser, 1);
          addMapping(subparser,type,decl);
          saveBaseType(subparser, getNodeAt(subparser, 2));
          bindFunDef(subparser, getNodeAt(subparser, 2), getNodeAt(subparser, 1));
          getAndSetSBMV(2, subparser, value);
        }
        | TypeSpecifier            OldFunctionDeclarator
        {
          TypeBuilder type = getTypeBuilderAt(subparser, 2);
          DeclBuilder decl = getDeclBuilderAt(subparser, 1);
          addMapping(subparser,type,decl);
          saveBaseType(subparser, getNodeAt(subparser, 2));
          bindFunDef(subparser, getNodeAt(subparser, 2), getNodeAt(subparser, 1));
          getAndSetSBMV(2, subparser, value);
        }
        | DeclarationQualifierList OldFunctionDeclarator
        {
          TypeBuilder type = getTypeBuilderAt(subparser, 2);
          DeclBuilder decl = getDeclBuilderAt(subparser, 1);
          addMapping(subparser,type,decl);
          saveBaseType(subparser, getNodeAt(subparser, 2));
          bindFunDef(subparser, getNodeAt(subparser, 2), getNodeAt(subparser, 1));
          getAndSetSBMV(2, subparser, value);
        }
        | TypeQualifierList        OldFunctionDeclarator
        {
          TypeBuilder type = getTypeBuilderAt(subparser, 2);
          DeclBuilder decl = getDeclBuilderAt(subparser, 1);
          addMapping(subparser,type,decl);
          saveBaseType(subparser, getNodeAt(subparser, 2));
          bindFunDef(subparser, getNodeAt(subparser, 2), getNodeAt(subparser, 1));
          getAndSetSBMV(2, subparser, value);
        }
        ;

FunctionOldPrototype:  /** nomerge **/
        OldFunctionDeclarator
        {
          bindFunDef(subparser, null, getNodeAt(subparser, 1));
          getAndSetSBMVAt(1, subparser, value);
        }
        | DeclarationSpecifier     OldFunctionDeclarator
        {
          saveBaseType(subparser, getNodeAt(subparser, 2));
          bindFunDef(subparser, getNodeAt(subparser, 2), getNodeAt(subparser, 1));
          getAndSetSBMV(2, subparser, value);
        }
        | TypeSpecifier            OldFunctionDeclarator
        {
          saveBaseType(subparser, getNodeAt(subparser, 2));
          bindFunDef(subparser, getNodeAt(subparser, 2), getNodeAt(subparser, 1));
          getAndSetSBMV(2, subparser, value);
        }
        | DeclarationQualifierList OldFunctionDeclarator
        {
          saveBaseType(subparser, getNodeAt(subparser, 2));
          bindFunDef(subparser, getNodeAt(subparser, 2), getNodeAt(subparser, 1));
          getAndSetSBMV(2, subparser, value);
        }
        | TypeQualifierList        OldFunctionDeclarator
        {
          saveBaseType(subparser, getNodeAt(subparser, 2));
          bindFunDef(subparser, getNodeAt(subparser, 2), getNodeAt(subparser, 1));
          getAndSetSBMV(2, subparser, value);
        }
        ;

/* Nested function's declarator can't just be an IdentifierDeclarator
   or it gets a conflict.  gcc seems to behave this way too since it
   yields a parsing error. */
NestedFunctionDefinition:  /** complete **/ // added scoping
        NestedFunctionPrototype { ReenterScope(subparser); } LBRACE LocalLabelDeclarationListOpt DeclarationOrStatementList { ExitScope(subparser); } RBRACE
        {
          setCPC(value, PCtoString(subparser.getPresenceCondition()));
          getAndSetSBMVCond(5, subparser, value);
        }
        | NestedFunctionOldPrototype { ReenterScope(subparser); } DeclarationList LBRACE LocalLabelDeclarationListOpt DeclarationOrStatementList { ExitScope(subparser); } RBRACE
        {
          setCPC(value, PCtoString(subparser.getPresenceCondition()));
          getAndSetSBMVCond(6, subparser, value);
        }
        ;

NestedFunctionPrototype:  /** nomerge **/
          DeclarationSpecifier     IdentifierDeclarator
        {
          saveBaseType(subparser, getNodeAt(subparser, 2));
          bindFunDef(subparser, getNodeAt(subparser, 2), getNodeAt(subparser, 1));
          getAndSetSBMV(2, subparser, value);
        }
        | TypeSpecifier            IdentifierDeclarator
        {
          saveBaseType(subparser, getNodeAt(subparser, 2));
          bindFunDef(subparser, getNodeAt(subparser, 2), getNodeAt(subparser, 1));
          getAndSetSBMV(2, subparser, value);
        }
        | DeclarationQualifierList IdentifierDeclarator
        {
          saveBaseType(subparser, getNodeAt(subparser, 2));
          bindFunDef(subparser, getNodeAt(subparser, 2), getNodeAt(subparser, 1));
          getAndSetSBMV(2, subparser, value);
        }
        | TypeQualifierList        IdentifierDeclarator
        {
          saveBaseType(subparser, getNodeAt(subparser, 2));
          bindFunDef(subparser, getNodeAt(subparser, 2), getNodeAt(subparser, 1));
          getAndSetSBMV(2, subparser, value);
        }

        | DeclarationSpecifier     OldFunctionDeclarator
        {
          saveBaseType(subparser, getNodeAt(subparser, 2));
          bindFunDef(subparser, getNodeAt(subparser, 2), getNodeAt(subparser, 1));
          getAndSetSBMV(2, subparser, value);
        }
        | TypeSpecifier            OldFunctionDeclarator
        {
          saveBaseType(subparser, getNodeAt(subparser, 2));
          bindFunDef(subparser, getNodeAt(subparser, 2), getNodeAt(subparser, 1));
          getAndSetSBMV(2, subparser, value);
        }
        | DeclarationQualifierList OldFunctionDeclarator
        {
          saveBaseType(subparser, getNodeAt(subparser, 2));
          bindFunDef(subparser, getNodeAt(subparser, 2), getNodeAt(subparser, 1));
          getAndSetSBMV(2, subparser, value);
        }
        | TypeQualifierList        OldFunctionDeclarator
        {
          saveBaseType(subparser, getNodeAt(subparser, 2));
          bindFunDef(subparser, getNodeAt(subparser, 2), getNodeAt(subparser, 1));
          getAndSetSBMV(2, subparser, value);
        }
        ;

NestedFunctionOldPrototype:  /** nomerge **/
        DeclarationSpecifier       OldFunctionDeclarator
        {
          saveBaseType(subparser, getNodeAt(subparser, 2));
          bindFunDef(subparser, getNodeAt(subparser, 2), getNodeAt(subparser, 1));
          getAndSetSBMV(2, subparser, value);
        }
        | TypeSpecifier            OldFunctionDeclarator
        {
          saveBaseType(subparser, getNodeAt(subparser, 2));
          bindFunDef(subparser, getNodeAt(subparser, 2), getNodeAt(subparser, 1));
          getAndSetSBMV(2, subparser, value);
        }
        | DeclarationQualifierList OldFunctionDeclarator
        {
          saveBaseType(subparser, getNodeAt(subparser, 2));
          bindFunDef(subparser, getNodeAt(subparser, 2), getNodeAt(subparser, 1));
          getAndSetSBMV(2, subparser, value);
        }
        | TypeQualifierList        OldFunctionDeclarator
        {
          saveBaseType(subparser, getNodeAt(subparser, 2));
          bindFunDef(subparser, getNodeAt(subparser, 2), getNodeAt(subparser, 1));
          getAndSetSBMV(2, subparser, value);
        }
        ;

// -------------------------------------------------------------- Declarations

    /* The following is different from the ANSI C specified  grammar.
    The  changes  were  made  to  disambiguate  typedef's presence in
    DeclarationSpecifiers (vs.  in the Declarator for redefinition);
    to allow struct/union/enum tag declarations without  Declarators,
    and  to  better  reflect the parsing of declarations (Declarators
    must be combined with DeclarationSpecifiers ASAP  so  that  they
    are visible in scope).
    Example  of  typedef  use  as either a DeclarationSpecifier or a
    Declarator:
      typedef int T;
      struct S { T T;}; /* redefinition of T as member name * /
    Example of legal and illegal Statements detected by this grammar:
      int; /* syntax error: vacuous declaration * /
      struct S;  /* no error: tag is defined or elaborated * /
    Example of result of proper declaration binding:
        int a=sizeof(a); /* note that "a" is declared with a type  in
            the name space BEFORE parsing the Initializer * /
        int b, c[sizeof(b)]; /* Note that the first Declarator "b" is
             declared  with  a  type  BEFORE the second Declarator is
             parsed * /
    */

DeclarationExtension:  /** passthrough, complete **/  // ADDED
        Declaration
        {
          setCPC(value, PCtoString(subparser.getPresenceCondition()));
          getAndSetSBMVCondAt(1, subparser, value);
        }
        | __EXTENSION__ Declaration
        {
          setCPC(value, PCtoString(subparser.getPresenceCondition()));
          getAndSetSBMVCond(2, subparser, value);
        }
        ;

Declaration:  /** complete **/
        SUEDeclarationSpecifier { KillReentrantScope(subparser); } SEMICOLON
        {
          setCPC(value, PCtoString(subparser.getPresenceCondition()));
          getAndSetSBMVCond(2, subparser, value);
        }
        | SUETypeSpecifier { KillReentrantScope(subparser); } SEMICOLON
        {
          setCPC(value, PCtoString(subparser.getPresenceCondition()));
          getAndSetSBMVCond(2, subparser, value);
        }
        | DeclaringList { KillReentrantScope(subparser); } SEMICOLON
        {
          setCPC(value, PCtoString(subparser.getPresenceCondition()));
          getAndSetSBMVCondAt(3, subparser, value);
        }
        | DefaultDeclaringList { KillReentrantScope(subparser); } SEMICOLON
        {
          setCPC(value, PCtoString(subparser.getPresenceCondition()));
          getAndSetSBMVCond(2, subparser, value);
        }
        ;

/* Note that if a typedef were  redeclared,  then  a  declaration
   specifier must be supplied */

DefaultDeclaringList:  /** nomerge **/  /* Can't  redeclare typedef names */
        DeclarationQualifierList IdentifierDeclarator
        {
          saveBaseType(subparser, getNodeAt(subparser, 2));
          bindIdent(subparser, getNodeAt(subparser, 2), getNodeAt(subparser, 1));
        } AssemblyExpressionOpt AttributeSpecifierListOpt InitializerOpt
        | TypeQualifierList IdentifierDeclarator
        {
          saveBaseType(subparser, getNodeAt(subparser, 2));
          bindIdent(subparser, getNodeAt(subparser, 2), getNodeAt(subparser, 1));
        } AssemblyExpressionOpt AttributeSpecifierListOpt InitializerOpt
        | DefaultDeclaringList COMMA AttributeSpecifierListOpt IdentifierDeclarator
        {
          // reuses saved base type
          bindIdent(subparser, getNodeAt(subparser, 4), getNodeAt(subparser, 1));
        } AssemblyExpressionOpt AttributeSpecifierListOpt InitializerOpt
        ;

DeclaringList:  /** nomerge **/
        DeclarationSpecifier Declarator AssemblyExpressionOpt AttributeSpecifierListOpt InitializerOpt
	{
      	  TypeBuilder type = getTypeBuilderAt(subparser, 5);
      	  DeclBuilder decl = getDeclBuilderAt(subparser, 4);
	        
          System.err.println(decl.toString() + " " + type.toString());
          addMapping(subparser, type, decl);
      	  saveBaseType(subparser, getNodeAt(subparser, 5));
          bindIdent(subparser, getTypeBuilderAt(subparser, 5), getDeclBuilderAt(subparser, 4));
        }
        | TypeSpecifier Declarator AssemblyExpressionOpt AttributeSpecifierListOpt InitializerOpt
        {
      	  DeclBuilder decl = getDeclBuilderAt(subparser, 4);
      	  TypeBuilder type = getTypeBuilderAt(subparser, 5);
      	  saveBaseType(subparser, getNodeAt(subparser, 2));
          bindIdent(subparser, type, decl);

          String oldIdent = decl.identifier;
          System.err.println(decl.toString() + " " + type.toString());
          Multiverse<Universe> unis = addMapping(subparser, type, decl);
          List<StringBuilder> renamings = getRenamings(unis);
      	  Multiverse<StringBuilder> sbmv = new Multiverse<StringBuilder>();
          StringBuilder sb = new StringBuilder();

          /** writes declarations of renamed variables */
      	  for (StringBuilder renaming : renamings)
    	    {
    	      decl.identifier = renaming.toString();
    	      List<Type> typeList = type.toType();
    	      if (typeList.size() == 1)
    		      sb.append("\n" + typeList.get(0) + " " + decl + ";" + " /* renamed from " + oldIdent + " */\n");
    	      else {
          		System.err.println("ERROR: Configurable typedefs not yet supported.");
          		// System.exit(1);
            }
	        }

          // TODO: handle AttributeSpecifierListOpt

          /** hoists and writes initializing statements using the renamed variables */
          Multiverse<StringBuilder> childSBMV = getSBMVAt(subparser, 1);
          if (childSBMV != null)
            for (Element<Universe> u : unis)
              for (Element<StringBuilder> sbelem : childSBMV)
                sb.append("\nif (" + PCtoString(u.getCondition().and(sbelem.getCondition())) + ") {\n" +
                         (new StringBuilder(u.getData().getRenaming())).toString() +
                         sbelem.getData() + ";" +
                         "\n}\n");

          sbmv.add(new Element<StringBuilder>(sb, subparser.getPresenceCondition().presenceConditionManager().new PresenceCondition(true)));
          setSBMV(value, sbmv);
        }
        | DeclaringList COMMA AttributeSpecifierListOpt Declarator
        {
          // reuses saved base type
	        bindIdent(subparser, getNodeAt(subparser, 4), getNodeAt(subparser, 1));
        } AssemblyExpressionOpt AttributeSpecifierListOpt InitializerOpt
        {
          
        }
        ;

DeclarationSpecifier:  /**  nomerge **/
        BasicDeclarationSpecifier        /* Arithmetic or void */
				{
	  			TypeBuilder decl = getTypeBuilderAt(subparser, 1);
	  			setTypeBuilder(value, decl);
				}
        | SUEDeclarationSpecifier          /* struct/union/enum */
				{
					System.err.println("Unsupported grammar DeclarationSpecifier-SUE"); // TODO
					System.exit(1);
				}
        | TypedefDeclarationSpecifier      /* typedef*/
				{
	 				TypeBuilder decl = getTypeBuilderAt(subparser, 1);
	  			setTypeBuilder(value, decl);
				}
        | VarArgDeclarationSpecifier  // ADDED
        {
					System.err.println("Unsupported grammar DeclarationSpecifier-VarArg"); // TODO
					System.exit(1);
				}
        | TypeofDeclarationSpecifier // ADDED
        {
					System.err.println("Unsupported grammar DeclarationSpecifier-TypeofDeclSpec"); // TODO
					System.exit(1);
				}
        ;

TypeSpecifier:  /** nomerge **/
        BasicTypeSpecifier                 /* Arithmetic or void */
				{
          TypeBuilder t = getTypeBuilderAt(subparser,1);
        	setTypeBuilder(value,t);
          
				}
        | SUETypeSpecifier                 /* Struct/Union/Enum */
				{
					System.err.println("Unsupported grammar TypeSpecifier-SUE"); // TODO
					System.exit(1);
				}
				| TypedefTypeSpecifier             /* Typedef */
				{
					setTypeBuilder(value,getTypeBuilderAt(subparser,1));
				}
        | VarArgTypeSpecifier  // ADDED
				{
					System.err.println("Unsupported grammar TypeSpecifier-VarArg"); // TODO
					System.exit(1);
				}
        | TypeofTypeSpecifier // ADDED
				{
					System.err.println("Unsupported grammar TypeSpecifier-Typeof"); // TODO
					System.exit(1);
				}
        ;

DeclarationQualifierList:  /** list, nomerge **/  /* const/volatile, AND storage class */
        StorageClass
	{
	  TypeBuilder storage = getTypeBuilderAt(subparser,1);
	  setTypeBuilder(value, storage);
	  updateSpecs(subparser,
                      getSpecsAt(subparser, 1),
                      value);
	}
	| TypeQualifierList StorageClass
	{
	  TypeBuilder qualList = getTypeBuilderAt(subparser, 2);
	  TypeBuilder storage = getTypeBuilderAt(subparser, 1);
	  TypeBuilder tb = qualList.combine(storage);
	  setTypeBuilder(value, tb);
	  updateSpecs(subparser,
                      getSpecsAt(subparser, 2),
                      getSpecsAt(subparser, 1),
                      value);
	}
        | DeclarationQualifierList DeclarationQualifier
	{
	  TypeBuilder qualList = getTypeBuilderAt(subparser, 2);
	  TypeBuilder qual = getTypeBuilderAt(subparser, 1);
	  TypeBuilder tb = qualList.combine(qual);
	  setTypeBuilder(value, tb);
	  updateSpecs(subparser,
                      getSpecsAt(subparser, 2),
                      getSpecsAt(subparser, 1),
                      value);
	}
        ;

TypeQualifierList:  /** list, nomerge **/
        TypeQualifier
	{
	  TypeBuilder qual = getTypeBuilderAt(subparser, 1);
	  setTypeBuilder(value, qual);
	   updateSpecs(subparser,
                      getSpecsAt(subparser, 1),
                      value);
	}
        | TypeQualifierList TypeQualifier
	{
	  TypeBuilder qualList = getTypeBuilderAt(subparser, 2);
	    TypeBuilder qual = getTypeBuilderAt(subparser, 1);
	    TypeBuilder tb = qualList.combine(qual);
	    setTypeBuilder(value, tb);
	    updateSpecs(subparser,
                      getSpecsAt(subparser, 2),
                      getSpecsAt(subparser, 1),
                      value);
	}
;

DeclarationQualifier: 
TypeQualifier                  /* const or volatile */
{
  TypeBuilder qual = getTypeBuilderAt(subparser, 1);
  setTypeBuilder(value, qual);

}
| StorageClass
{
  TypeBuilder storage = getTypeBuilderAt(subparser, 1);
  setTypeBuilder(value, storage);

}
  ;

TypeQualifier:    // const, volatile, and restrict can have underscores
ConstQualifier
{
  TypeBuilder qual = new TypeBuilder("const", subparser.getPresenceCondition());
  setTypeBuilder(value, qual);
  updateSpecs(subparser,
                      getSpecsAt(subparser, 1),
                      value);
}
| VolatileQualifier
{
  TypeBuilder qual = new TypeBuilder("volatile", subparser.getPresenceCondition());
  setTypeBuilder(value, qual);
  updateSpecs(subparser,
                      getSpecsAt(subparser, 1),
                      value);
}
| RestrictQualifier
{
  TypeBuilder qual = new TypeBuilder("restrict", subparser.getPresenceCondition());
	  setTypeBuilder(value, qual);
updateSpecs(subparser,
                      getSpecsAt(subparser, 1),
                      value);
}
| AttributeSpecifier // ADDED
{
  System.err.println("Unsupported grammar TypeQualifier-Attribute"); // TODO
  System.exit(1);
  updateSpecs(subparser,
                      getSpecsAt(subparser, 1),
                      value);
}
| FunctionSpecifier  // ADDED
{
  TypeBuilder qual = new TypeBuilder("inline", subparser.getPresenceCondition());
  setTypeBuilder(value, qual);
  updateSpecs(subparser,
                      getSpecsAt(subparser, 1),
                      value);
}
;

ConstQualifier:    // ADDED
        CONST
        | __CONST
        | __CONST__
        ;

VolatileQualifier:   // ADDED
        VOLATILE
        | __VOLATILE
        | __VOLATILE__
        ;

RestrictQualifier:   // ADDED
        RESTRICT
        | __RESTRICT
        | __RESTRICT__
        ;

FunctionSpecifier:  // ADDED
        INLINE
        | __INLINE
        | __INLINE__
        ;

BasicDeclarationSpecifier: /** nomerge **/      /*StorageClass+Arithmetic or void*/
        BasicTypeSpecifier  StorageClass {
	  TypeBuilder basicTypeSpecifier = getTypeBuilderAt(subparser, 2);
          TypeBuilder storageClass = getTypeBuilderAt(subparser, 1);

          // combine the partial type specs
          TypeBuilder tb = basicTypeSpecifier.combine(storageClass);

          setTypeBuilder(value, tb);
	  updateSpecs(subparser,
                      getSpecsAt(subparser, 2),
                      getSpecsAt(subparser, 1),
                      value);
        }
        | DeclarationQualifierList BasicTypeName {
	  TypeBuilder qualList = getTypeBuilderAt(subparser, 2);
          TypeBuilder basicTypeName = getTypeBuilderAt(subparser, 1);

          // combine the partial type specs
          TypeBuilder tb = qualList.combine(basicTypeName);

	  setTypeBuilder(value, tb);
	  updateSpecs(subparser,
                      getSpecsAt(subparser, 2),
                      getSpecsAt(subparser, 1),
                      value);
        }
        | BasicDeclarationSpecifier DeclarationQualifier
	{
 	  TypeBuilder decl = getTypeBuilderAt(subparser, 2);
          TypeBuilder qual = getTypeBuilderAt(subparser, 1);

          // combine the partial type specs
          TypeBuilder tb = decl.combine(qual);

	  setTypeBuilder(value, tb);
	  updateSpecs(subparser,
                      getSpecsAt(subparser, 2),
                      getSpecsAt(subparser, 1),
                      value);
	}
        | BasicDeclarationSpecifier BasicTypeName {
	  TypeBuilder basicDeclSpecifier = getTypeBuilderAt(subparser, 2);
          TypeBuilder basicTypeName = getTypeBuilderAt(subparser, 1);

          // combine the partial type specs
          TypeBuilder tb = basicDeclSpecifier.combine(basicTypeName);

	  setTypeBuilder(value, tb);
	  updateSpecs(subparser,
                      getSpecsAt(subparser, 2),
                      getSpecsAt(subparser, 1),
                      value);
	}
        ;

BasicTypeSpecifier: /**  nomerge **/
        BasicTypeName           /* Arithmetic or void */
        {
          // TUTORIAL: a semantic action that sets the semantic value
          // to a new typebuilder by adding a property derived from
          // the child semantic value(s)
          TypeBuilder tb = getTypeBuilderAt(subparser, 1);
          setTypeBuilder(value, tb);
          updateSpecs(subparser,
                      getSpecsAt(subparser, 1),
                      value);

        }
        | TypeQualifierList BasicTypeName
	{
          TypeBuilder qualList = getTypeBuilderAt(subparser, 2);
          TypeBuilder basicTypeName = getTypeBuilderAt(subparser, 1);

          TypeBuilder tb = qualList.combine(basicTypeName);

          setTypeBuilder(value, tb);
	  updateSpecs(subparser,
                      getSpecsAt(subparser, 2),
                      getSpecsAt(subparser, 1),
                      value);
        }
        | BasicTypeSpecifier TypeQualifier
	{
          TypeBuilder basicTypeSpecifier = getTypeBuilderAt(subparser, 2);
          TypeBuilder qual = getTypeBuilderAt(subparser, 1);

          TypeBuilder tb = basicTypeSpecifier.combine(qual);

          setTypeBuilder(value, tb);
	  updateSpecs(subparser,
                      getSpecsAt(subparser, 2),
                      getSpecsAt(subparser, 1),
                      value);
        }
        | BasicTypeSpecifier BasicTypeName
        {
          // get the semantic values of each child
          TypeBuilder basicTypeSpecifier = getTypeBuilderAt(subparser, 2);
          TypeBuilder basicTypeName = getTypeBuilderAt(subparser, 1);

          // combine the partial type specs
          TypeBuilder tb = basicTypeSpecifier.combine(basicTypeName);

          setTypeBuilder(value, tb);
	  updateSpecs(subparser,
                      getSpecsAt(subparser, 2),
                      getSpecsAt(subparser, 1),
                      value);
        }
        ;

SUEDeclarationSpecifier: /** nomerge **/          /* StorageClass + struct/union/enum */
        SUETypeSpecifier StorageClass
        | DeclarationQualifierList ElaboratedTypeName
        | SUEDeclarationSpecifier DeclarationQualifier
        ;

SUETypeSpecifier: /** nomerge **/
        ElaboratedTypeName              /* struct/union/enum */
        | TypeQualifierList ElaboratedTypeName
        | SUETypeSpecifier TypeQualifier
        ;


TypedefDeclarationSpecifier: /** nomerge **/       /*Storage Class + typedef types */
        TypedefTypeSpecifier StorageClass
	{
	  TypeBuilder tb = getTypeBuilderAt(subparser, 2);
          TypeBuilder tb1 = getTypeBuilderAt(subparser, 1);
          setTypeBuilder(value, tb.combine(tb1));
	}
        | DeclarationQualifierList TYPEDEFname
        {
	  TypeBuilder tb = getTypeBuilderAt(subparser, 2);
          TypeBuilder tb1 = new TypeBuilder();
	  String typeName = getStringAt(subparser, 1);
	  tb1.setTypedef(typeName, getTypeOfTypedef(subparser, typeName), subparser.getPresenceCondition());
          setTypeBuilder(value, tb.combine(tb1));
	}
        | TypedefDeclarationSpecifier DeclarationQualifier
	{
	  TypeBuilder tb1 = getTypeBuilderAt(subparser, 2);
	  TypeBuilder dq = getTypeBuilderAt(subparser,1);
	  TypeBuilder tb = tb1.combine(dq);
          setTypeBuilder(value, tb);
	}
        ;

TypedefTypeSpecifier: /** nomerge **/              /* typedef types */
        TYPEDEFname
	{
	  TypeBuilder tb1 = new TypeBuilder();
	  String typeName = getStringAt(subparser, 1);
	  tb1.setTypedef(typeName, getTypeOfTypedef(subparser, typeName), subparser.getPresenceCondition());
          setTypeBuilder(value, tb1);
	}
        | TypeQualifierList TYPEDEFname
	{
	  TypeBuilder tb = getTypeBuilderAt(subparser, 2);
          TypeBuilder tb1 = new TypeBuilder();
	  String typeName = getStringAt(subparser, 1);
	  tb1.setTypedef(typeName, getTypeOfTypedef(subparser, typeName), subparser.getPresenceCondition());
          setTypeBuilder(value, tb.combine(tb1));

	}
| TypedefTypeSpecifier TypeQualifier
{
  TypeBuilder tb = getTypeBuilderAt(subparser, 2);
  TypeBuilder tb1 = getTypeBuilderAt(subparser, 1);
  setTypeBuilder(value, tb.combine(tb1));
}
;

TypeofDeclarationSpecifier: /** nomerge **/      /*StorageClass+Arithmetic or void*/
        TypeofTypeSpecifier  StorageClass
        | DeclarationQualifierList Typeofspecifier
        | TypeofDeclarationSpecifier DeclarationQualifier
        | TypeofDeclarationSpecifier Typeofspecifier
        ;

TypeofTypeSpecifier: /** nomerge **/  // ADDED
        Typeofspecifier
        | TypeQualifierList Typeofspecifier
        | TypeofTypeSpecifier TypeQualifier
        | TypeofTypeSpecifier Typeofspecifier
        ;

Typeofspecifier: /** nomerge **/  // ADDED
        Typeofkeyword LPAREN TypeName RPAREN
        | Typeofkeyword LPAREN Expression RPAREN
        ;

Typeofkeyword: /** nomerge **/  // ADDED
        TYPEOF
        | __TYPEOF
        | __TYPEOF__
        ;

VarArgDeclarationSpecifier:      /*StorageClass+Arithmetic or void*/
        VarArgTypeSpecifier StorageClass {
          updateSpecs(subparser,
                      getSpecsAt(subparser, 2),
                      getSpecsAt(subparser, 1),
                      value);
        }
        | DeclarationQualifierList VarArgTypeName {
          updateSpecs(subparser,
                      getSpecsAt(subparser, 2),
                      getSpecsAt(subparser, 1),
                      value);
        }
        | VarArgDeclarationSpecifier DeclarationQualifier {
          updateSpecs(subparser,
                      getSpecsAt(subparser, 2),
                      getSpecsAt(subparser, 1),
                      value);
        }
        | VarArgDeclarationSpecifier VarArgTypeName {
          updateSpecs(subparser,
                      getSpecsAt(subparser, 2),
                      getSpecsAt(subparser, 1),
                      value);
        }
        ;

VarArgTypeSpecifier:
        VarArgTypeName {
          updateSpecs(subparser,
                      getSpecsAt(subparser, 1),
                      value);
        }
        | TypeQualifierList VarArgTypeName {
          updateSpecs(subparser,
                      getSpecsAt(subparser, 2),
                      getSpecsAt(subparser, 1),
                      value);
        }
        | VarArgTypeSpecifier TypeQualifier {
          updateSpecs(subparser,
                      getSpecsAt(subparser, 2),
                      getSpecsAt(subparser, 1),
                      value);
        }
        | VarArgTypeSpecifier VarArgTypeName {
          updateSpecs(subparser,
                      getSpecsAt(subparser, 2),
                      getSpecsAt(subparser, 1),
                      value);
        }
        ;

VarArgTypeName:  // ADDED
        __BUILTIN_VA_LIST { getSpecsAt(subparser, 1).type = InternalT.VA_LIST; }
        ;

StorageClass:  
        TYPEDEF
	  {
	    TypeBuilder storage = new TypeBuilder("typedef", subparser.getPresenceCondition());
	    setTypeBuilder(value, storage);
	    getSpecsAt(subparser, 1).storage = Constants.ATT_STORAGE_TYPEDEF;
	  }
        | EXTERN
	    {
	      TypeBuilder storage = new TypeBuilder("extern", subparser.getPresenceCondition());
	      setTypeBuilder(value, storage);
	      getSpecsAt(subparser, 1).storage = Constants.ATT_STORAGE_EXTERN;
	    }
        | STATIC
	    {
	      TypeBuilder storage = new TypeBuilder("static", subparser.getPresenceCondition());
	      setTypeBuilder(value, storage);
	      getSpecsAt(subparser, 1).storage = Constants.ATT_STORAGE_STATIC;
	    }
        | AUTO
	    {
	      TypeBuilder storage = new TypeBuilder("auto", subparser.getPresenceCondition());
	      setTypeBuilder(value, storage);
	      getSpecsAt(subparser, 1).storage = Constants.ATT_STORAGE_AUTO;
	    }
        | REGISTER
	    {
	      TypeBuilder storage = new TypeBuilder("register", subparser.getPresenceCondition());
	      setTypeBuilder(value, storage);
	      getSpecsAt(subparser, 1).storage = Constants.ATT_STORAGE_REGISTER;
	    }
        ;

BasicTypeName:
        VOID
        {
          TypeBuilder tb = new TypeBuilder(VoidT.TYPE, subparser.getPresenceCondition());
          setTypeBuilder(value, tb);
	  getSpecsAt(subparser, 1).type = VoidT.TYPE;

        }
        | CHAR
        {
          TypeBuilder tb = new TypeBuilder(NumberT.CHAR, subparser.getPresenceCondition());
          setTypeBuilder(value, tb);
	  getSpecsAt(subparser, 1).seenChar = true;
        }
        | SHORT
        {
          TypeBuilder tb = new TypeBuilder(NumberT.SHORT, subparser.getPresenceCondition());
          setTypeBuilder(value, tb);
	  getSpecsAt(subparser, 1).seenShort = true;
        }
        | INT
        {
          // See xtc.type.* for the class hiearchy for types
          TypeBuilder tb = new TypeBuilder(NumberT.INT, subparser.getPresenceCondition());
          System.err.println(tb.toString());
          setTypeBuilder(value, tb);
          getSpecsAt(subparser, 1).seenInt = true;
        }
        | __INT128
	{
          TypeBuilder tb = new TypeBuilder(NumberT.__INT128, subparser.getPresenceCondition());
          setTypeBuilder(value, tb);
	  getSpecsAt(subparser, 1).seenInt = true;
        }
        | LONG
        {
          // See xtc.type.* for the class hiearchy for types
          TypeBuilder tb = new TypeBuilder(NumberT.LONG, subparser.getPresenceCondition());
	  setTypeBuilder(value, tb);
	  getSpecsAt(subparser, 1).longCount++;
        }
        | FLOAT
        {
          TypeBuilder tb = new TypeBuilder(NumberT.FLOAT, subparser.getPresenceCondition());
          setTypeBuilder(value, tb);
	  getSpecsAt(subparser, 1).seenFloat = true;
        }
        | DOUBLE
        {
          TypeBuilder tb = new TypeBuilder(NumberT.DOUBLE, subparser.getPresenceCondition());
          setTypeBuilder(value, tb);
	  getSpecsAt(subparser, 1).seenDouble = true;
        }
        | SignedKeyword
        {
          TypeBuilder tb = new TypeBuilder("signed", subparser.getPresenceCondition());
          setTypeBuilder(value, tb);
	  getSpecsAt(subparser, 1).seenSigned = true;
        }
        | UNSIGNED
        {
          TypeBuilder tb = new TypeBuilder("unsigned", subparser.getPresenceCondition());
          setTypeBuilder(value, tb);
	  getSpecsAt(subparser, 1).seenUnsigned = true;
        }
        | _BOOL
        {
          TypeBuilder tb = new TypeBuilder(BooleanT.TYPE, subparser.getPresenceCondition());
          setTypeBuilder(value, tb);
	  getSpecsAt(subparser, 1).seenBool = true;
        }
        | ComplexKeyword
        {
	  TypeBuilder tb = new TypeBuilder("complex", subparser.getPresenceCondition());
          setTypeBuilder(value, tb);
	  getSpecsAt(subparser, 1).seenComplex = true;
        }
        ;

SignedKeyword:
        SIGNED
        | __SIGNED
        | __SIGNED__
        ;

ComplexKeyword:
        _COMPLEX
        | __COMPLEX__
        ;

ElaboratedTypeName: /** passthrough, nomerge **/
        StructSpecifier
        | UnionSpecifier
        | EnumSpecifier
        ;

StructSpecifier: /** nomerge **/  // ADDED attributes
        STRUCT { EnterScope(subparser); } LBRACE
          StructDeclarationList { ExitScope(subparser); }
        RBRACE
        {
          Node tag     = null;
          Node members = getNodeAt(subparser, 3);
          Node attrs   = null;
          updateSpecs(subparser,
                      makeStructSpec(subparser, tag, members, attrs),
                      value);
        }
        | STRUCT IdentifierOrTypedefName { EnterScope(subparser); } LBRACE
          StructDeclarationList { ExitScope(subparser); }
        RBRACE
        {
          Node tag     = getNodeAt(subparser, 6);
          Node members = getNodeAt(subparser, 3);
          Node attrs   = null;
          updateSpecs(subparser,
                      makeStructSpec(subparser, tag, members, attrs),
                      value);
        }
        | STRUCT IdentifierOrTypedefName
        | STRUCT AttributeSpecifierList { EnterScope(subparser); } LBRACE
          StructDeclarationList { ExitScope(subparser); }
        RBRACE
        {
          Node tag     = null;
          Node members = getNodeAt(subparser, 3);
          Node attrs   = getNodeAt(subparser, 6);
          updateSpecs(subparser,
                      makeStructSpec(subparser, tag, members, attrs),
                      value);
        }
        | STRUCT AttributeSpecifierList IdentifierOrTypedefName { EnterScope(subparser); } LBRACE
          StructDeclarationList { ExitScope(subparser); }
        RBRACE
        {
          Node tag     = getNodeAt(subparser, 6);
          Node members = getNodeAt(subparser, 3);
          Node attrs   = getNodeAt(subparser, 7);
          updateSpecs(subparser,
                      makeStructSpec(subparser, tag, members, attrs),
                      value);
        }
        | STRUCT AttributeSpecifierList IdentifierOrTypedefName
        ;

UnionSpecifier: /** nomerge **/  // ADDED attributes
        UNION { EnterScope(subparser); } LBRACE
          StructDeclarationList { ExitScope(subparser); }
        RBRACE
        | UNION IdentifierOrTypedefName { EnterScope(subparser); } LBRACE
          StructDeclarationList { ExitScope(subparser); }
        RBRACE
        | UNION IdentifierOrTypedefName
        | UNION AttributeSpecifierList { EnterScope(subparser); } LBRACE
          StructDeclarationList { ExitScope(subparser); }
        RBRACE
        | UNION AttributeSpecifierList IdentifierOrTypedefName { EnterScope(subparser); } LBRACE
          StructDeclarationList { ExitScope(subparser); }
        RBRACE
        /* { */
        /*    updateSpecs(subparser,
                          makeStruct()); */
        /* } */
        | UNION AttributeSpecifierList IdentifierOrTypedefName
        ;

StructDeclarationList: /** list, nomerge **/
        /* StructDeclaration */ /* ADDED gcc empty struct */
        {
          ((Node) value).setProperty(SPECS, new Specifiers());
        }
        | StructDeclarationList StructDeclaration {
          updateSpecs(subparser,
                      getSpecsAt(subparser, 2),
                      getSpecsAt(subparser, 1),
                      value);
        }
        ;

StructDeclaration: /** nomerge **/
        StructDeclaringList SEMICOLON
        | StructDefaultDeclaringList SEMICOLON
        | TypeQualifierList SEMICOLON  // ADDED Declarator is optional
        | TypeSpecifier SEMICOLON  // ADDED Declarator is optional
        | SEMICOLON // ADDED gcc allows empty struct field in declaration
        ;

StructDefaultDeclaringList: /** list, nomerge **/        /* doesn't redeclare typedef*/
        TypeQualifierList StructIdentifierDeclarator AttributeSpecifierListOpt
        | StructDefaultDeclaringList COMMA StructIdentifierDeclarator AttributeSpecifierListOpt
        ;

StructDeclaringList: /** list, nomerge **/
        TypeSpecifier StructDeclarator AttributeSpecifierListOpt
        | StructDeclaringList COMMA StructDeclarator AttributeSpecifierListOpt
        ;


StructDeclarator: /** nomerge **/
        Declarator BitFieldSizeOpt
        | BitFieldSize
        ;

StructIdentifierDeclarator: /** nomerge **/
        IdentifierDeclarator BitFieldSizeOpt
        | BitFieldSize
        ;

BitFieldSizeOpt: /** nomerge **/
        /* nothing */
        | BitFieldSize
        ;

BitFieldSize: /** nomerge **/
        COLON ConstantExpression
        ;

EnumSpecifier: /** nomerge **/  /* ADDED attributes */
        ENUM LBRACE EnumeratorList RBRACE
        | ENUM IdentifierOrTypedefName LBRACE EnumeratorList RBRACE
        | ENUM IdentifierOrTypedefName
        | ENUM LBRACE EnumeratorList COMMA RBRACE /* ADDED gcc extra comma */
        | ENUM IdentifierOrTypedefName LBRACE EnumeratorList COMMA RBRACE /* ADDED gcc extra comma */
        | ENUM AttributeSpecifierList LBRACE EnumeratorList RBRACE
        | ENUM AttributeSpecifierList IdentifierOrTypedefName LBRACE EnumeratorList RBRACE
        | ENUM AttributeSpecifierList IdentifierOrTypedefName
        | ENUM AttributeSpecifierList LBRACE EnumeratorList COMMA RBRACE /* ADDED gcc extra comma */
        | ENUM AttributeSpecifierList IdentifierOrTypedefName LBRACE EnumeratorList COMMA RBRACE /* ADDED gcc extra comma */
        ;

/*EnumeratorList:
        IdentifierOrTypedefName EnumeratorValueOpt
        | EnumeratorList COMMA IdentifierOrTypedefName EnumeratorValueOpt
        ;*/

EnumeratorList:  /** list, nomerge **/  // easier to bind
        Enumerator
        | EnumeratorList COMMA Enumerator
        ;

Enumerator: /** nomerge **/
        IDENTIFIER { BindEnum(subparser); } EnumeratorValueOpt
        | TYPEDEFname { BindEnum(subparser); } EnumeratorValueOpt
        ;

EnumeratorValueOpt: /** nomerge **/
        /* Nothing */
        | ASSIGN ConstantExpression
        ;

ParameterTypeList:  /** nomerge **/
        ParameterList
        {
          getAndSetSBMVAt(1, subparser, value);
          setParameter(value, getParameterAt(subparser,1));
        }
        | ParameterList COMMA ELLIPSIS
        {
          List<Parameter> ps = getParameterAt(subparser,3);
          Parameter p = new Parameter();
          p.setEllipsis();
          ps.add(p);
          setParameter(value,ps);
        }
        ;

ParameterList:  /** list, nomerge **/
        ParameterDeclaration
        {
          getAndSetSBMVAt(1, subparser, value);
          setParameter(value, getParameterAt(subparser,1));
        }
        | ParameterList COMMA ParameterDeclaration
        {
          List<Parameter> p = getParameterAt(subparser,3);
          
          p.addAll(getParameterAt(subparser,1));
          setParameter(value,p);
        }
        ;

/* ParameterDeclaration:  /\** nomerge **\/ */
/*         DeclarationSpecifier */
/*         | DeclarationSpecifier AbstractDeclarator */
/*         | DeclarationSpecifier IdentifierDeclarator */
/*         { */
/*           saveBaseType(subparser, getNodeAt(subparser, 2)); */
/*           bindIdent(subparser, getNodeAt(subparser, 2), getNodeAt(subparser, 1)); */
/*         } AttributeSpecifierListOpt */
/*         | DeclarationSpecifier ParameterTypedefDeclarator */
/*         { */
/*           saveBaseType(subparser, getNodeAt(subparser, 2)); */
/*           bindIdent(subparser, getNodeAt(subparser, 2), getNodeAt(subparser, 1)); */
/*         } AttributeSpecifierListOpt */
/*         | DeclarationQualifierList  */
/*         | DeclarationQualifierList AbstractDeclarator */
/*         | DeclarationQualifierList IdentifierDeclarator */
/*         { */
/*           saveBaseType(subparser, getNodeAt(subparser, 2)); */
/*           bindIdent(subparser, getNodeAt(subparser, 2), getNodeAt(subparser, 1)); */
/*         } AttributeSpecifierListOpt */
/*         | TypeSpecifier */
/*         | TypeSpecifier AbstractDeclarator */
/*         | TypeSpecifier IdentifierDeclarator */
/*         { */
/*           saveBaseType(subparser, getNodeAt(subparser, 2)); */
/*           bindIdent(subparser, getNodeAt(subparser, 2), getNodeAt(subparser, 1)); */
/*         } AttributeSpecifierListOpt */
/*         | TypeSpecifier ParameterTypedefDeclarator */
/*         { */
/*           saveBaseType(subparser, getNodeAt(subparser, 2)); */
/*           bindIdent(subparser, getNodeAt(subparser, 2), getNodeAt(subparser, 1)); */
/*         } AttributeSpecifierListOpt */
/*         | TypeQualifierList  */
/*         | TypeQualifierList AbstractDeclarator */
/*         | TypeQualifierList IdentifierDeclarator */
/*         { */
/*           saveBaseType(subparser, getNodeAt(subparser, 2)); */
/*           bindIdent(subparser, getNodeAt(subparser, 2), getNodeAt(subparser, 1)); */
/*         } AttributeSpecifierListOpt */
/*         ; */

ParameterDeclaration:  /** nomerge **/
        ParameterIdentifierDeclaration
        {
          getAndSetSBMVAt(1, subparser, value);
          setParameter(value, getParameterAt(subparser,1));
        }
        | ParameterAbstractDeclaration
        {
<<<<<<< HEAD
          getAndSetSBAt(1, subparser, value);
          System.err.println("ParameterDeclaration-Abstract not supported");
=======
          getAndSetSBMVAt(1, subparser, value);
>>>>>>> 06c3b32a
        }
        ;

ParameterAbstractDeclaration:
        DeclarationSpecifier
        {
          // TODO
        }
        | DeclarationSpecifier AbstractDeclarator
        {
          // TODO
        }
        | DeclarationQualifierList
        {
          // TODO
        }
        | DeclarationQualifierList AbstractDeclarator
        {
          // TODO
        }
        | TypeSpecifier
        {
          StringBuilder sb = new StringBuilder();
          List<Type> typeList = getTypeBuilderAt(subparser, 1).toType();
  	      if (typeList.size() == 1)
        		sb.append(typeList.get(0));
  	      else {
        		System.err.println("ERROR: Configurable typedefs not yet supported."); // TODO
        		// System.exit(1);
  	      }
          Multiverse<StringBuilder> sbmv = new Multiverse<StringBuilder>();
          sbmv.add(new Element<StringBuilder>(sb, subparser.getPresenceCondition().presenceConditionManager().new PresenceCondition(true)));
          setSBMV(value, sbmv);
        }
        | TypeSpecifier AbstractDeclarator
        {
          // TODO
        }
        | TypeQualifierList
        {
          // TODO
        }
        | TypeQualifierList AbstractDeclarator
        {
          // TODO
        }
        ;

ParameterIdentifierDeclaration:
        DeclarationSpecifier IdentifierDeclarator
        {
          saveBaseType(subparser, getNodeAt(subparser, 2));
          bindIdent(subparser, getNodeAt(subparser, 2), getNodeAt(subparser, 1));
        } AttributeSpecifierListOpt
        {
          DeclBuilder decl = getDeclBuilderAt(subparser, 3);
          TypeBuilder type = getTypeBuilderAt(subparser, 4);

          Parameter p = new Parameter();
          p.setMultiverse(addMapping(subparser, type, decl));
          setParameter(value, p);

        }
        | DeclarationSpecifier ParameterTypedefDeclarator
        {
          saveBaseType(subparser, getNodeAt(subparser, 2));
          bindIdent(subparser, getNodeAt(subparser, 2), getNodeAt(subparser, 1));
        } AttributeSpecifierListOpt
        {
          DeclBuilder decl = getDeclBuilderAt(subparser, 3);
          TypeBuilder type = getTypeBuilderAt(subparser, 4);

          Parameter p = new Parameter();
          p.setMultiverse(addMapping(subparser, type, decl));
          setParameter(value, p);

        }
        | DeclarationQualifierList IdentifierDeclarator
        {
          saveBaseType(subparser, getNodeAt(subparser, 2));
          bindIdent(subparser, getNodeAt(subparser, 2), getNodeAt(subparser, 1));
        } AttributeSpecifierListOpt
        {
          DeclBuilder decl = getDeclBuilderAt(subparser, 3);
          TypeBuilder type = getTypeBuilderAt(subparser, 4);

          Parameter p = new Parameter();
          p.setMultiverse(addMapping(subparser, type, decl));
          setParameter(value, p);

        }
        | TypeSpecifier IdentifierDeclarator
        {
          saveBaseType(subparser, getNodeAt(subparser, 2));
          bindIdent(subparser, getNodeAt(subparser, 2), getNodeAt(subparser, 1));
        } AttributeSpecifierListOpt
        {
          DeclBuilder decl = getDeclBuilderAt(subparser, 3);
          TypeBuilder type = getTypeBuilderAt(subparser, 4);
          System.err.println("ParamIdent:" + type.toString());
          Parameter p = new Parameter();
          p.setMultiverse(addMapping(subparser, type, decl));
          setParameter(value, p);

        }
        | TypeSpecifier ParameterTypedefDeclarator
        {
          saveBaseType(subparser, getNodeAt(subparser, 2));
          bindIdent(subparser, getNodeAt(subparser, 2), getNodeAt(subparser, 1));
        } AttributeSpecifierListOpt
        {
          DeclBuilder decl = getDeclBuilderAt(subparser, 3);
          TypeBuilder type = getTypeBuilderAt(subparser, 4);
          
          Parameter p = new Parameter();
          p.setMultiverse(addMapping(subparser, type, decl));
          setParameter(value, p);

        }
        | TypeQualifierList IdentifierDeclarator
        {
          saveBaseType(subparser, getNodeAt(subparser, 2));
          bindIdent(subparser, getNodeAt(subparser, 2), getNodeAt(subparser, 1));
        } AttributeSpecifierListOpt
        {
          DeclBuilder decl = getDeclBuilderAt(subparser, 3);
          TypeBuilder type = getTypeBuilderAt(subparser, 4);

          Parameter p = new Parameter();
          p.setMultiverse(addMapping(subparser, type, decl));
          setParameter(value, p);
        }
        ;

    /*  ANSI  C  section  3.7.1  states  "An Identifier declared as a
    typedef name shall not be redeclared as a Parameter".  Hence  the
    following is based only on IDENTIFIERs */

IdentifierList:  /** list, nomerge **/
        Identifier
        | IdentifierList COMMA Identifier
        ;

Identifier:  /** nomerge **/
       IDENTIFIER { BindVar(subparser); }
       ;

IdentifierOrTypedefName: /** nomerge **/
        IDENTIFIER
        | TYPEDEFname
        ;

TypeName: /** nomerge **/
        TypeSpecifier
        | TypeSpecifier AbstractDeclarator
        | TypeQualifierList
        | TypeQualifierList AbstractDeclarator
        ;

InitializerOpt: /** nomerge **/
        /* nothing */
        | ASSIGN DesignatedInitializer
        {
          Multiverse<StringBuilder> sbmv = new Multiverse<StringBuilder>();
          Multiverse<StringBuilder> allAssignVals = getSBMVAt(subparser, 1);
          if (allAssignVals != null) {
            CContext scope = (CContext) subparser.scope;
            // gets all renamings of the variable, and adds them to the sbmv
            for (Multiverse.Element<StringBuilder> sbelem : allAssignVals) {
              Multiverse<Universe> renamings = scope.getSymbolTable().map.get(sbelem.getData().toString());
              if (renamings != null) {
                /** writes part of the assignment using the variables' renamings */
                for (Multiverse.Element<Universe> renaming : renamings) {
                  sbmv.add(new Element<StringBuilder>(new StringBuilder(" = " + renaming.getData().rename), sbelem.getCondition().and(renaming.getCondition())/*subparser.getPresenceCondition().presenceConditionManager().new PresenceCondition(true)*/));
                }
              } else {
                /** if there is no renaming, then we are assigning something other than a variable (such as a constant) */
                sbmv.add(new Element<StringBuilder>(new StringBuilder(" = " + sbelem.getData().toString()), sbelem.getCondition()));
              }
            }
          }
          setSBMV(value, sbmv);
        }
        ;

DesignatedInitializer:/** nomerge, passthrough **/ /* ADDED */
        Initializer
        {
          getAndSetSBMVAt(1, subparser, value);
        }
        | Designation Initializer
        {
          getAndSetSBMV(2, subparser, value);
        }
        ;

/*InitializerStandard:  // ADDED gcc can have empty Initializer lists
        LBRACE InitializerList RBRACE
        | AssignmentExpression
        ;*/

Initializer: /** nomerge **/  // ADDED gcc can have empty Initializer lists
        LBRACE MatchedInitializerList RBRACE
        {
          getAndSetSBMV(3, subparser, value);
        }
        | LBRACE MatchedInitializerList DesignatedInitializer RBRACE
        {
          getAndSetSBMV(4, subparser, value);
        }
        | AssignmentExpression
        {
          getAndSetSBMVAt(1, subparser, value);
        }
        ;

InitializerList:  /** nomerge **/ //modified so that COMMAS are on the right
        MatchedInitializerList
        | MatchedInitializerList DesignatedInitializer
        ;

MatchedInitializerList:  /** list, nomerge **/
        | MatchedInitializerList DesignatedInitializer COMMA
        ;

Designation:   /* ADDED */
        DesignatorList ASSIGN
        | ObsoleteArrayDesignation
        | ObsoleteFieldDesignation
        ;

DesignatorList:  /** list, nomerge **/  /* ADDED */
        Designator
        | DesignatorList Designator
        ;

Designator:   /* ADDED */
        LBRACK ConstantExpression RBRACK
        | LBRACK ConstantExpression ELLIPSIS ConstantExpression RBRACK
        | DOT IDENTIFIER //IDENTIFIER
        | DOT TYPEDEFname // ADDED hack to get around using typedef names as struct fields
        ;

ObsoleteArrayDesignation: /** nomerge **/  /* ADDED */
        LBRACK ConstantExpression RBRACK
        | LBRACK ConstantExpression ELLIPSIS ConstantExpression RBRACK
        ;

ObsoleteFieldDesignation: /** nomerge **/  /* ADDED */
        IDENTIFIER COLON
        ;

Declarator:  /** nomerge**/
        TypedefDeclarator
	{
	  DeclBuilder db = getDeclBuilderAt(subparser,1);
	  setDeclBuilder(value, db);
	}
        | IdentifierDeclarator
	{
	  DeclBuilder db = getDeclBuilderAt(subparser,1);
	  setDeclBuilder(value, db);
	}
;

TypedefDeclarator:  /**  nomerge **/  // ADDED
        TypedefDeclaratorMain //AssemblyExpressionOpt AttributeSpecifierListOpt
	{
	  DeclBuilder db = getDeclBuilderAt(subparser,1);
	  setDeclBuilder(value, db);
	}
        ;

TypedefDeclaratorMain:  /**  nomerge **/
        ParenTypedefDeclarator  /* would be ambiguous as Parameter*/
	{
	  DeclBuilder db = getDeclBuilderAt(subparser,1);
	  setDeclBuilder(value, db);
	}
        | ParameterTypedefDeclarator   /* not ambiguous as param*/
	{
	  DeclBuilder db = getDeclBuilderAt(subparser,1);
	  setDeclBuilder(value, db);
	}
        ;

ParameterTypedefDeclarator: /** nomerge **/
        TYPEDEFname
	{
          setDeclBuilder(value, new DeclBuilder(getStringAt(subparser, 1)));
        }
        | TYPEDEFname PostfixingAbstractDeclarator
	{
	  DeclBuilder name = new DeclBuilder(getStringAt(subparser, 2));
	  DeclBuilder post = getDeclBuilderAt(subparser,1);
	  name.merge(post);
          setDeclBuilder(value, name);
        }
        | CleanTypedefDeclarator
	{
	  DeclBuilder db = getDeclBuilderAt(subparser,1);
	  setDeclBuilder(value, db);
	}
        ;

    /*  The  following have at least one STAR. There is no (redundant)
    LPAREN between the STAR and the TYPEDEFname. */

CleanTypedefDeclarator: /** nomerge **/
        CleanPostfixTypedefDeclarator
	{
	  DeclBuilder db = getDeclBuilderAt(subparser,1);
	  setDeclBuilder(value, db);
	}
        | STAR ParameterTypedefDeclarator
	{
	  DeclBuilder db = getDeclBuilderAt(subparser,1);
	  db.addPointer();
	  setDeclBuilder(value, db);
	}
        | STAR TypeQualifierList ParameterTypedefDeclarator
	{
	  DeclBuilder db = getDeclBuilderAt(subparser,1);
	  DeclBuilder outter = new DeclBuilder();
	  outter.addPointer();
	  outter.addQuals(getTypeBuilderAt(subparser,2),db);
	  setDeclBuilder(value,outter);
	}
        ;

CleanPostfixTypedefDeclarator: /** nomerge **/
        LPAREN CleanTypedefDeclarator RPAREN
	{
	  DeclBuilder db = new DeclBuilder();
	  db.addDeclBuilder(getDeclBuilderAt(subparser,2));
	  setDeclBuilder(value, db);
	}
        | LPAREN CleanTypedefDeclarator RPAREN PostfixingAbstractDeclarator
        {
	  DeclBuilder db = new DeclBuilder();
	  db.addDeclBuilder(getDeclBuilderAt(subparser,3));
	  db.merge(getDeclBuilderAt(subparser,1));
	  setDeclBuilder(value, db);
	}
;

    /* The following have a redundant LPAREN placed immediately  to  the
    left of the TYPEDEFname */

ParenTypedefDeclarator:  /** nomerge **/
        ParenPostfixTypedefDeclarator
	{
	  DeclBuilder db = getDeclBuilderAt(subparser,1);
	  setDeclBuilder(value, db);
	}
        | STAR LPAREN SimpleParenTypedefDeclarator RPAREN /* redundant paren */
	{
	  DeclBuilder db = new DeclBuilder();
	  db.addDeclBuilder(getDeclBuilderAt(subparser,2));
	  db.addPointer();
	  setDeclBuilder(value, db);
	}
	| STAR TypeQualifierList
	LPAREN SimpleParenTypedefDeclarator RPAREN /* redundant paren */
	{
	  DeclBuilder db = getDeclBuilderAt(subparser,2);
	  DeclBuilder paren = new DeclBuilder();
	  DeclBuilder outter = new DeclBuilder();
	  outter.addPointer();
	  paren.addDeclBuilder(db);
	  outter.addQuals(getTypeBuilderAt(subparser,4),paren);
	  setDeclBuilder(value,outter);
	}
        | STAR ParenTypedefDeclarator
	{
	  DeclBuilder db = getDeclBuilderAt(subparser,1);
	  db.addPointer();
	  setDeclBuilder(value, db);
	}
        | STAR TypeQualifierList ParenTypedefDeclarator
	{
	  DeclBuilder db = getDeclBuilderAt(subparser,1);
	  DeclBuilder outter = new DeclBuilder();
	  outter.addPointer();
	  outter.addQuals(getTypeBuilderAt(subparser,2),db);
	  setDeclBuilder(value,outter);
	}
        ;

ParenPostfixTypedefDeclarator: /** nomerge **/ /* redundant paren to left of tname*/
        LPAREN ParenTypedefDeclarator RPAREN
	{
	  DeclBuilder db = new DeclBuilder();
	  db.addDeclBuilder(getDeclBuilderAt(subparser,2));
	  setDeclBuilder(value, db);
	}
        | LPAREN SimpleParenTypedefDeclarator PostfixingAbstractDeclarator RPAREN /* redundant paren */
	{
	  DeclBuilder db = new DeclBuilder();
	  DeclBuilder base = getDeclBuilderAt(subparser,3);
	  base.merge(getDeclBuilderAt(subparser,2));
	  db.addDeclBuilder(base);
	  setDeclBuilder(value, db);
	}
        | LPAREN ParenTypedefDeclarator RPAREN PostfixingAbstractDeclarator
	{
	  DeclBuilder db = new DeclBuilder();
	  DeclBuilder base = getDeclBuilderAt(subparser,3);
	  db.addDeclBuilder(base);
	  db.merge(getDeclBuilderAt(subparser,1));
	  setDeclBuilder(value, db);
	}
        ;

SimpleParenTypedefDeclarator: /** nomerge **/
        TYPEDEFname
	{
	  setDeclBuilder(value, new DeclBuilder(getStringAt(subparser, 1)));
	}
        | LPAREN SimpleParenTypedefDeclarator RPAREN
	{
	  DeclBuilder db = new DeclBuilder();
	  DeclBuilder base = getDeclBuilderAt(subparser,2);
	  db.addDeclBuilder(base);
	  setDeclBuilder(value, db);
	}
        ;

IdentifierDeclarator:  /**  nomerge **/
        IdentifierDeclaratorMain //AssemblyExpressionOpt AttributeSpecifierListOpt
	{
	  DeclBuilder db = getDeclBuilderAt(subparser,1);
	  setDeclBuilder(value, db);
    getAndSetSBMVAt(1, subparser, value);
	}
        ;

IdentifierDeclaratorMain:  /** nomerge **/
        UnaryIdentifierDeclarator
	{
	  DeclBuilder db = getDeclBuilderAt(subparser,1);
	  setDeclBuilder(value, db);
    getAndSetSBMV(1, subparser, value);
	}
| ParenIdentifierDeclarator
	{
	  DeclBuilder db = getDeclBuilderAt(subparser,1);
	  setDeclBuilder(value, db);
    getAndSetSBMVAt(1, subparser, value);
	}
        ;

UnaryIdentifierDeclarator: /** nomerge **/
        PostfixIdentifierDeclarator
	{
	  DeclBuilder db = getDeclBuilderAt(subparser,1);
<<<<<<< HEAD
    System.err.println(getDeclBuilderAt(subparser,1) + ":PC::" + subparser.getPresenceCondition());
    setDeclBuilder(value, db);
    getAndSetSBAt(1, subparser, value);
	}
| STAR IdentifierDeclarator
{
  DeclBuilder db = getDeclBuilderAt(subparser,1);
  db.addPointer();
  setDeclBuilder(value, db);
  getAndSetSB(3, subparser, value);
}
| STAR TypeQualifierList IdentifierDeclarator
=======
	  setDeclBuilder(value, db);
    getAndSetSBMVAt(1, subparser, value);
	}
        | STAR IdentifierDeclarator
        {
	  DeclBuilder db = getDeclBuilderAt(subparser,1);
	  db.addPointer();
	  setDeclBuilder(value, db);
    getAndSetSBMV(3, subparser, value);
	}
        | STAR TypeQualifierList IdentifierDeclarator
>>>>>>> 06c3b32a
	{
	  DeclBuilder db = getDeclBuilderAt(subparser,1);
	  DeclBuilder outter = new DeclBuilder();
	  outter.addPointer();
	  outter.addQuals(getTypeBuilderAt(subparser,2),db);
	  setDeclBuilder(value,outter);
    getAndSetSBMV(3, subparser, value);
	}
        ;

PostfixIdentifierDeclarator: /** nomerge **/
FunctionDeclarator
{
  System.err.println(getDeclBuilderAt(subparser,1) + ":PC::" + subparser.getPresenceCondition());
  setDeclBuilder(value, getDeclBuilderAt(subparser,1));
  getAndSetSBMVAt(1, subparser, value);
}
| ArrayDeclarator
	{
	  DeclBuilder db = getDeclBuilderAt(subparser,1);
	  setDeclBuilder(value, db);
	}
        | AttributedDeclarator
	{
	  DeclBuilder db = getDeclBuilderAt(subparser,1);
	  setDeclBuilder(value, db);
	}
        | LPAREN UnaryIdentifierDeclarator RPAREN PostfixingAbstractDeclarator
	{
	  DeclBuilder base = new DeclBuilder();
	  base.addDeclBuilder(getDeclBuilderAt(subparser,3));
	  DeclBuilder db = getDeclBuilderAt(subparser,1);
	  base.merge(db);
	  setDeclBuilder(value,base);
	}
        ;

AttributedDeclarator: /** nomerge **/
        LPAREN UnaryIdentifierDeclarator RPAREN
        {
	  DeclBuilder db = new DeclBuilder();
	  db.addDeclBuilder(getDeclBuilderAt(subparser,2));
	  setDeclBuilder(value, db);
	}
        ;

FunctionDeclarator:  /** nomerge **/
        ParenIdentifierDeclarator PostfixingFunctionDeclarator
        {
          // TODO: construct the declaration of main here using the declbuilder stored at ParenIdentifierDeclarator and PostfixingFunctionDeclarator
<<<<<<< HEAD
          DeclBuilder ident = new DeclBuilder(getDeclBuilderAt(subparser, 2));
=======
          /*DeclBuilder ident = getDeclBuilderAt(subparser, 2);
>>>>>>> 06c3b32a
          StringBuilder sb = new StringBuilder();
          sb.append(ident);

          sb.append(getStringBuilderAt(subparser, 1));
          System.err.println("Node: " + value.hashCode());
          setStringBuilder(value, sb);
          System.err.println(ident + ":PC::" + subparser.getPresenceCondition());
          ident.setParams(getParameterAt(subparser,1));
<<<<<<< HEAD
          System.err.println(ident + ":PC::" + subparser.getPresenceCondition());
          setDeclBuilder(value,ident);
=======
          setDeclBuilder(value,ident);*/
>>>>>>> 06c3b32a
        }
        ;

PostfixingFunctionDeclarator:  /** nomerge **/
        LPAREN { EnterScope(subparser); } ParameterTypeListOpt { ExitReentrantScope(subparser); } RPAREN
        {
          //return whatever is in Parameter TypeListOpt
          // TODO
          /*StringBuilder sb = new StringBuilder("(");
          for (int i = 1; i <= 3; i++)
            if (getStringBuilderAt(subparser, i) != null && !getStringBuilderAt(subparser, i).equals("null"))
              sb.append(getStringBuilderAt(subparser, i));
          sb.append(")");
          setStringBuilder(value, sb);
          setParameter(value,getParameterAt(subparser, 3));*/
        }
        ;

ArrayDeclarator:  /** nomerge **/
        ParenIdentifierDeclarator ArrayAbstractDeclarator
        {
          DeclBuilder base = getDeclBuilderAt(subparser,2);
          DeclBuilder array = getDeclBuilderAt(subparser,1);
          base.merge(array);
          setDeclBuilder(value,base);
        }
        ;

ParenIdentifierDeclarator:  /** nomerge **/
        SimpleDeclarator
      	{
      	  DeclBuilder db = getDeclBuilderAt(subparser,1);
      	  setDeclBuilder(value, db);
<<<<<<< HEAD
          System.err.println(db + ":PC::" + subparser.getPresenceCondition());
          getAndSetSBAt(1, subparser, value);
=======
          getAndSetSBMVAt(1, subparser, value);
>>>>>>> 06c3b32a
      	}
        | LPAREN ParenIdentifierDeclarator RPAREN
      	{
      	  DeclBuilder db = getDeclBuilderAt(subparser,2);
      	  DeclBuilder superDecl = new DeclBuilder();
      	  superDecl.addDeclBuilder(db);
      	  setDeclBuilder(value,superDecl);
          getAndSetSBMV(3, subparser, value);
      	}
        ;

SimpleDeclarator: /** nomerge **/
        IDENTIFIER  /* bind */
        {
          DeclBuilder db = new DeclBuilder(getStringAt(subparser, 1));
          System.err.println(db + ":PC::" + subparser.getPresenceCondition());
          setDeclBuilder(value, db);
        }
        ;

OldFunctionDeclarator: /** nomerge **/
        PostfixOldFunctionDeclarator
        {
          System.err.println("OldFunctionDecl not supported");
        }
        | STAR OldFunctionDeclarator
        {
          System.err.println("OldFunctionDecl not supported");
        }
        | STAR TypeQualifierList OldFunctionDeclarator
        {
          System.err.println("OldFunctionDecl not supported");
        }
        ;

PostfixOldFunctionDeclarator: /** nomerge **/
        ParenIdentifierDeclarator LPAREN { EnterScope(subparser); } IdentifierList { ExitReentrantScope(subparser); } RPAREN
        | LPAREN OldFunctionDeclarator RPAREN
        | LPAREN OldFunctionDeclarator RPAREN PostfixingAbstractDeclarator
        ;

AbstractDeclarator: /** nomerge **/
        UnaryAbstractDeclarator
        | PostfixAbstractDeclarator
        | PostfixingAbstractDeclarator
        ;

PostfixingAbstractDeclarator: /**  nomerge **/
        ArrayAbstractDeclarator
	{
	  DeclBuilder db = getDeclBuilderAt(subparser,1);
	  setDeclBuilder(value,db);
	}
        /* | LPAREN { EnterScope(subparser); } ParameterTypeListOpt { ExitReentrantScope(subparser); } RPAREN */
        | PostfixingFunctionDeclarator
        {
          DeclBuilder db = getDeclBuilderAt(subparser,1);
          setDeclBuilder(value,db);
        }
        ;

ParameterTypeListOpt: /** nomerge **/
        /* empty */
        | ParameterTypeList
        {
          getAndSetSBMVAt(1, subparser, value);
          setParameter(value,getParameterAt(subparser,1));
        }
        ;

ArrayAbstractDeclarator: /** nomerge **/
        LBRACK RBRACK
        {
	  DeclBuilder db = new DeclBuilder();
	  db.addArray("",false);
          setDeclBuilder(value, db);
        }
        | LBRACK ConstantExpression RBRACK
        {
	  DeclBuilder db = new DeclBuilder();
	  db.addArray("const Expr");
          setDeclBuilder(value, db);
	}
        | ArrayAbstractDeclarator LBRACK ConstantExpression RBRACK
	{
	  DeclBuilder db = getDeclBuilderAt(subparser,4);
	  db.addArray("const Expr");
          setDeclBuilder(value, db);
	}
        ;

UnaryAbstractDeclarator: /** nomerge **/
        STAR
        | STAR TypeQualifierList
        | STAR AbstractDeclarator
        | STAR TypeQualifierList AbstractDeclarator
        ;

PostfixAbstractDeclarator: /** nomerge **/
        LPAREN UnaryAbstractDeclarator RPAREN
        | LPAREN PostfixAbstractDeclarator RPAREN
        | LPAREN PostfixingAbstractDeclarator RPAREN
        | LPAREN UnaryAbstractDeclarator RPAREN PostfixingAbstractDeclarator
        ;

// ---------------------------------------------------------------- Statements

Statement:  /** passthrough, complete **/
        LabeledStatement
        {
          setCPC(value, PCtoString(subparser.getPresenceCondition()));
          getAndSetSBMVCondAt(1, subparser, value);
        }
        | CompoundStatement
        {
          setCPC(value, PCtoString(subparser.getPresenceCondition()));
          getAndSetSBMVCondAt(1, subparser, value);
        }
        | ExpressionStatement
        {
          setCPC(value, PCtoString(subparser.getPresenceCondition()));
          getAndSetSBMVCondAt(1, subparser, value);
        }
        | SelectionStatement
        {
          setCPC(value, PCtoString(subparser.getPresenceCondition()));
          getAndSetSBMVCondAt(1, subparser, value);
        }
        | IterationStatement
        {
          setCPC(value, PCtoString(subparser.getPresenceCondition()));
          getAndSetSBMVCondAt(1, subparser, value);
        }
        | JumpStatement
        {
          setCPC(value, PCtoString(subparser.getPresenceCondition()));
          getAndSetSBMVCondAt(1, subparser, value);
        }
        | AssemblyStatement  // ADDED
        {
          setCPC(value, PCtoString(subparser.getPresenceCondition()));
          getAndSetSBMVCondAt(1, subparser, value);
        }
        ;

LabeledStatement:  /** complete **/  // ADDED attributes
        IdentifierOrTypedefName COLON AttributeSpecifierListOpt Statement
        {
          setCPC(value, PCtoString(subparser.getPresenceCondition()));
        }
        | CASE ConstantExpression COLON Statement
        {
          setCPC(value, PCtoString(subparser.getPresenceCondition()));
        }
        | CASE ConstantExpression ELLIPSIS ConstantExpression COLON Statement  // ADDED case range
        {
          setCPC(value, PCtoString(subparser.getPresenceCondition()));
        }
        | DEFAULT COLON Statement
        {
          setCPC(value, PCtoString(subparser.getPresenceCondition()));
        }
        ;

/*CompoundStatement:
        LBRACE RBRACE
        | LBRACE DeclarationList RBRACE
        | LBRACE StatementList RBRACE
        | LBRACE DeclarationList StatementList RBRACE
        ;*/

CompoundStatement:  /** complete **/  /* ADDED */
        LBRACE
        {
          EnterScope(subparser);
        }
        LocalLabelDeclarationListOpt DeclarationOrStatementList
        {
          ExitScope(subparser);
        }
        RBRACE
        {
          setCPC(value, PCtoString(subparser.getPresenceCondition()));
          getAndSetSBMVCond(4, subparser, value);
        }
        ;

LocalLabelDeclarationListOpt: /** complete **/
        /* empty */
        | LocalLabelDeclarationList
        {
          setCPC(value, PCtoString(subparser.getPresenceCondition()));
          getAndSetSBMVAt(1, subparser, value);
        }
        ;

LocalLabelDeclarationList:  /** list, complete **/
        LocalLabelDeclaration
        {
          setCPC(value, PCtoString(subparser.getPresenceCondition()));
          getAndSetSBMVCondAt(1, subparser, value);
        }
        | LocalLabelDeclarationList LocalLabelDeclaration
        {
          setCPC(value, PCtoString(subparser.getPresenceCondition()));
          getAndSetSBMVCond(2, subparser, value);
        }
        ;

LocalLabelDeclaration: /** complete **/  /* ADDED */
        __LABEL__ LocalLabelList SEMICOLON
        {
          setCPC(value, PCtoString(subparser.getPresenceCondition()));
        }
        ;

LocalLabelList:  /** list, complete **/  // ADDED
        IDENTIFIER
        {
          setCPC(value, PCtoString(subparser.getPresenceCondition()));
        }
        | LocalLabelList COMMA IDENTIFIER
        {
          setCPC(value, PCtoString(subparser.getPresenceCondition()));
        }
        ;

DeclarationOrStatementList:  /** list, complete **/  /* ADDED */
        | DeclarationOrStatementList DeclarationOrStatement
        {
          setCPC(value, PCtoString(subparser.getPresenceCondition()));
          getAndSetSBMVCond(2, subparser, value);
        }
        ;

DeclarationOrStatement: /** passthrough, complete **/  /* ADDED */
        DeclarationExtension
        {
          setCPC(value, PCtoString(subparser.getPresenceCondition()));
          getAndSetSBMVCondAt(1, subparser, value);
        }
        | Statement
        {
          setCPC(value, PCtoString(subparser.getPresenceCondition()));
          getAndSetSBMVCondAt(1, subparser, value);
        }
        | NestedFunctionDefinition
        {
          setCPC(value, PCtoString(subparser.getPresenceCondition()));
          getAndSetSBMVCondAt(1, subparser, value);
        }
        ;

DeclarationList:  /** list, complete **/
        DeclarationExtension
        {
          setCPC(value, PCtoString(subparser.getPresenceCondition()));
          getAndSetSBMVCondAt(1, subparser, value);
        }
        | DeclarationList DeclarationExtension
        {
          setCPC(value, PCtoString(subparser.getPresenceCondition()));
          getAndSetSBMVCond(2, subparser, value);
        }
        ;

/*StatementList:
        Statement
        | StatementList Statement
        ;*/

ExpressionStatement:  /** complete **/
        ExpressionOpt SEMICOLON
        {
          setCPC(value, PCtoString(subparser.getPresenceCondition()));
          hoistStatement(subparser, value);
        }
        ;

SelectionStatement:  /** complete **/
        IF LPAREN Expression RPAREN Statement
        {
          setCPC(value, PCtoString(subparser.getPresenceCondition()));
        }
        | IF LPAREN Expression RPAREN Statement ELSE Statement
        {
          setCPC(value, PCtoString(subparser.getPresenceCondition()));
        }
        | SWITCH LPAREN Expression RPAREN Statement
        {
          setCPC(value, PCtoString(subparser.getPresenceCondition()));
        }
        ;

IterationStatement:  /** complete **/
        WHILE LPAREN Expression RPAREN Statement
        {
          setCPC(value, PCtoString(subparser.getPresenceCondition()));
        }
        | DO Statement WHILE LPAREN Expression RPAREN SEMICOLON
        {
          setCPC(value, PCtoString(subparser.getPresenceCondition()));
        }
        | FOR LPAREN ExpressionOpt SEMICOLON ExpressionOpt SEMICOLON
                ExpressionOpt RPAREN Statement
        {
          setCPC(value, PCtoString(subparser.getPresenceCondition()));
        }
        ;

JumpStatement:  /** passthrough, complete **/
        GotoStatement
        {
          setCPC(value, PCtoString(subparser.getPresenceCondition()));
        }
        | ContinueStatement
        {
          setCPC(value, PCtoString(subparser.getPresenceCondition()));
        }
        | BreakStatement
        {
          setCPC(value, PCtoString(subparser.getPresenceCondition()));
        }
        | ReturnStatement
        {
          setCPC(value, PCtoString(subparser.getPresenceCondition()));
        }
        ;

GotoStatement:  /** complete **/
        GOTO IdentifierOrTypedefName SEMICOLON
        {
          setCPC(value, PCtoString(subparser.getPresenceCondition()));
        }
        | GOTO STAR Expression SEMICOLON  // ADDED
        {
          setCPC(value, PCtoString(subparser.getPresenceCondition()));
        }
        ;

ContinueStatement:  /** complete **/
        CONTINUE SEMICOLON
        {
          setCPC(value, PCtoString(subparser.getPresenceCondition()));
        }
        ;

BreakStatement:  /** complete **/
        BREAK SEMICOLON
        {
          setCPC(value, PCtoString(subparser.getPresenceCondition()));
        }
        ;

ReturnStatement:  /** complete **/
        RETURN ExpressionOpt SEMICOLON
        {
          setCPC(value, PCtoString(subparser.getPresenceCondition()));
        }
        ;

// --------------------------------------------------------------- Expressions

/* CONSTANTS */
Constant: /** passthrough, nomerge **/
        FLOATINGconstant
        {
          StringBuilder sb = new StringBuilder();
          sb.append(((Node)value).getTokenText());
          Multiverse<StringBuilder> sbmv = new Multiverse<StringBuilder>();
          sbmv.add(new Element<StringBuilder>(sb, subparser.getPresenceCondition().presenceConditionManager().new PresenceCondition(true)));
          setSBMV(value, sbmv);
        }
        | INTEGERconstant
        {
          StringBuilder sb = new StringBuilder();
          sb.append(((Node)value).getTokenText());
          Multiverse<StringBuilder> sbmv = new Multiverse<StringBuilder>();
          sbmv.add(new Element<StringBuilder>(sb, subparser.getPresenceCondition().presenceConditionManager().new PresenceCondition(true)));
          setSBMV(value, sbmv);
        }
        /* We are not including ENUMERATIONConstant here  because  we
        are  treating  it like a variable with a type of "enumeration
        Constant".  */
        | OCTALconstant
        {
          // TODO: get the actual value
          StringBuilder sb = new StringBuilder();
          sb.append(((Node)value).getTokenText());
          Multiverse<StringBuilder> sbmv = new Multiverse<StringBuilder>();
          sbmv.add(new Element<StringBuilder>(sb, subparser.getPresenceCondition().presenceConditionManager().new PresenceCondition(true)));
          setSBMV(value, sbmv);
        }
        | HEXconstant
        {
          StringBuilder sb = new StringBuilder();
          sb.append(((Node)value).getTokenText());
          Multiverse<StringBuilder> sbmv = new Multiverse<StringBuilder>();
          sbmv.add(new Element<StringBuilder>(sb, subparser.getPresenceCondition().presenceConditionManager().new PresenceCondition(true)));
          setSBMV(value, sbmv);
        }
        | CHARACTERconstant
        {
          StringBuilder sb = new StringBuilder();
          sb.append(((Node)value).getTokenText());
          Multiverse<StringBuilder> sbmv = new Multiverse<StringBuilder>();
          sbmv.add(new Element<StringBuilder>(sb, subparser.getPresenceCondition().presenceConditionManager().new PresenceCondition(true)));
          setSBMV(value, sbmv);
        }
        ;

/* STRING LITERALS */
StringLiteralList:  /** list, nomerge **/
                STRINGliteral
                | StringLiteralList STRINGliteral
                ;


/* EXPRESSIONS */
PrimaryExpression:  /** nomerge, passthrough **/
        PrimaryIdentifier
        {
          getAndSetSBMVAt(1, subparser, value);
        }
        | Constant
        {
          getAndSetSBMVAt(1, subparser, value);
        }
        | StringLiteralList
        | LPAREN Expression RPAREN
        | StatementAsExpression  // ADDED
        | VariableArgumentAccess  // ADDED
        ;

PrimaryIdentifier: /** nomerge **/
        IDENTIFIER
        {
          useIdent(subparser, getNodeAt(subparser, 1));
          StringBuilder sb = new StringBuilder();
          sb.append(((Node)getNodeAt(subparser, 1)).getTokenText());
          Multiverse<StringBuilder> sbmv = new Multiverse<StringBuilder>();
          sbmv.add(new Element<StringBuilder>(sb, subparser.getPresenceCondition().presenceConditionManager().new PresenceCondition(true)));
          setSBMV(value, sbmv);
        }  /* We cannot use a typedef name as a variable */
        ;

VariableArgumentAccess:  /** nomerge **/  // ADDED
        __BUILTIN_VA_ARG LPAREN AssignmentExpression COMMA TypeName RPAREN
        ;

StatementAsExpression:  /** nomerge **/  //ADDED
        LPAREN { EnterScope(subparser); } CompoundStatement { ExitScope(subparser); } RPAREN
        ;

PostfixExpression:  /** passthrough, nomerge **/
        PrimaryExpression
        {
          getAndSetSBMVAt(1, subparser, value);
        }
        | Subscript
        | FunctionCall
        | DirectSelection
        | IndirectSelection
        | Increment
        | Decrement
        | CompoundLiteral  /* ADDED */
        ;

Subscript:  /** nomerge **/
        PostfixExpression LBRACK Expression RBRACK
        ;

FunctionCall:  /** nomerge **/
          PostfixExpression LPAREN RPAREN { callFunction(subparser, getNodeAt(subparser, 3), null); }
        | PostfixExpression LPAREN ExpressionList RPAREN  { callFunction(subparser, getNodeAt(subparser, 4), getNodeAt(subparser, 2)); }
        ;

DirectSelection:  /** nomerge **/
        PostfixExpression DOT IdentifierOrTypedefName
        ;

IndirectSelection:  /** nomerge **/
        PostfixExpression ARROW IdentifierOrTypedefName
        ;

Increment:  /** nomerge **/
        PostfixExpression ICR
        ;

Decrement:  /** nomerge **/
        PostfixExpression DECR
        ;





CompoundLiteral:  /** nomerge **/  /* ADDED */
        LPAREN TypeName RPAREN LBRACE InitializerList RBRACE
        ;

ExpressionList:  /** list, nomerge **/
        AssignmentExpression
        | ExpressionList COMMA AssignmentExpression
        ;

UnaryExpression:  /** passthrough, nomerge **/
        PostfixExpression
        {
          getAndSetSBMVAt(1, subparser, value);
        }
        | ICR UnaryExpression
        | DECR UnaryExpression
        | Unaryoperator CastExpression
        | SIZEOF UnaryExpression
        | SIZEOF LPAREN TypeName RPAREN
        | LabelAddressExpression  // ADDED
        | AlignofExpression // ADDED
        | ExtensionExpression // ADDED
        | OffsetofExpression // ADDED
        | TypeCompatibilityExpression  // ADEED
        ;

TypeCompatibilityExpression:  /** nomerge **/
        __BUILTIN_TYPES_COMPATIBLE_P LPAREN TypeName COMMA TypeName RPAREN
        ;

OffsetofExpression:  /** nomerge **/
        __BUILTIN_OFFSETOF LPAREN TypeName COMMA PostfixExpression RPAREN
        ;

ExtensionExpression:  /** nomerge **/
        __EXTENSION__ CastExpression
        ;

AlignofExpression:  /** nomerge **/
        Alignofkeyword LPAREN TypeName RPAREN
        | Alignofkeyword UnaryExpression
        ;

Alignofkeyword:
        __ALIGNOF__
        | __ALIGNOF
        ;

LabelAddressExpression:  /** nomerge  **/  // ADDED
        ANDAND IDENTIFIER;
        ;

Unaryoperator:
        AND
        | STAR
        | PLUS
        | MINUS
        | NEGATE
        | NOT
        ;

CastExpression:  /** passthrough, nomerge **/
        UnaryExpression
        {
          getAndSetSBMVAt(1, subparser, value);
        }
        | LPAREN TypeName RPAREN CastExpression
        ;

MultiplicativeExpression:  /** passthrough, nomerge **/
        CastExpression
        {
          getAndSetSBMVAt(1, subparser, value);
        }
        | MultiplicativeExpression STAR CastExpression
        | MultiplicativeExpression DIV CastExpression
        | MultiplicativeExpression MOD CastExpression
        ;

AdditiveExpression:  /** passthrough, nomerge **/
        MultiplicativeExpression
        {
          getAndSetSBMVAt(1, subparser, value);
        }
        | AdditiveExpression PLUS MultiplicativeExpression
        | AdditiveExpression MINUS MultiplicativeExpression
        ;

ShiftExpression:  /** passthrough, nomerge **/
        AdditiveExpression
        {
          getAndSetSBMVAt(1, subparser, value);
        }
        | ShiftExpression LS AdditiveExpression
        | ShiftExpression RS AdditiveExpression
        ;

RelationalExpression:  /** passthrough, nomerge **/
        ShiftExpression
        {
          getAndSetSBMVAt(1, subparser, value);
        }
        | RelationalExpression LT ShiftExpression
        {
          // TODO
        }
        | RelationalExpression GT ShiftExpression
        {
          // TODO
        }
        | RelationalExpression LE ShiftExpression
        {
          // TODO
        }
        | RelationalExpression GE ShiftExpression
        {
          // TODO
        }
        ;

EqualityExpression:  /** passthrough, nomerge **/
        RelationalExpression
        {
          getAndSetSBMVAt(1, subparser, value);
        }
        | EqualityExpression EQ RelationalExpression
        {
          // TODO
        }
        | EqualityExpression NE RelationalExpression
        {
          // TODO
        }
        ;

AndExpression:  /** passthrough, nomerge **/
        EqualityExpression
        {
          getAndSetSBMVAt(1, subparser, value);
        }
        | AndExpression AND EqualityExpression
        {
          // TODO
        }
        ;

ExclusiveOrExpression:  /** passthrough, nomerge **/
        AndExpression
        {
          getAndSetSBMVAt(1, subparser, value);
        }
        | ExclusiveOrExpression XOR AndExpression
        {
          // TODO
        }
        ;

InclusiveOrExpression:  /** passthrough, nomerge **/
        ExclusiveOrExpression
        {
          getAndSetSBMVAt(1, subparser, value);
        }
        | InclusiveOrExpression PIPE ExclusiveOrExpression
        {
          //TODO
        }
        ;

LogicalAndExpression:  /** passthrough, nomerge **/
        InclusiveOrExpression
        {
          getAndSetSBMVAt(1, subparser, value);
        }
        | LogicalAndExpression ANDAND InclusiveOrExpression
        {
          // TODO
        }
        ;

LogicalORExpression:  /** passthrough, nomerge **/
        LogicalAndExpression
        {
          getAndSetSBMVAt(1, subparser, value);
        }
        | LogicalORExpression OROR LogicalAndExpression
        {
          // TODO
        }
        ;

ConditionalExpression:  /** passthrough, nomerge **/
        LogicalORExpression
        {
          getAndSetSBMVAt(1, subparser, value);
        }
        | LogicalORExpression QUESTION Expression COLON
                ConditionalExpression
        {
          // TODO
        }
        | LogicalORExpression QUESTION COLON  // ADDED gcc innomerge conditional
                ConditionalExpression
        {
          // TODO
        }
        ;

AssignmentExpression:  /** passthrough, nomerge **/
        ConditionalExpression
        {
          getAndSetSBMVAt(1, subparser, value);
        }
        | UnaryExpression AssignmentOperator AssignmentExpression
        {
          getAndSetSBMV(3, subparser, value);
        }
        ;

AssignmentOperator: /** nomerge **/
        ASSIGN
        {
          StringBuilder sb = new StringBuilder();
          sb.append(" = ");
          Multiverse<StringBuilder> sbmv = new Multiverse<StringBuilder>();
          sbmv.add(new Element<StringBuilder>(sb, subparser.getPresenceCondition().presenceConditionManager().new PresenceCondition(true)));
          setSBMV(value, sbmv);
        }
        | MULTassign
        {
          StringBuilder sb = new StringBuilder();
          sb.append(" *= ");
          Multiverse<StringBuilder> sbmv = new Multiverse<StringBuilder>();
          sbmv.add(new Element<StringBuilder>(sb, subparser.getPresenceCondition().presenceConditionManager().new PresenceCondition(true)));
          setSBMV(value, sbmv);
        }
        | DIVassign
        {
          StringBuilder sb = new StringBuilder();
          sb.append(" /= ");
          Multiverse<StringBuilder> sbmv = new Multiverse<StringBuilder>();
          sbmv.add(new Element<StringBuilder>(sb, subparser.getPresenceCondition().presenceConditionManager().new PresenceCondition(true)));
          setSBMV(value, sbmv);
        }
        | MODassign
        {
          StringBuilder sb = new StringBuilder();
          sb.append(" %= ");
          Multiverse<StringBuilder> sbmv = new Multiverse<StringBuilder>();
          sbmv.add(new Element<StringBuilder>(sb, subparser.getPresenceCondition().presenceConditionManager().new PresenceCondition(true)));
          setSBMV(value, sbmv);
        }
        | PLUSassign
        {
          StringBuilder sb = new StringBuilder();
          sb.append(" += ");
          Multiverse<StringBuilder> sbmv = new Multiverse<StringBuilder>();
          sbmv.add(new Element<StringBuilder>(sb, subparser.getPresenceCondition().presenceConditionManager().new PresenceCondition(true)));
          setSBMV(value, sbmv);
        }
        | MINUSassign
        {
          StringBuilder sb = new StringBuilder();
          sb.append(" -= ");
          Multiverse<StringBuilder> sbmv = new Multiverse<StringBuilder>();
          sbmv.add(new Element<StringBuilder>(sb, subparser.getPresenceCondition().presenceConditionManager().new PresenceCondition(true)));
          setSBMV(value, sbmv);
        }
        | LSassign
        {
          // TODO
        }
        | RSassign
        {
          // TODO
        }
        | ANDassign
        {
          StringBuilder sb = new StringBuilder();
          sb.append(" &= ");
          Multiverse<StringBuilder> sbmv = new Multiverse<StringBuilder>();
          sbmv.add(new Element<StringBuilder>(sb, subparser.getPresenceCondition().presenceConditionManager().new PresenceCondition(true)));
          setSBMV(value, sbmv);
        }
        | ERassign
        {
          // TODO
        }
        | ORassign
        {
          StringBuilder sb = new StringBuilder();
          sb.append(" |= ");
          Multiverse<StringBuilder> sbmv = new Multiverse<StringBuilder>();
          sbmv.add(new Element<StringBuilder>(sb, subparser.getPresenceCondition().presenceConditionManager().new PresenceCondition(true)));
          setSBMV(value, sbmv);
        }
        ;

ExpressionOpt:  /** passthrough, nomerge **/
        /* Nothing */
        | Expression
        {
          getAndSetSBMVAt(1, subparser, value);
        }
        ;

Expression:  /** passthrough, nomerge **/
        AssignmentExpression
        {
          getAndSetSBMVAt(1, subparser, value);
        }
        | Expression COMMA AssignmentExpression
        ;

ConstantExpression: /** passthrough, nomerge **/
        ConditionalExpression
	;

AttributeSpecifierListOpt: /** nomerge **/  // ADDED
        /* empty */
        | AttributeSpecifierList
        ;

AttributeSpecifierList:  /** list, nomerge **/  // ADDED
        AttributeSpecifier
        | AttributeSpecifierList AttributeSpecifier
        ;

AttributeSpecifier: /** nomerge **/  // ADDED
        AttributeKeyword LPAREN LPAREN AttributeListOpt RPAREN RPAREN
        ;

AttributeKeyword:   // ADDED
        __ATTRIBUTE
        | __ATTRIBUTE__
        ;

AttributeListOpt:   // ADDED
        /* empty */
        | AttributeList
        ;

AttributeList:  /** list, nomerge **/  // ADDED
        Word AttributeExpressionOpt
        | AttributeList COMMA Word AttributeExpressionOpt
        ;

AttributeExpressionOpt:   // ADDED
        /* empty */
        | LPAREN RPAREN
        | LPAREN ExpressionList RPAREN
        ;

Word:  // ADDED
        IDENTIFIER
        | AUTO
        | DOUBLE
        | INT
        | STRUCT
        | BREAK
        | ELSE
        | LONG
        | SWITCH
        | CASE
        | ENUM
        | REGISTER
        | TYPEDEF
        | CHAR
        | EXTERN
        | RETURN
        | UNION
        | CONST
        | FLOAT
        | SHORT
        | UNSIGNED
        | CONTINUE
        | FOR
        | SIGNED
        | VOID
        | DEFAULT
        | GOTO
        | SIZEOF
        | VOLATILE
        | DO
        | IF
        | STATIC
        | WHILE
        | ASMSYM
        | _BOOL
        | _COMPLEX
        | RESTRICT
        | __ALIGNOF
        | __ALIGNOF__
        | ASM
        | __ASM
        | __ASM__
        | __ATTRIBUTE
        | __ATTRIBUTE__
        | __BUILTIN_OFFSETOF
        | __BUILTIN_TYPES_COMPATIBLE_P
        | __BUILTIN_VA_ARG
        | __BUILTIN_VA_LIST
        | __COMPLEX__
        | __CONST
        | __CONST__
        | __EXTENSION__
        | INLINE
        | __INLINE
        | __INLINE__
        | __LABEL__
        | __RESTRICT
        | __RESTRICT__
        | __SIGNED
        | __SIGNED__
        | __THREAD
        | TYPEOF
        | __TYPEOF
        | __TYPEOF__
        | __VOLATILE
        | __VOLATILE__
        ;

// ------------------------------------------------------------------ Assembly

AssemblyDefinition:  /** nomerge **/
        AssemblyExpression SEMICOLON
        ;

AssemblyExpression:  /** nomerge **/
        AsmKeyword LPAREN StringLiteralList RPAREN
        ;

AssemblyExpressionOpt:  /** nomerge **/
        /* empty */
        | AssemblyExpression
        ;

AssemblyStatement:   /** nomerge **/ // ADDED
        AsmKeyword LPAREN Assemblyargument RPAREN SEMICOLON
        /* gcc>=4.5 */
        | AsmKeyword GOTO LPAREN AssemblyGotoargument RPAREN SEMICOLON
        | AsmKeyword TypeQualifier LPAREN Assemblyargument RPAREN SEMICOLON
        ;

Assemblyargument:  /** nomerge **/  // ADDED
        StringLiteralList COLON AssemblyoperandsOpt COLON AssemblyoperandsOpt COLON Assemblyclobbers
        | StringLiteralList COLON AssemblyoperandsOpt COLON AssemblyoperandsOpt
        | StringLiteralList COLON AssemblyoperandsOpt
        | StringLiteralList
        ;

AssemblyoperandsOpt:  /** nomerge **/  // ADDED
        /* empty */
        | Assemblyoperands
        ;

Assemblyoperands:  /** list, nomerge **/  // ADDED
        Assemblyoperand
        | Assemblyoperands COMMA Assemblyoperand
        ;

Assemblyoperand:  /** nomerge **/  // ADDED
                             StringLiteralList LPAREN Expression RPAREN
        | LBRACK Word RBRACK StringLiteralList LPAREN Expression RPAREN
        ;

AssemblyclobbersOpt:  /** nomerge **/ // ADDED
        /* empty */
        | Assemblyclobbers
        ;

Assemblyclobbers:  /** nomerge **/  // ADDED
        StringLiteralList
        | Assemblyclobbers COMMA StringLiteralList
        ;

AssemblyGotoargument:  /** nomerge **/ // ADDED
        StringLiteralList COLON AssemblyoperandsOpt COLON AssemblyoperandsOpt COLON AssemblyclobbersOpt COLON AssemblyJumpLabels
        ;

AssemblyJumpLabels:  /** nomerge **/ // ADDED
        Identifier
        | AssemblyJumpLabels COMMA Identifier
        ;

AsmKeyword:   // ADDED
        ASM
        | __ASM
        | __ASM__
        ;

%%

// TUTORIAL: this section of the grammar gets copied into the
// resulting parser, specifically the CActions.java class


// TUTORIAL: this function just annotates a semantic value with a typebuilder
private void setTypeBuilder(Object value, TypeBuilder tb) {
  // value should be not null and should be a Node type
  setTypeBuilder((Node) value, tb);
}

// TUTORIAL: these functions retrieve a type builder from the semantic value
private void setTypeBuilder(Node value, TypeBuilder tb) {
  // value should be not null and should be a Node type
  value.setProperty(TYPEBUILDER, tb);
}

private TypeBuilder getTypeBuilderAt(Subparser subparser, int component) {
  // value should be not null and should be a Node type
  return (TypeBuilder) getNodeAt(subparser, component).getProperty(TYPEBUILDER);
}

/**
   This is just a constant string name for a property used to assign
   semantic values that are type builders.
 */
private static final String TYPEBUILDER = "xtc.lang.cpp.TypeBuilder";
private static final String PARAMETER = "xtc.lang.cpp.Parameter";
private static final String DECLBUILDER = "xtc.lang.cpp.DeclBuilder";
private static final String STRING = "xtc.String";
private static final String SBMV = "xtc.lang.cpp.Multiverse<StringBuilder>";


// TUTORIAL: this function just annotates a semantic value with a typebuilder
private void setDeclBuilder(Object value, DeclBuilder db) {
  // value should be not null and should be a Node type
  setDeclBuilder((Node) value, db);
}

// TUTORIAL: these functions retrieve a type builder from the semantic value
private void setDeclBuilder(Node value, DeclBuilder db) {
  // value should be not null and should be a Node type
  value.setProperty(DECLBUILDER, db);
}

private DeclBuilder getDeclBuilderAt(Subparser subparser, int component) {
  // value should be not null and should be a Node type
  return (DeclBuilder) getNodeAt(subparser, component).getProperty(DECLBUILDER);
}

private void setParameter(Object value, Parameter p) {
  // value should be not null and should be a Node type
  List<Parameter> ps = new LinkedList<Parameter>();
  ps.add(p);
  setParameter((Node) value, ps);
}

private void setParameter(Object value, List<Parameter> p) {
  // value should be not null and should be a Node type
  setParameter((Node) value, p);
}

// TUTORIAL: these functions retrieve a type builder from the semantic value
private void setParameter(Node value, List<Parameter> p) {
  // value should be not null and should be a Node type
  value.setProperty(PARAMETER, p);
}

private List<Parameter> getParameterAt(Subparser subparser, int component) {
  // value should be not null and should be a Node type
  return (List<Parameter>) getNodeAt(subparser, component).getProperty(PARAMETER);
}

private void setCPC(Object value, String CPC) {
  // value should be not null and should be a Node type
  setCPC((Node) value, CPC);
}

private void setCPC(Node value, String CPC) {
  // value should be not null and should be a Node type
  value.setProperty("C_PC", CPC);
}

private String getCPC(Subparser subparser, int component) {
  return (String) getNodeAt(subparser, component).getProperty("C_PC");
}

private String getCPC(Node n) {
  return (String) n.getProperty("C_PC");
}

private void setSBMV(Object value, Multiverse<StringBuilder> sbmv) {
  // value should be not null and should be a Node type
  setSBMV((Node) value, sbmv);
}

private void setSBMV(Node value, Multiverse<StringBuilder> sbmv) {
  // value should be not null and should be a Node type
  value.setProperty(SBMV, sbmv);
}

private Multiverse<StringBuilder> getSBMVAt(Subparser subparser, int component) {
  Node n = getNodeAt(subparser, component);
  if (n == null)
    return null;
  return (Multiverse<StringBuilder>) n.getProperty(SBMV);
}

private Multiverse<StringBuilder> getSBMV(Node n) {
  return (Multiverse<StringBuilder>) n.getProperty(SBMV);
}

/** gets the sbmvs from a non-'complete' node's children */
private void getAndSetSBMV(int numChildren, Subparser subparser, Object value)
{
  Multiverse<StringBuilder> sbmv = new Multiverse<StringBuilder>();
  Multiverse<StringBuilder> temp;

  /** generates all combinations of the children's stringbuilders */
  for (int i = numChildren; i >= 1; i--) {
    temp = getSBMVAt(subparser, i);
    if (temp != null)
      sbmv = cartesianProduct(sbmv, temp);
  }
  setSBMV(value, sbmv);
}

/** gets the stringbuilders from a non-'complete' node's child */
private void getAndSetSBMVAt(int child, Subparser subparser, Object value)
{
  Multiverse<StringBuilder> sbmv;
  Multiverse<StringBuilder> temp = getSBMVAt(subparser, child);
  /** assigns a copy of the child's SBMV if it exists */
  if (temp != null)
    sbmv = new Multiverse<StringBuilder>(temp);
  else /** otherwise creates a new one and assigns that */
    sbmv = new Multiverse<StringBuilder>();
  setSBMV(value, sbmv);
}

/** gets the stringbuilders from a 'complete' node's children */
private void getAndSetSBMVCond(int numChildren, Subparser subparser, Object value)
{
  Multiverse<Node> condChildren;
  Multiverse<StringBuilder> sbmv = new Multiverse<StringBuilder>();
  for (int i = numChildren; i >= 1; i--)
  {
    condChildren = getNodeMultiverse(getNodeAt(subparser, i), subparser.getPresenceCondition().presenceConditionManager());
    /** iterates through every pair of (Node, PresenceCondition)
       and generates all combinations of childrens' stringbuilders */
    Iterator<Multiverse.Element<Node>> children = condChildren.iterator();
    Multiverse<StringBuilder> temp = new Multiverse<StringBuilder>();
    while (children.hasNext()) {
      Multiverse.Element<Node> next_node = children.next();
      if (next_node.data != null)
        temp = getSBMV(next_node.data);
      if (temp != null)
        sbmv = cartesianProduct(sbmv, temp);
    }
  }
  setSBMV(value, sbmv);
}

/** gets the stringbuilders from a 'complete' node's child */
private void getAndSetSBMVCondAt(int child, Subparser subparser, Object value)
{
  Multiverse<Node> condChildren = getNodeMultiverse(getNodeAt(subparser, child), subparser.getPresenceCondition().presenceConditionManager());
  Multiverse<StringBuilder> sbmv = new Multiverse<StringBuilder>();
  /** iterates through every pair of (Node, PresenceCondition)
     and generates all combinations of child's stringbuilders */
  Iterator<Multiverse.Element<Node>> children = condChildren.iterator();
  Multiverse<StringBuilder> temp = new Multiverse<StringBuilder>();
  while (children.hasNext()) {
    Multiverse.Element<Node> next_node = children.next();
    if (next_node.data != null)
      temp = getSBMV(next_node.data);
    if (temp != null)
      sbmv = cartesianProduct(sbmv, temp);
  }
  setSBMV(value, sbmv);
}

/** acts as a getAndSet() method for statements */
void hoistStatement(Subparser subparser, Object value) {
  /** iterates through every pair of (Node, PresenceCondition)
      and appends all statements stored in the nodes to this stringbuilder */
  Multiverse<StringBuilder> sbmv = new Multiverse<StringBuilder>();
  Multiverse<Node> condChildren = getNodeMultiverse(getNodeAt(subparser, 2), subparser.getPresenceCondition().presenceConditionManager());
  Multiverse<StringBuilder> renamings;
  Iterator<Multiverse.Element<Node>> children = condChildren.iterator();
  String next_ident = "";
  /** iterates through every version of the statement */
  while (children.hasNext()) {
    Multiverse.Element<Node> next_node = children.next();
    Multiverse<StringBuilder> statements = new Multiverse<StringBuilder>();
    statements.add(new StringBuilder(), subparser.getPresenceCondition());
    //statements.add(new StringBuilder(), subparser.getPresenceCondition().presenceConditionManager().new PresenceCondition(true));
    /** iterates through all pieces of the statement */
    for (Object child : next_node.data) {
      if (((Node)child).hasName("PrimaryIdentifier")) {
      	/** gets the renamings and generates their conditionals */
        /** NOTE: PrimaryIdentifier cannot have a static choice node in its subtree.
         *        This means we can safely assume that the multiverse stored only
         *        has one element in it (where PC = 1)
         */
      	next_ident = getSBMV((Node)child).get(0).getData().toString();
      	CContext scope = (CContext) subparser.scope;
      	renamings = universeToSB(scope.getMappings(next_ident));
        statements = cartesianProduct(statements, renamings);
      } else {
        /** appends this piece of the statement to all versions of the statement */
        Iterator<Multiverse.Element<StringBuilder>> statementIterator = statements.iterator();
        while (statementIterator.hasNext()) {
          Multiverse.Element<StringBuilder> next_statement = statementIterator.next();
          statements = cartesianProduct(statements, getSBMV((Node)child));
        }
      }
    }
    /** Hoists the "if (PC) { }" around each statement */
    Iterator<Multiverse.Element<StringBuilder>> statementIterator = statements.iterator();
    while (statementIterator.hasNext()) {
      Multiverse.Element<StringBuilder> next_statement = statementIterator.next();
      sbmv.add(new StringBuilder("\nif (" + PCtoString(next_statement.getCondition()) + ") {\n" + next_statement.getData().toString() + ";\n}\n"),
               subparser.getPresenceCondition().presenceConditionManager().new PresenceCondition(true)/*next_statement.getCondition()*/);
    }
  }
  setSBMV(value, sbmv);
}

/** Takes two stringbuilder multiverses, and generates all of their combinations */
private Multiverse<StringBuilder> cartesianProduct(Multiverse<StringBuilder> statements, Multiverse<StringBuilder> renamings) {
  Multiverse<StringBuilder> allCombinations;
  if (renamings == null || statements == null) {
    allCombinations = new Multiverse<StringBuilder>();
  } else if (statements.size() < 1 && renamings.size() < 1) {
    allCombinations = new Multiverse<StringBuilder>();
  } else if (statements.size() < 1) {
    allCombinations = new Multiverse<StringBuilder>(renamings);
  } else if (renamings.size() < 1) {
    allCombinations = new Multiverse<StringBuilder>(statements);
  } else {
    allCombinations = new Multiverse<StringBuilder>();
    for (Element<StringBuilder> statement : statements) {
      for (Element<StringBuilder> renaming : renamings) {
        StringBuilder sb = new StringBuilder(statement.getData().toString() + renaming.getData().toString());
        PresenceCondition pc = statement.getCondition().and(renaming.getCondition());
        if (pc.getBDD().isZero()) {
          // generated code with unsatisfiable presence conditions is discarded

          // for debugging:
          //allCombinations.add(new Element<StringBuilder>(sb, pc));
        } else {
          allCombinations.add(new Element<StringBuilder>(sb, pc));
        }
      }
    }
  }
  return allCombinations;
}

/** Converts a Multiverse<Universe> to a Multiverse<StringBuilder>
 *  so cartesianProduct() can be called on them.
 */
private Multiverse<StringBuilder> universeToSB(Multiverse<Universe> mv) {
  Multiverse<StringBuilder> sbmv = new Multiverse<StringBuilder>();
  for (Element<Universe> u : mv) {
    sbmv.add(new Element<StringBuilder>(new StringBuilder(u.getData().rename), u.getCondition()));
  }
  return sbmv;
}

/** True when statistics should be output. */
private boolean languageStatistics = false;

/** Turn on error reporting. */
private static boolean showErrors = false;

/** Turn on debugging messages. */
private static boolean debug = false;

/** Turn on checkers. */
private static boolean enableCheckers = false;

/** Turn on checkers. */
private static List<String> extraConstraints = null;

/** Turn on function analysis. */
private static boolean enableFunctionAnalysis = false;

/** A symbol table for analysis. */
private CContext.SymbolTable functionTable;

/** Turn on kconfig feature model clauses. */
private boolean hasClauses = false;

/** The clauses for the kconfig feature model. */
private Clauses featureClauses = null;

/** The kconfig feature model solver. */
private ISolver featureSolver;

/** The assumptions of the feature model, i.e., non-arch config vars. */
private VecInt modelAssumptions;

/**
 * Turn language statistics collection on.  Default is off.
 *
 * @param b True is on.
 */
public void collectStatistics(boolean b) {
  languageStatistics = b;
}

/**
 * Show errors.
 *
 * @param b True is on.
 */
public void showErrors(boolean b) {
  showErrors = b;
}

/**
 * Show debugging messages.
 *
 * @param b True is on.
 */
public void debug(boolean b) {
  debug = b;
}

/**
 * Enable checkers.
 *
 * @param b Enable checkers if true.
 */
public void enableCheckers(boolean b) {
  this.enableCheckers(b, null);
}

/**
 * Enable checkers.
 *
 * @param b Enable checkers if true.
 * @param extraConstraints Extra constraints to SAT solver.
 */
public void enableCheckers(boolean b, List<String> extraConstraints) {
  this.enableCheckers = b;
  if (null == extraConstraints) {
    // avoid having to check for null
    extraConstraints = new ArrayList<String>();
  }
  this.extraConstraints = extraConstraints;
}

/**
 * Enable function analysis.
 */
public void enableFunctionAnalysis() {
  this.enableFunctionAnalysis = true;
  this.functionTable = new CContext.SymbolTable();
}

/**
 * Add kconfig feature model clauses.
 *
 * @param clauses The clauses.
 */
public void addClauses(Clauses clauses, int[] assumptions) {
  if (null != assumptions) {
    this.modelAssumptions = new VecInt(assumptions);
  } else {
    this.modelAssumptions = new VecInt(new int[0]);
  }

  if (null != clauses) {
    this.hasClauses = true;
    this.featureClauses = clauses;
    this.featureSolver = SolverFactory.newDefault();
    this.featureSolver.newVar(clauses.getNumVars());
    this.featureSolver.setExpectedNumberOfClauses(clauses.size());

    try {
      for (List<Integer> clause : clauses) {
        int[] cint = new int[clause.size()];
        int i = 0;
        for (Integer val : clause) {
          cint[i++] = val;
        }
        this.featureSolver.addClause(new VecInt(cint));
      }
    } catch (ContradictionException e) {
      e.printStackTrace();
      System.exit(1);
    }
  } else {
    this.hasClauses = false;
    this.featureClauses = null;
  }
}

/**
 * Get the checker symbol table.
 *
 * @return The checker symbol table.
 */
public CContext.SymbolTable getFunctionTable() {
  return this.functionTable;
}

/**
 * A helper function to get the value of a node on the stack, which
 * corresponds to the value of the component of a production.  Unlike
 * bison, this is numbered by the stack, i.e., the closest component
 * to the action has the lowest number, starting with 1.
 *
 * @param subparser The reference to the subparser.
 * @param number The component number, where 1 is the component to the
 * left of the action, and increasing in number while going towards
 * the beginning of the production.
 * @return The node value of the component.
 */
private static Node getNodeAt(Subparser subparser, int component) {
  return (Node) (subparser.stack.get(component).value);
}

private static String getStringAt(Subparser subparser, int component) {
  return ((Syntax) getNodeAt(subparser, component)).toLanguage().getTokenText();
}

private static void setString(Object value, String s) {
  ((Node) value).setProperty(STRING, s);
}

private String getStringAtNode(Subparser subparser, int component) {
  // value should be not null and should be a Node type
  return (String) getNodeAt(subparser, component).getProperty(STRING);
}

/**
 * A helper function to set the type property of the given node.  The
 * given value will be first cast to a Node.
 *
 * @param value A node object.
 * @param type The type to set.
 */
private static void setType(Object value, Type type) {
  ((Node) value).setProperty(Constants.TYPE, type);
}

private static void error(String msg) {
  if (showErrors) {
    System.err.println("error: " + msg);
  }
  /* System.exit(1); */
}

// ---------- Parsing-only context

/**
 * Compute and store the base type indicated by the specifications
 * property of the given node.
 */
public void saveBaseType(Subparser subparser, Node typespec) {
  if (typespec.getProperty(SPECS) == null) {
    if (showErrors) {
      System.err.println("error: no specs available");
    }
    return;
  }
  ((CContext) subparser.scope).lastSeenType =
    ((Specifiers) typespec.getProperty(SPECS)).getType();
}

/**
 * Return the last seen type.
 */
public Type lastSeenType(Subparser subparser) {
  return ((CContext) subparser.scope).lastSeenType;
}

private static class Binding {
  public Language ident;
  public Type type;

  public Binding(Language ident, Type type) {
    this.ident = ident;
    this.type = type;
  }
}

private boolean findToken(Object n, CTag tag) {
  if (n instanceof Language && ((Language) n).tag() == tag) {
    return true;
  } else if (n instanceof Syntax) {
    return ((Syntax) n).getTokenText().equals(tag.getText());
  } else if (n instanceof Node) {
    boolean b = false;
    for (Object o : ((Node) n)) {
      b |= findToken(o, tag);
      if (b) return true;
    }
    return false;
  } else if (n instanceof PresenceCondition) {
    // ignore
    return false;
  } else {
    System.err.println(n.getClass().getSimpleName());
    return false;
  }
}

public void bindFunDef(Subparser subparser, Node typespec, Node declarator) {
  boolean static_function;

  if (getident(declarator).equals("ERR_PTR")) {
    System.err.println(typespec);
    System.err.println(declarator);
  }

  if (null == typespec) {
    // only static with static keyword
    static_function = false;
  } else if (typespec.getName().equals("DeclarationSpecifier") ||
             typespec.getName().equals("DeclarationQualifierList")) {
    // the declaration keyword can only appear in these kinds of
    // specifiers
    if (typespec.getProperty(SPECS) != null) {
      static_function = ((Specifiers) typespec.getProperty(SPECS)).storage ==
        Constants.ATT_STORAGE_STATIC;
    } else {
      // traverse subtree looking for static until checkers are finished
      static_function = findToken(typespec, CTag.STATIC);
    }
  } else {
    // the declaration keyword can only appear in these kinds of
    // specifiers
    if (typespec.getProperty(SPECS) != null) {
      static_function = ((Specifiers) typespec.getProperty(SPECS)).storage ==
        Constants.ATT_STORAGE_STATIC;
    } else {
      // traverse subtree looking for static until checkers are finished
      static_function = findToken(typespec, CTag.STATIC);
    }
  }

  if (static_function) {
    bindIdent(subparser, typespec, declarator, STField.STATIC_FUNDEF);
  } else {
    bindIdent(subparser, typespec, declarator, STField.GLOBAL_FUNDEF);
  }
}

public void bindIdent(Subparser subparser, Node typespec, Node declarator) {
  bindIdent(subparser, typespec, declarator, null);
}

/** typespec might be null for declarations and definitions without a
 * type spec; alsoSet is used to set another symbol table bit and
 * might be null.
 */
public void bindIdent(Subparser subparser, Node typespec, Node declarator, STField alsoSet) {
  //System.out.println(typespec.toString() + declarator.toString());
  StackFrame stack = subparser.stack;
  PresenceConditionManager.PresenceCondition presenceCondition = subparser.getPresenceCondition();
  CContext scope = (CContext) subparser.scope;

  // TODO need to hoist conditionals from typespec and declarator
  // around entire declaration by combining with each other

  // TODO causing an infinite loop on 3.12 init/main.c
  /* if (typespec.getProperty(SPECS) == null) { */
  /*   System.err.println("error: no specs available"); */
  /* } else { */
  /*   Type baseType = ((Specifiers) typespec.getProperty(SPECS)).getType(); */
  /*   Binding binding = grokdeclarator(declarator, baseType); */
  /*   Type type = binding.type; */
  /*   Language ident = binding.ident; */

  /*   System.err.println(ident + " = " + type); */
  /* } */

  // TODO replace old-style typedef checking by using specs above
  Language ident = getident(declarator);

  // Check whether the declaration is a typedef.  This assumes that
  // the typedef keyword is the first token of the declaration.
  boolean typedef = false;

  if (null != typespec) {
    Object a = typespec;
    while (true) {
      if ( ! (a instanceof Syntax)) {
        Node n = (Node) a;
        if (n.hasName(ForkMergeParser.CHOICE_NODE_NAME)) {
          // When it's a conditional node, the first child is a
          // presence condition, the second is the first AST child.
          a = n.get(1);
        } else {
          a = n.get(0);
        }
      } else if (a instanceof Pair) {
        a = ((Pair) a).head();
      } else {
        break;
      }
    }
    Language t = (Language) a;

    if (CTag.TYPEDEF == t.tag()) {
      // Bind a typedef name.
      typedef = true;

      if (languageStatistics) {
        if (typedef) {
          Location location = subparser.lookahead.token.syntax.getLocation();
          System.err.println(String.format("typedef %s %s", ident, location));
        }
      }
    } else {
      // Binding a variable name.
      typedef = false;
    }
  }

  if (showErrors) {
    System.err.println("bind: " + ident.getTokenText() + " " + typedef);
  }
  if (debug) {
    System.err.println("def: " + ident.getTokenText() + " " + alsoSet);
  }
  STField field = typedef ? STField.TYPEDEF : STField.IDENT;
  scope.getSymbolTable().setbool(ident.getTokenText(), field, true, presenceCondition);
  if (null != alsoSet) {
    scope.getSymbolTable().setbool(ident.getTokenText(), alsoSet, true, presenceCondition);
  }
  /* if (typedef) { */
  /*   scope.getSymbolTable().setbool(ident.getTokenText(), STField.TYPEDEF, true, presenceCondition); */
  /* } else { */
  /*   scope.getSymbolTable().setbool(ident.getTokenText(), STField.IDENT, true, presenceCondition); */
  /* } */
  /* scope.bind(ident.getTokenText(), typedef, presenceCondition); */
}

public void bindIdent(Subparser subparser, TypeBuilder typespec, DeclBuilder declarator)
{
	bindIdent(subparser, typespec, declarator, null);
}

public void bindIdent(Subparser subparser, TypeBuilder typespec, DeclBuilder declarator, STField alsoSet) {
  /*
    for this to properly work, we will need to pull the specific presenceCondition for
    each individual TypeBuilderUnit. More or less the actions that were previously taken should take place
    multiple times now.
   */
  StackFrame stack = subparser.stack;
  PresenceConditionManager.PresenceCondition presenceCondition = subparser.getPresenceCondition();
  CContext scope = (CContext) subparser.scope;

  String ident = declarator.getID();

  List<Boolean> typedef = typespec.isTypeDef();
  List<PresenceCondition> conds = typespec.getConditions();
  for (int i = 0; i < typedef.size(); ++i)
    {
      if (languageStatistics) {
	if (typedef.get(i)) {
	  Location location = subparser.lookahead.token.syntax.getLocation();
	  System.err.println(String.format("typedef %s %s", ident, location));
	}
      }

      if (showErrors) {
	System.err.println("bind: " + ident + " " + typedef.get(i));
      }
      if (debug) {
	System.err.println("def: " + ident + " " + alsoSet);
      }
      STField field = typedef.get(i) ? STField.TYPEDEF : STField.IDENT;
      scope.getSymbolTable().setbool(ident, field, true, conds.get(i));
      if (null != alsoSet) {
	scope.getSymbolTable().setbool(ident, alsoSet, true,conds.get(i));
      }

    }
}

private static Binding grokdeclarator(Node declarator, Type type) {
  Language ident = null;

  while (null != declarator) {
    if (declarator.getName().equals("SimpleDeclarator")) {
      ident = ((Syntax) declarator.get(0)).toLanguage();
      declarator = null;

    } else if (declarator.getName().equals("ParenIdentifierDeclarator")) {
      Node parenIdentDecl = null;

      switch (declarator.size()) {
      case 3:
        parenIdentDecl = (Node) declarator.get(1);
        break;
      default:
        error("unexpected grammar structure for " + declarator.getName());
        break;
      }
      declarator = parenIdentDecl;

    } else if (declarator.getName().equals("UnaryIdentifierDeclarator")) {
      Node typeQual;
      Node identDecl;
      switch (declarator.size()) {
      case 2:
        typeQual = null;
        identDecl = (Node) declarator.get(1);
        break;
      case 3:
        typeQual = (Node) declarator.get(1);
        identDecl = (Node) declarator.get(2);
        break;
      default:
        typeQual = null;
        identDecl = null;
        error("unexpected grammar structure for " + declarator.getName());
        break;
      }

      if (null != typeQual) {
        Specifiers specs = (Specifiers) typeQual.getProperty(SPECS);
        type = specs.annotateBase(new PointerT(type).annotate());
      } else {
        type = new PointerT(type);
      }

      declarator = identDecl;

    } else if (declarator.getName().equals("ArrayDeclarator")) {
      Node parenIdentDecl = (Node) declarator.get(0);
      Node arrayAbsDecl = (Node) declarator.get(1);

      type = grokabsdeclarator(arrayAbsDecl, type);
      declarator = parenIdentDecl;

    } else if (declarator.getName().equals("PostfixIdentifierDeclarator")) {
      Node unaryIdentDecl = (Node) declarator.get(0);
      Node postfixAbsDecl = (Node) declarator.get(1);

      type = grokabsdeclarator(postfixAbsDecl, type);
      declarator = unaryIdentDecl;

    } else if (declarator.getName().equals("FunctionDeclarator")) {
      Node parenIdentDecl = (Node) declarator.get(0);
      Node postfixFuncDecl = (Node) declarator.get(1);

      type = grokabsdeclarator(postfixFuncDecl, type);
      declarator = parenIdentDecl;

    } else {
      if (debug) {
        System.err.println("TODO support declarator " + declarator.getName());
      }
      declarator = null;
    }
  }

  return new Binding(ident, type);
}

private static Type grokabsdeclarator(Node absdeclarator, Type type) {
  if (absdeclarator.getName().equals("ArrayAbstractDeclarator")) {
    while (null != absdeclarator) {
      Node arraySize = null;
      switch (absdeclarator.size()) {
      case 0:
        arraySize = null;
        absdeclarator = null;
        break;
      case 1:
        arraySize = (Node) absdeclarator.get(0);
        absdeclarator = null;
        break;
      case 2:
        arraySize = (Node) absdeclarator.get(1);
        absdeclarator = (Node) absdeclarator.get(0);
        break;
      default:
        error("unexpected grammar structure for " + absdeclarator.getName());
      }
      type = new ArrayT(type);
    }

  } else if (absdeclarator.getName().equals("PostfixingFunctionDeclarator")) {
    Node parms = null;
    switch (absdeclarator.size()) {
    case 1:
      parms = (Node) absdeclarator.get(0);
      break;
    default:
      error("unexpected grammar structure for " + absdeclarator.getName());
      break;
    }

    FunctionT function = getParameterTypes(parms);

    function.setResult(type);
    type = function;

  } else {
    if (debug) {
      System.err.println("TODO support absdeclarator " + absdeclarator.getName());
    }
  }

  return type;
}

private static FunctionT getParameterTypes(Node parms) {
  // TODO flesh this out and do type checking
  boolean varArgs = false;
  ArrayList<Type> types = new ArrayList<Type>();

  if (parms != null && parms.size() > 0) {
    parms = (Node) parms.get(0);
    /* System.err.println(parms); */
    switch (parms.size()) {
    case 2:
      varArgs = true;
      // fall through
    case 1:
      parms = (Node) parms.get(0);
      break;
    default:
      error("unexpected grammar structure for " + parms.getName());
      break;
    }
    // parms is now a list node containing ParameterDeclaration elements
    if (parms.getName().equals("ParameterList")) {
      for (Object o : parms) {
        GNode n = (GNode) o;
        if (n.getName().equals("Conditional")) {
          boolean isCond = true;
          for (Object o_parm : n) {
            if (isCond) {
              // TODO get presence condition
            } else {
              GNode parm = (GNode) o_parm;
              Node typespec = (Node) parm.get(0);
              // TODO remove once specs are done
              if (typespec.getProperty(SPECS) == null) continue;
              Type baseType = ((Specifiers) typespec.getProperty(SPECS)).getType();
              if (parm.size() > 1) {
                Node declarator = (Node) parm.get(1);
                if (parm.getName().equals("ParameterIdentifierDeclaration")) {
                  Binding binding = grokdeclarator(declarator, baseType);
                  Language ident = binding.ident;
                  Type type = binding.type;
                  String name = binding.ident.getTokenText();
                  types.add(VariableT.newParam(type, name));

                } else if (parm.getName().equals("ParameterAbstractDeclaration")) {
                  Type type = grokabsdeclarator(declarator, baseType);
                  types.add(type);
                } else {
                  if (showErrors) {
                    System.err.println("unsupported parameter declaration " + parm.getName());
                  }
                }
              } else {
                types.add(baseType);
              }
            }
            isCond = isCond ? false : true;
          }
        } else {
          if (showErrors) {
            System.err.println("parameter is no conditional");
          }
        }
      }
    } else {
      if (showErrors) {
        System.err.println("unexpected parameter list node");
      }
    }
  }

  FunctionT function = new FunctionT(null, types, varArgs);
  function.addAttribute(Constants.ATT_STYLE_NEW);
  return function;
}

public void BindVar(Subparser subparser) {
  StackFrame stack = subparser.stack;
  PresenceConditionManager.PresenceCondition presenceCondition = subparser.getPresenceCondition();
  CContext scope = (CContext) subparser.scope;

  // Get the identifier in the declarator.
  Object b = stack.get(1).value;
  Language<?> ident = getident(b);

  // Bind variable name.
  scope.getSymbolTable().setbool(ident.getTokenText(), STField.IDENT, true, presenceCondition);
  /* scope.bind(ident.getTokenText(), false, presenceCondition); */
}

public void BindEnum(Subparser subparser) {
  StackFrame stack  = subparser.stack;
  PresenceConditionManager.PresenceCondition presenceCondition = subparser.getPresenceCondition();
  CContext scope = (CContext) subparser.scope;

  // Get the identifier in the declarator.  The identifier must
  // occur after an IdentifierOrTypedefName token.
  Object b = stack.get(1).value;
  String ident = getident(b).getTokenText();

  // Bind variable name.
  scope.getSymbolTable().setbool(ident, STField.IDENT, true, presenceCondition);
  /* scope.bind(ident, false, presenceCondition); */
}

public void useIdent(Subparser subparser, Node ident) {
  CContext scope = (CContext) subparser.scope;
  String name = ident.getTokenText();

  if (debug) {
    System.err.println("use: " + name);
  }
  if (enableCheckers) {
    PresenceCondition identPresenceCond = scope.symbolPresenceCond(name, STField.IDENT);
    if (null != identPresenceCond && ! identPresenceCond.isFalse()) {
      PresenceCondition not = identPresenceCond.not();
      PresenceCondition andnot = subparser.getPresenceCondition().and(not);
      /* not.delRef(); */
      if (! andnot.isFalse()) {
        boolean satWithKconfig = true;
        boolean contradiction = false;
        int[] model = null;
        // check andnot against kconfig feature model
        if (this.hasClauses) {
          // use double negation to get andnot in cnf form
          PresenceCondition notandnot = andnot.not();
          /* System.err.println(notandnot); */
          List allsat = (List) notandnot.getBDD().allsat();
          ArrayList<ArrayList<Integer>> bugClauses =
            new ArrayList<ArrayList<Integer>>();

          for (Object o : allsat) {
            byte[] sat = (byte[]) o;
            ArrayList<Integer> clause = new ArrayList<Integer>();
            for (int i = 0; i < sat.length; i++) {
              // convert to solver's varnum
              // look up i in variable manager
              // if varname exists in clauses, then add to clause
              int sign = 1;

              switch (sat[i]) {
              case 1:
                // negate again
                sign = -1;
              case 0:
                String varname = notandnot.presenceConditionManager().getVariableManager().getName(i);
                if (varname.startsWith("(defined ")) {
                  varname = varname.substring(9, varname.length() - 1);
                  /* System.err.println(varname); */
                  if (this.featureClauses.getVarmap().containsKey(varname)) {
                    int var = this.featureClauses.getVarmap().get(varname);
                    var = sign * var;
                    clause.add(var);
                  }
                }
                break;
              }
            }
            if (clause.size() > 0) {
              /* System.err.println(clause); */
              bugClauses.add(clause);
            }
          }

          // add extra constraints
          for (String extraConstraint : extraConstraints) {
            this.featureClauses.addClauses(extraConstraint);
          }
          // remove them to avoid adding them again the next check
          extraConstraints.clear();

          try {
            ISolver featureSolver = SolverFactory.newDefault();
            featureSolver.newVar(this.featureClauses.getNumVars());
            /* featureSolver.setExpectedNumberOfClauses(this.featureClauses.size() + bugClauses.size()); */

            for (List<Integer> clause : this.featureClauses) {
              int[] cint = new int[clause.size()];
              int i = 0;
              for (Integer val : clause) {
                cint[i++] = val;
              }
              featureSolver.addClause(new VecInt(cint));
            }

            for (List<Integer> clause : bugClauses) {
              int[] cint = new int[clause.size()];
              int i = 0;
              for (Integer val : clause) {
                cint[i++] = val;
              }
              IConstr curConstr =
                featureSolver.addClause(new VecInt(cint));
            }

            ISolver bugSolver = SolverFactory.newDefault();
            bugSolver.newVar(this.featureClauses.getNumVars());
            bugSolver.setExpectedNumberOfClauses(bugClauses.size());

            for (List<Integer> clause : bugClauses) {
              int[] cint = new int[clause.size()];
              int i = 0;
              for (Integer val : clause) {
                cint[i++] = val;
              }
              IConstr curConstr =
                bugSolver.addClause(new VecInt(cint));
            }

            IProblem simpleProblem = new ModelIterator(bugSolver);
            boolean satWithoutKconfig = simpleProblem.isSatisfiable();

            /* IProblem problem = featureSolver; */
            IProblem problem = new ModelIterator(featureSolver);
            if (problem.isSatisfiable(modelAssumptions)) {
              satWithKconfig = true;
              if (debug) {
                System.err.println("computing model");
              }
              model = problem.model();
            } else {
              satWithKconfig = false;
              if (satWithoutKconfig) {
                System.err.print("invalid config invalidated by kconfig ");
              } else {
                System.err.print("invalid config invalidated by bug clauses alone ");
              }
              System.err.println(name + " at " + ident.getLocation());
            }
          } catch (ContradictionException e) {
            contradiction = true;
          } catch (TimeoutException e) {
            e.printStackTrace();
            /* System.exit(1); */
          }
          notandnot.delRef();
        }
        if (contradiction) {
          System.err.print("invalid config invalidated by contradiction " + name + " at " + ident.getLocation());
        } else if (satWithKconfig) {
          PresenceCondition sat = andnot.satOne();
          if (null != scope.symbolPresenceCond(name, STField.GLOBAL_FUNDEF) || null != scope.symbolPresenceCond(name, STField.STATIC_FUNDEF)) {
            System.err.println("found for function def");
          }
          System.err.println("found invalid configuration on "
                             + name + " at " + ident.getLocation());
          /* System.err.println("config " + andnot); */
          /* System.err.println("identPresenceCond: " + identPresenceCond); */
          /* /\* System.err.println("undefined under " + not); *\/ */
          /* /\* System.err.println("used under      " + subparser.getPresenceCondition()); *\/ */
          /* if (this.showExample) { */
          if (true) {
            if (null != model) {
              System.err.print("model: ");
              String delim = "[";
              for (int i = 0; i < model.length; i++) {
                if (model[i] > 0) {
                  System.err.print(delim + featureClauses.getVarName(model[i]));
                  delim = ",";
                }
              }
              System.err.println("]");
            }
          }
          sat.delRef();
        }
      } else {
        if (debug) {
          System.err.println("valid function call " + name + " at " + ident.getLocation());
          /* System.err.println("not: " + not); */
          /* System.err.println("subparser.getPresenceCondition() " + subparser.getPresenceCondition()); */
        }
      }
      not.delRef();
      andnot.delRef();

      /* PresenceCondition and = subparser.getPresenceCondition().and(identPresenceCond); */
      /* if (and.isFalse()) { */
      /*   System.err.println("found infeasible configuration on " + name + " at " + ident.getLocation() + " defined in " + identPresenceCond); */
      /* } */
      /* and.delRef(); */

      // update configurations the identifier is used in
      scope.getSymbolTable().setbool(name, STField.USED, true, subparser.getPresenceCondition());
    } else {
      if (debug) {
        System.err.println("not an identifier in any config " + name + " at " + ident.getLocation());
      }
    }
  }
}

public void callFunction(Subparser subparser, Node fun, Node parms) {
  if (fun.getName().equals("PrimaryIdentifier") && enableFunctionAnalysis) {
    /* CContext scope = (CContext) subparser.scope; */
    /* String name = ((Language<?>) fun.get(0)).getTokenText(); */
    /* scope.getSymbolTable().setbool(name, STField.FUNCALL, true, subparser.getPresenceCondition()); */
    String name = ((Language<?>) fun.get(0)).getTokenText();
    functionTable.setbool(name, STField.FUNCALL, true, subparser.getPresenceCondition());
    return;
  }

  // TODO do later
  if (true) {
    return;
  }

  String name = ((Syntax) fun.get(0)).getTokenText();
  CContext scope = (CContext) subparser.scope;

  if (debug) {
    System.err.println("function call: " + name);
  }
  if (enableCheckers) {
    PresenceCondition funPresenceCond = scope.symbolPresenceCond(name, STField.GLOBAL_FUNDEF).or(scope.symbolPresenceCond(name, STField.STATIC_FUNDEF));
    if (null != funPresenceCond && ! funPresenceCond.isFalse()) {
      PresenceCondition not = funPresenceCond.not();
      PresenceCondition andnot = subparser.getPresenceCondition().and(not);
      not.delRef();
      if (! andnot.isFalse()) {
        PresenceCondition sat = andnot.satOne();
        System.err.println("found invalid configuration on function call " + name + " at " + fun.getLocation() + " config " + sat);        sat.delRef();
      }
      andnot.delRef();

      PresenceCondition and = subparser.getPresenceCondition().and(funPresenceCond);
      if (and.isFalse()) {
        System.err.println("found infeasible configuration on function call " + name + " at " + fun.getLocation() + " defined in " + funPresenceCond);
      }
      and.delRef();

      // update configurations the function is used in
      scope.getSymbolTable().setbool(name, STField.USED, true, subparser.getPresenceCondition());
    } else {
      if (debug) {
        System.err.println("checker error: " + name + " not a function in any configuration");
      }
    }
    funPresenceCond.delRef();
  }
}

public void EnterScope(Subparser subparser) {
  PresenceConditionManager.PresenceCondition presenceCondition = subparser.getPresenceCondition();

  subparser.scope = ((CContext) subparser.scope).enterScope(presenceCondition);
}

public void ExitScope(Subparser subparser) {
  PresenceConditionManager.PresenceCondition presenceCondition = subparser.getPresenceCondition();

  subparser.scope = ((CContext) subparser.scope).exitScope(presenceCondition);
}

public void ExitReentrantScope(Subparser subparser) {
  PresenceConditionManager.PresenceCondition presenceCondition = subparser.getPresenceCondition();

  subparser.scope
    = ((CContext) subparser.scope).exitReentrantScope(presenceCondition);
}

public void ReenterScope(Subparser subparser) {
  PresenceConditionManager.PresenceCondition presenceCondition = subparser.getPresenceCondition();

  subparser.scope
    = ((CContext) subparser.scope).reenterScope(presenceCondition);
}

public void KillReentrantScope(Subparser subparser) {
  PresenceConditionManager.PresenceCondition presenceCondition = subparser.getPresenceCondition();

  subparser.scope
    = ((CContext) subparser.scope).killReentrantScope(presenceCondition);
}

/**
 * Find the identifier or typedef name in a declarator.  Assume
 * the first identifier in the subtree is the var or typedef name.
 *
 * @param o The semantic value.
 * @return The first identifier in the subtree or null if there is
 * none.
 */
private static Language getident(Object o) {
  if (o instanceof Language) {
    Language token = ((Language) o);

    if (CTag.IDENTIFIER == token.tag()
        || CTag.TYPEDEFname == token.tag()) {
      return token;

    } else {
      return null;
    }

  } else if (o instanceof Pair) {
    Pair<?> b = (Pair<?>) o;

    while (b != Pair.empty()) {
      Object child = b.head();

      if (null != child) {
        Language ident = getident(child);

        if (null != ident) {
          return ident;
        }
      }

      b = b.tail();
    }

    return null;
  } else if (o instanceof PresenceConditionManager.PresenceCondition) {
    return null;
  } else if (o instanceof Error) {
    return null;
  } else {
    Node b = (Node) o;

    for (int i = 0; i < b.size(); i++) {
      Object child = b.get(i);

      if (null != child) {
        Language ident = getident(child);

        if (null != ident) {
          return ident;
        }
      }
    }

    return null;
  }
}

// ---------- Specifiers

private static String SPECS = "xtc.lang.cpp.Specifiers";

private static class Specifiers {
  /** Presence condition. */
  public PresenceCondition pc;

  /** True if there is a type error. */
  public boolean error;

  /** The type-error message. */
  public String error_message;

  /** The flag for whether a tag reference is a declaration. */
  public boolean refIsDecl;

  /** The type, if any. */
  public Type type;

  /** The storage class attribute, if any. */
  public Attribute storage;

  /** The thread-local attribute, if any. */
  public Attribute threadlocal;

  /** The inline attribute, if any. */
  public Attribute function;

  /** Any other attributes. */
  public List<Attribute> attributes;

  // The internal state for tracking type specifiers.
  public boolean seenSigned;
  public boolean seenUnsigned;
  public boolean seenBool;
  public boolean seenChar;
  public boolean seenShort;
  public boolean seenInt;
  public int     longCount;
  public boolean seenFloat;
  public boolean seenDouble;
  public boolean seenComplex;

  public Specifiers() {
  }

  /* public Specifiers(PresenceCondition pc) { */
  /*   this.pc = pc.addRef(); */
  /* } */

  public Specifiers(PresenceCondition pc, Specifiers s) {
    /* this(pc); */
    this.error = s.error;
    this.error_message = s.error_message;
    this.refIsDecl = s.refIsDecl;
    this.type = s.type;
    this.storage = s.storage;
    this.threadlocal = s.threadlocal;
    this.function = s.function;
    this.attributes = s.attributes;
    this.seenSigned = s.seenSigned;
    this.seenUnsigned = s.seenUnsigned;
    this.seenBool = s.seenBool;
    this.seenChar = s.seenChar;
    this.seenShort = s.seenShort;
    this.seenInt = s.seenInt;
    this.longCount = s.longCount;
    this.seenFloat = s.seenFloat;
    this.seenDouble = s.seenDouble;
    this.seenComplex = s.seenComplex;
  }

  /**
   * Add given specs to this set of specs.  Adds in-place and returns
   * this updated specs object.
   **/
  public Specifiers addSpecs(Specifiers other) {
    if (other.error) {
      this.setError(other.error_message);
      return this;
    }

    if (null != other.type) {
      if (null != this.type) {
        /* System.err.println("1"); */
        this.multipleTypes();
      } else {
        this.type = other.type;
      }
    }

    if (other.seenChar) {
      if (this.hasType()) {
        /* System.err.println("2"); */
        this.multipleTypes();
      } else {
        this.seenChar = true;
      }
    }

    if (other.seenShort) {
      if (this.seenBool || this.seenChar || this.seenShort || (0 < this.longCount) ||
          this.seenFloat || this.seenDouble || this.seenComplex ||
          (null != this.type)) {
        /* System.err.println("3"); */
        this.multipleTypes();
      } else {
        this.seenShort = true;
      }
    }

    if (other.seenInt) {
      if (this.seenBool || this.seenChar || this.seenInt ||
          this.seenFloat || this.seenDouble || this.seenComplex ||
          (null != this.type)) {
        /* System.err.println("4"); */
        this.multipleTypes();
      } else {
        this.seenInt = true;
      }
    }

    for (int i = 0; i < other.longCount; i++) {
      if (this.seenBool || this.seenChar || this.seenShort || (1 < this.longCount) ||
          this.seenFloat ||
          ((this.seenDouble || this.seenComplex) &&
           (0 < this.longCount)) ||
          (null != this.type)) {
        /* System.err.println("5"); */
        this.multipleTypes();
      } else {
        this.longCount++;
      }
    }

    if (other.seenFloat) {
      if (this.seenBool || this.seenChar || this.seenShort || this.seenInt || (0 < this.longCount) ||
          this.seenDouble ||
          (null != this.type)) {
        /* System.err.println("6"); */
        this.multipleTypes();
      } else {
        this.seenFloat = true;
      }
    }

    if (other.seenDouble) {
      if (this.seenBool || this.seenChar || this.seenShort || this.seenInt || (1 < this.longCount) ||
          this.seenFloat ||
          (null != this.type)) {
        /* System.err.println("7"); */
        this.multipleTypes();
      } else {
        this.seenDouble = true;
      }
    }

    if (other.seenSigned) {
      if (this.seenUnsigned) {
        this.seenSigned = true;
        this.setError("both 'signed' and 'unsigned' in declaration specifiers");
      } else if (this.seenSigned) {
        this.setError("duplicate 'signed'");
      } else {
        this.seenSigned = true;
      }
    }

    if (other.seenUnsigned) {
      if (this.seenSigned) {
        this.seenUnsigned = true;
        this.setError("both 'signed' and 'unsigned' in declaration specifiers");
      } else if (this.seenUnsigned) {
        this.setError("duplicate 'unsigned'");
      } else {
        this.seenUnsigned = true;
      }
    }

    if (other.seenBool) {
      if (this.hasType()) {
        /* System.err.println("8"); */
        this.multipleTypes();
      } else {
        this.seenBool = true;
      }
    }

    if (null != other.storage) {
      if (null == this.storage) {
        this.storage = other.storage;
      } else if (this.storage.equals(other.storage)) {
        this.setError("duplicate storage class");
      } else {
        this.setError("multiple storage classes in declaration specifiers");
      }
    }

    return this;
  }

  /**
   * Annotate the specified base type.  This method annotates the
   * specified type with all attributes besides the storage class,
   * thread-local specifier, and function specifier attributes.
   *
   * @param base The base type.
   * @return The annnotated base type.
   */
  public Type annotateBase(Type base) {
    return (null != attributes)? base.attribute(attributes) : base;
  }

  /**
   * Get the resulting type.
   */
  public Type getType() {
    Type type;
    if (seenBool) {
      type = BooleanT.TYPE;
    } else if (seenChar) {
      if (seenUnsigned) {
        type = NumberT.U_CHAR;
      } else if (seenSigned) {
        type = NumberT.S_CHAR;
      } else {
        type = NumberT.CHAR;
      }
    } else if (seenShort) {
      if (seenUnsigned) {
        type = NumberT.U_SHORT;
      } else {
        type = NumberT.SHORT;
      }
    } else if (seenFloat) {
      if (seenComplex) {
        type = NumberT.FLOAT_COMPLEX;
      } else {
        type = NumberT.FLOAT;
      }
    } else if (seenDouble) {
      if (0 < longCount) {
        if (seenComplex) {
          type = NumberT.LONG_DOUBLE_COMPLEX;
        } else {
          type = NumberT.LONG_DOUBLE;
        }
      } else {
        if (seenComplex) {
          type = NumberT.DOUBLE_COMPLEX;
        } else {
          type = NumberT.DOUBLE;
        }
      }
    } else if (1 == longCount) {
      if (seenUnsigned) {
        type = NumberT.U_LONG;
      } else {
        type = NumberT.LONG;
      }
    } else if (1 < longCount) {
      if (seenUnsigned) {
        type = NumberT.U_LONG_LONG;
      } else {
        type = NumberT.LONG_LONG;
      }
    } else if (seenUnsigned) {
      type = NumberT.U_INT;
    } else if (seenSigned) {
      type = NumberT.S_INT;
    } else if (seenInt) {
      type = NumberT.INT;
    } else {
      type = C.IMPLICIT;
    }

    // Annotate the type.
    if ((! type.hasError()) && (null != attributes)) {
      type = type.annotate().attribute(attributes);
    }

    return type;
  }

  /** Test for previous type. */
  protected boolean hasType() {
    return
      (seenBool || seenChar || seenShort || seenInt || (0 < longCount) ||
       seenFloat || seenDouble || seenComplex ||
       (null != type));
  }

  /** Report error indicating multiple types. */
  protected void multipleTypes() {
    this.setError("multiple data types in declaration specifiers");
  }

  /** Add the specified attribute. */
  protected void add(Attribute att) {
    if (null == attributes) {
      attributes = new ArrayList<Attribute>();
      attributes.add(att);
    } else if (! attributes.contains(att)) {
      attributes.add(att);
    }
  }

  public void setError(String msg) {
    this.error = true;
    this.error_message = msg;
    type = ErrorT.TYPE;
    if (showErrors) {  // showErrors is true
      System.err.println("error in specifiers: " + msg);
    }
  }

  // Get specs.  Gets list of specifiers, checking for type errors.
  // Also need to hoist conditionals around complete type
  // specifiers.  Is it possible to make a hoisting tree-walker?
  // Walk tree, when encountering conditional, fork the spec state
  // and walk both.  No need for merge, since there are two
  // different declarations.
}

/**
 * A helper function to get the specifiers of the value of a component
 * node from the stack.
 *
 * @param subparser The reference to the subparser.
 * @param number The component number.
 * @return The specifiers for the component.
 */
private static Specifiers getSpecsAt(Subparser subparser, int component) {
  Node n = getNodeAt(subparser, component);

  if (n.hasProperty(SPECS)) {
    return (Specifiers) n.getProperty(SPECS);
  } else {
    Specifiers specs = new Specifiers();

    n.setProperty(SPECS, specs);
    return specs;
  }
}

private static void updateSpecs(Subparser subparser,
                                Specifiers new_specs,
                                Object value) {
  updateSpecs(subparser, null, new_specs, value);
}

private static void updateSpecs(Subparser subparser,
                                Specifiers specs,
                                Specifiers new_specs,
                                Object value) {
  if (null == specs) {
    specs = new_specs;
  } else {
    specs = specs.addSpecs(new_specs);
  }

  ((CContext) subparser.scope).lastSeenType = specs.getType();
  ((Node) value).setProperty(SPECS, specs);
}

private static Specifiers makeUnionSpec(Subparser subparser,
                                        Node tagNode,
                                        Node membersNode,
                                        Node attrsNode) {
  Specifiers specs = new Specifiers();

  return specs;
}

private static Specifiers makeStructSpec(Subparser subparser,
                                         Node tagNode,
                                         Node membersNode,
                                         Node attrsNode) {
  String tag;
  String name;
  if (null == tagNode) {
    // TODO struct tag creation
    /* tag = table.freshName("tag"); */
    tag = "tag(untagged)";
    name = tag;
  } else {
    // TODO check for conditional here
    /* tag = ((Syntax) tagNode.get(0)).toLanguage().getTokenText(); */
    /* name = SymbolTable.toTagName(tag); */
  }

  // TODO remove this once above code is complete
  tag = "tag(untagged)";
  name = tag;

  Type type;

  // TODO struct tag is defined
  /* if (table.current().isDefinedLocally(name)) { */
  /*   final Type t = (Type)table.current().lookupLocally(name); */

  /*   if (! t.isStruct()) { */
  /*     runtime.error("'" + tag + "' defined as wrong kind of tag", n); */
  /*     reportPreviousTag(t); */
  /*     type = ErrorT.TYPE; */
  /*     return; */

  /*   } else if (null != t.toTagged().getMembers()) { */
  /*     runtime.error("redefinition of 'struct " + tag + "'", n); */
  /*     reportPreviousTag(t); */
  /*     type = ErrorT.TYPE; */
  /*     return; */

  /*   } else if (t.hasAttribute(Constants.ATT_DEFINED)) { */
  /*     runtime.error("nested redefinition of 'struct " + tag + "'", n); */
  /*     type = ErrorT.TYPE; */
  /*     return; */

  /*   } else { */
  /*     type = t; */
  /*   } */
  /* } else { */
    // TODO checkNotParameter
    /* checkNotParameter(n, "struct"); */

    // Declare the struct so that members can reference it.
    type = new StructT(tag);
    /* table.current().define(name, type); */
  /* } */

  // TODO location
  /* // Update the location. */
  /* type.setLocation(n); */

  // TODO struct attributes
  /* // Update the GCC attributes. */
  /* for (Attribute a : toAttributeList(n.getGeneric(0))) { */
  /*   type.addAttribute(a); */
  /* } */
  /* for (Attribute a : toAttributeList(n.getGeneric(3))) { */
  /*   type.addAttribute(a); */
  /* } */

  // Process the members and update the struct declaration.  Use
  // defined attribute to protect against nested redefinition.
  type.addAttribute(Constants.ATT_DEFINED);
  // TODO struct members
  /* List<VariableT> members = processMembers(n.getGeneric(2), true); */
  List<VariableT> members = null;
  type.toStruct().setMembers(members);
  type.removeAttribute(Constants.ATT_DEFINED);

  Specifiers specs = new Specifiers();
  specs.type = type;

  return specs;
}

private Multiverse<Universe> getType(TypeBuilder t, DeclBuilder d, PresenceCondition currentPC)
{
  Multiverse<Universe> ret = new Multiverse<Universe>();
  List<Type> types = t.toType();
  List<PresenceCondition> cond = t.getConditions();
  boolean func = d.isFunction();
  Multiverse<List<Parameter>> m = new Multiverse<List<Parameter>>();
  if (func)
    m = d.getParams(currentPC);
<<<<<<< HEAD
  for (int i = 0; i < cond.size(); ++i)
    {
      cond.get(i).addRef();
      DeclBuilder temp = new DeclBuilder(d);
      temp.addType(types.get(i));
      System.err.println("cond:" + cond.get(i).toString() + " current:" + currentPC.toString());
      if (func)
        {
          for(Element<List<Parameter>> e : m)
            if (e.getData().size() > 0)
              {
                List<Type> l = new LinkedList<Type>();
                for (Parameter p : e.getData())
                  if(!p.isEllipsis())
                    l.add(p.getType());
                Type f = new FunctionT(temp.toType(), l, e.getData().get(e.getData().size() - 1).isEllipsis());
                ret.add(new Element<Universe>(new Universe(mangleRenaming("",d.getID()), f), cond.get(i).and(e.getCondition())));
              }
            else
              {
                Type f = new FunctionT(temp.toType());
                ret.add(new Element<Universe>(new Universe(mangleRenaming("",d.getID()), f), cond.get(i).and(e.getCondition())));
              }
        }
      else
=======
  for (int i = 0; i < cond.size(); ++i) {
    cond.get(i).addRef();
    DeclBuilder temp = new DeclBuilder(d);
    temp.addType(types.get(i));
    if (func) {
      for(Element<List<Parameter>> e : m)
        if (e.getData().size() > 0) {
            List<Type> l = new LinkedList<Type>();
            for (Parameter p : e.getData())
              if(!p.isEllipsis())
                l.add(p.getType());
            Type f = new FunctionT(temp.toType(), l, e.getData().get(e.getData().size() - 1).isEllipsis());
            ret.add(new Element<Universe>(new Universe(mangleRenaming("",d.getID()), f), cond.get(i).and(e.getCondition())));
        }
    } else
>>>>>>> 06c3b32a
        ret.add(new Element<Universe>(new Universe(mangleRenaming("",d.getID()), temp.toType()), cond.get(i).and(currentPC)));
  }
  return ret;
}

private Multiverse<Universe> addMapping(Subparser subparser, TypeBuilder t, DeclBuilder d)
{
  if (t == null || d == null || !t.getIsValid() || !d.getIsValid())
    {
      System.err.println("Invalid declaration");
      //System.exit(1);
      return new Multiverse<Universe>();
    }
  Multiverse<Universe> unis = getType(t,d,subparser.getPresenceCondition());
  CContext scope = (CContext) subparser.scope;
  scope.getSymbolTable().addMapping(d.getID(), unis);
  return unis;
}

private List<StringBuilder> getRenamings(Multiverse<Universe> unis)
{
  List<StringBuilder> sb = new LinkedList<StringBuilder>();
  for (Element<Universe> u : unis)
    {
      sb.add(new StringBuilder(u.getData().getRenaming()));
    }
  return sb;
}

private static long varcount = 0;
private final static char[] charset = "ABCDEFGHIJKLMNOPQRSTUVWXYZabcdefghijklmnopqrstuvwxyz0123456789".toCharArray();
private final static Random random = new Random();
private final static int RAND_SIZE = 5;

/** Generates a ranom string of proper length for identifier renamings */
private String randomString(int string_size) {
  StringBuilder randomstring = new StringBuilder();
  for (int i = 0; i < string_size; i++) {
    randomstring.append(charset[random.nextInt(charset.length)]);
  }
  return randomstring.toString();
}

/** Renames identifiers in valid C */
private String mangleRenaming(String prefix, String ident) {
    // don't want to exceed c identifier length limit (31)
    if (ident.length() > 22) {
      // shorten ident to be at max, 22 chars
      StringBuilder sb = new StringBuilder(ident);
      sb = sb.delete(23, ident.length());
      ident = sb.toString();
    }
    return String.format("_%s%d%s_%s", prefix, varcount++, randomString(RAND_SIZE), ident);
    }

private Multiverse<Universe> getTypeOfTypedef(Subparser subparser, String typeName)
{
  Multiverse<Universe> foundType = ((CContext)subparser.scope).getMappings(typeName, subparser.getPresenceCondition());
  return foundType;
}

/**
 * Check that the tag declaration is not located within a
 * parameter list.  If the declaration is located within a
 * parameter list, this method prints the appropriate warning.
 *
 * @param node The node.
 * @param kind The kind of tag.
 */
private void checkNotParameter(Node node, String kind) {
  // TODO checkNotParameter implementation
  /* if (TMP_SCOPE.equals(table.current().getName())) { */
  /*   final String tag = node.getString(1); */
  /*   final String msg; */
  /*   if (null == tag) { */
  /*     msg = "anonymous " + kind + " declared inside parameter list"; */
  /*   } else { */
  /*     msg = "'" + kind + " " + tag + "' declared inside parameter list"; */
  /*   } */

  /*   runtime.warning(msg, node); */
  /* } */
}

private Multiverse<Node> getNodeMultiverse(Node node, PresenceConditionManager presenceConditionManager) {
  Multiverse<Node> mv = new Multiverse<Node>();

  if (node instanceof GNode
      && ((GNode) node).hasName(ForkMergeParser.CHOICE_NODE_NAME)) {
    PresenceCondition childCondition = null;
    for (Object bo : node) {
      if (bo instanceof PresenceCondition) {
        childCondition = (PresenceCondition) bo;
      } else if (bo instanceof Node) {
        Node childNode = (Node) bo;
        mv.add(childNode, childCondition);
      } else {
        System.err.println("unsupported AST child type in getNodeMultiverse");
        System.exit(1);
      }
    }
  } else {
    mv.add(node, presenceConditionManager.new PresenceCondition(true));
  }

  return mv;
}

public HashMap<String, String> boolVarRenamings = new HashMap<String, String>();
private HashMap<String, String> BoolExprs = new HashMap<String, String>();

/** Takes a presence condition and generates a valid C string for conditionals */
public String PCtoString(PresenceCondition cond) {
 List allsat = (List) cond.getBDD().allsat();
 ArrayList<String> currentExprs;
 String CBoolExpr;
 StringBuilder sb = new StringBuilder();
 boolean firstTerm = true;
 boolean firstTermOuter = true;

 if (cond.getBDD().isOne()) {
   return "1";
 } else if (cond.getBDD().isZero()) {
   return "0";
 }

 for (Object o : allsat) {
   if (!firstTermOuter)
     sb.append(" || ");
   firstTermOuter = false;
   currentExprs = getBoolExprs((byte[]) o, cond);
   firstTerm = true;
   for (String CPPBoolExpr : currentExprs) {
     if (!firstTerm)
       sb.append(" && ");
     firstTerm = false;
     if (BoolExprs.isEmpty() || !BoolExprs.containsKey(CPPBoolExpr)) {
       /** generates a new C boolean expression with hashcode appended, then adds it to hashmap, then returns it */
       CBoolExpr = generateBoolExpr(CPPBoolExpr);
       BoolExprs.put(CPPBoolExpr, CBoolExpr);
       sb.append(CBoolExpr);
     } else /* if (BoolExprs.containsKey(CPPBoolExpr)) */ {
       CBoolExpr = BoolExprs.get(CPPBoolExpr);
       sb.append(CBoolExpr);
     }
   }
 }
 return sb.toString();
}

/** returns a list of every expression in the BDD */
public ArrayList<String> getBoolExprs(byte[] sat, PresenceCondition cond) {
 ArrayList<String> allExprs = new ArrayList<String>();
 for (int i = 0; i < sat.length; i++) {
   if (sat[i] == 1) {
     /** builds up a list of the (CPP) boolean expressions within the PresenceCondition */
     allExprs.add(cond.presenceConditionManager().getVariableManager().getName(i));
   } else if (sat[i] == 0) {
     allExprs.add("!" + cond.presenceConditionManager().getVariableManager().getName(i));
   }
 }
 return allExprs;
}

/** Returns a new (valid C) boolean expression, with hashcode appended */
public String generateBoolExpr(String CPPBoolExpr) {
 StringBuilder sb = new StringBuilder();
 boolean falseExpr = false;
 boolean definedExpr = false;

 /** need to remove the '!' character from the string, so that it doesn't change the hashcode (then append it later) */
 if (CPPBoolExpr.contains("!")) {
   falseExpr = true;
   sb.append(CPPBoolExpr);

   /** if there is a '!' character, it will be at the 0th position of sb */
   sb.deleteCharAt(0);
   CPPBoolExpr = sb.toString();
   sb.setLength(0);
 }

 /** need to remove "defined" from the string, so that it doesn't affect the hashcode (then append it later) */
 if (CPPBoolExpr.contains("defined")) {
   definedExpr = true;
   sb.append(CPPBoolExpr);

   /** if the expression is a "defined" expression, it will be in the form (defined <>)
    *  note that there will not be a '!' character by this point.
    */
   for (int i = 0; i <= 7; i++)
     sb.deleteCharAt(1);

   /** removes parentheses */
   sb.deleteCharAt(0);
   sb.deleteCharAt(sb.length() - 1);

   CPPBoolExpr = sb.toString();
   sb.setLength(0);
 }

 sb.append("_C_");
 sb.append(CPPBoolExpr.hashCode());

 if (sb.charAt(3) == '-')
   sb.replace(3, 4, "n"); /** replaces the '-' with 'n' */

 if (!boolVarRenamings.containsKey(CPPBoolExpr)) {
   boolVarRenamings.put(CPPBoolExpr, sb.toString());
}
 sb.setLength(0);

 if (falseExpr)
   sb.append("!");

 sb.append("_C_");
 sb.append(CPPBoolExpr.hashCode());

 if (definedExpr)
   sb.append("_DEFINED");

 /** the expression cannot have a '-' character in it (because it would evaluate as subtraction) */
 if (falseExpr) {
   /** if the expression is false, then the '-' will come later in the string due to the additional '!' character */
   if (sb.charAt(4) == '-') {
     sb.replace(4, 5, "n"); /** replaces the '-' with 'n' */
   }
 } else {
   if (sb.charAt(3) == '-') {
     sb.replace(3, 4, "n"); /** replaces the '-' with 'n' */
   }
 }

 return sb.toString();
}

// ---------- Declarators

/* private static String DECL = "xtc.lang.cpp.Declarator"; */

/* private static String NAME = "xtc.lang.cpp.Name"; */

/* private static void setDecl(Object n, Type type) { */
/*   ((Node) n).setProperty(DECL, type); */
/* } */

/* private static Type getDecl(Object n) { */
/*   return ((Type) ((Node) n).getProperty(DECL)); */
/* } */

/*private static void setName(Object n, String name) { */
/*   ((Node) n).setProperty(NAME, name); */
/* } */

/* private static String getName(Object n) { */
/*   return ((String) ((Node) n).getProperty(NAME)); */
/* }*/

/* private static void setDecl(Object n, Type type, String name) { */
/*   setDecl(n, type); */
/*   setName(n, name); */
/* } */

/* private static void copyDecl(Subparser subparser, Object value, int from) { */
/*   setDecl(value, (Type) (getNodeAt(subparser, from).getProperty(DECL))); */
/* } */

/* private static void copyName(Subparser subparser, Object value, int from) { */
/*   setName(value, (String) (getNodeAt(subparser, from).getProperty(NAME))); */
/* } */

/* private static void copyDeclName(Subparser subparser, Object value, int from){ */
/*   copyDecl(subparser, value, from); */
/*   copyName(subparser, value, from); */
/* } */<|MERGE_RESOLUTION|>--- conflicted
+++ resolved
@@ -407,12 +407,8 @@
 FunctionPrototype:  /** nomerge **/
         IdentifierDeclarator { bindFunDef(subparser, null, getNodeAt(subparser, 1)); }
         {
-<<<<<<< HEAD
-          getAndSetSBAt(1, subparser, value);
+          getAndSetSBMVAt(1, subparser, value);
           System.err.println("FunctionPrototype - IdentifierDeclarator not supported");
-=======
-          getAndSetSBMVAt(1, subparser, value);
->>>>>>> 06c3b32a
         }
         | DeclarationSpecifier     IdentifierDeclarator
         {
@@ -1589,12 +1585,8 @@
         }
         | ParameterAbstractDeclaration
         {
-<<<<<<< HEAD
-          getAndSetSBAt(1, subparser, value);
+          getAndSetSBMVAt(1, subparser, value);
           System.err.println("ParameterDeclaration-Abstract not supported");
-=======
-          getAndSetSBMVAt(1, subparser, value);
->>>>>>> 06c3b32a
         }
         ;
 
@@ -2051,20 +2043,6 @@
         PostfixIdentifierDeclarator
 	{
 	  DeclBuilder db = getDeclBuilderAt(subparser,1);
-<<<<<<< HEAD
-    System.err.println(getDeclBuilderAt(subparser,1) + ":PC::" + subparser.getPresenceCondition());
-    setDeclBuilder(value, db);
-    getAndSetSBAt(1, subparser, value);
-	}
-| STAR IdentifierDeclarator
-{
-  DeclBuilder db = getDeclBuilderAt(subparser,1);
-  db.addPointer();
-  setDeclBuilder(value, db);
-  getAndSetSB(3, subparser, value);
-}
-| STAR TypeQualifierList IdentifierDeclarator
-=======
 	  setDeclBuilder(value, db);
     getAndSetSBMVAt(1, subparser, value);
 	}
@@ -2075,8 +2053,7 @@
 	  setDeclBuilder(value, db);
     getAndSetSBMV(3, subparser, value);
 	}
-        | STAR TypeQualifierList IdentifierDeclarator
->>>>>>> 06c3b32a
+| STAR TypeQualifierList IdentifierDeclarator
 	{
 	  DeclBuilder db = getDeclBuilderAt(subparser,1);
 	  DeclBuilder outter = new DeclBuilder();
@@ -2127,25 +2104,15 @@
         ParenIdentifierDeclarator PostfixingFunctionDeclarator
         {
           // TODO: construct the declaration of main here using the declbuilder stored at ParenIdentifierDeclarator and PostfixingFunctionDeclarator
-<<<<<<< HEAD
           DeclBuilder ident = new DeclBuilder(getDeclBuilderAt(subparser, 2));
-=======
-          /*DeclBuilder ident = getDeclBuilderAt(subparser, 2);
->>>>>>> 06c3b32a
-          StringBuilder sb = new StringBuilder();
+          /*StringBuilder sb = new StringBuilder();
           sb.append(ident);
 
           sb.append(getStringBuilderAt(subparser, 1));
           System.err.println("Node: " + value.hashCode());
-          setStringBuilder(value, sb);
-          System.err.println(ident + ":PC::" + subparser.getPresenceCondition());
+          setStringBuilder(value, sb);*/
           ident.setParams(getParameterAt(subparser,1));
-<<<<<<< HEAD
-          System.err.println(ident + ":PC::" + subparser.getPresenceCondition());
           setDeclBuilder(value,ident);
-=======
-          setDeclBuilder(value,ident);*/
->>>>>>> 06c3b32a
         }
         ;
 
@@ -2159,8 +2126,8 @@
             if (getStringBuilderAt(subparser, i) != null && !getStringBuilderAt(subparser, i).equals("null"))
               sb.append(getStringBuilderAt(subparser, i));
           sb.append(")");
-          setStringBuilder(value, sb);
-          setParameter(value,getParameterAt(subparser, 3));*/
+          setStringBuilder(value, sb);*/
+          setParameter(value,getParameterAt(subparser, 3));
         }
         ;
 
@@ -2179,12 +2146,7 @@
       	{
       	  DeclBuilder db = getDeclBuilderAt(subparser,1);
       	  setDeclBuilder(value, db);
-<<<<<<< HEAD
-          System.err.println(db + ":PC::" + subparser.getPresenceCondition());
-          getAndSetSBAt(1, subparser, value);
-=======
           getAndSetSBMVAt(1, subparser, value);
->>>>>>> 06c3b32a
       	}
         | LPAREN ParenIdentifierDeclarator RPAREN
       	{
@@ -4892,7 +4854,6 @@
   Multiverse<List<Parameter>> m = new Multiverse<List<Parameter>>();
   if (func)
     m = d.getParams(currentPC);
-<<<<<<< HEAD
   for (int i = 0; i < cond.size(); ++i)
     {
       cond.get(i).addRef();
@@ -4918,25 +4879,8 @@
               }
         }
       else
-=======
-  for (int i = 0; i < cond.size(); ++i) {
-    cond.get(i).addRef();
-    DeclBuilder temp = new DeclBuilder(d);
-    temp.addType(types.get(i));
-    if (func) {
-      for(Element<List<Parameter>> e : m)
-        if (e.getData().size() > 0) {
-            List<Type> l = new LinkedList<Type>();
-            for (Parameter p : e.getData())
-              if(!p.isEllipsis())
-                l.add(p.getType());
-            Type f = new FunctionT(temp.toType(), l, e.getData().get(e.getData().size() - 1).isEllipsis());
-            ret.add(new Element<Universe>(new Universe(mangleRenaming("",d.getID()), f), cond.get(i).and(e.getCondition())));
-        }
-    } else
->>>>>>> 06c3b32a
         ret.add(new Element<Universe>(new Universe(mangleRenaming("",d.getID()), temp.toType()), cond.get(i).and(currentPC)));
-  }
+    }
   return ret;
 }
 
