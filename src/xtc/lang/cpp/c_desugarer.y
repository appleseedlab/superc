/* Copyright (C) 1989,1990 James A. Roskind, All rights reserved.
     This grammar was developed  and  written  by  James  A.  Roskind.
     Copying  of  this  grammar  description, as a whole, is permitted
     providing this notice is intact and applicable  in  all  complete
     copies.   Translations as a whole to other parser generator input
     languages  (or  grammar  description  languages)   is   permitted
     provided  that  this  notice is intact and applicable in all such
     copies,  along  with  a  disclaimer  that  the  contents  are   a
     translation.   The reproduction of derived text, such as modified
     versions of this grammar, or the output of parser generators,  is
     permitted,  provided  the  resulting  work includes the copyright
     notice "Portions Copyright (c)  1989,  1990  James  A.  Roskind".
     Derived products, such as compilers, translators, browsers, etc.,
     that  use  this  grammar,  must also provide the notice "Portions
     Copyright  (c)  1989,  1990  James  A.  Roskind"  in   a   manner
     appropriate  to  the  utility,  and in keeping with copyright law
     (e.g.: EITHER displayed when first invoked/executed; OR displayed
     continuously on display terminal; OR via placement in the  object
     code  in  form  readable in a printout, with or near the title of
     the work, or at the end of the file).  No royalties, licenses  or
     commissions  of  any  kind are required to copy this grammar, its
     translations, or derivative products, when the copies are made in
     compliance with this notice. Persons or corporations that do make
     copies in compliance with this notice may charge  whatever  price
     is  agreeable  to  a  buyer, for such copies or derivative works.
     THIS GRAMMAR IS PROVIDED ``AS IS'' AND  WITHOUT  ANY  EXPRESS  OR
     IMPLIED  WARRANTIES,  INCLUDING,  WITHOUT LIMITATION, THE IMPLIED
     WARRANTIES  OF  MERCHANTABILITY  AND  FITNESS  FOR  A  PARTICULAR
     PURPOSE.
     James A. Roskind
     Independent Consultant
     516 Latania Palm Drive
     Indialantic FL, 32903
     (407)729-4348
     jar@ileaf.com
     Modifications for GCC Extensions Copyright (C) 2009-2012 New York
     University
 */

/**
 * Definition of C's complete syntactic unit syntax.
 *
 * @version $Revision: 1.12 $
 */

%expect 1

/* top-level annotations */
/** prevent_merge_on_actions **/

/* keywords */
%token AUTO            DOUBLE          INT             STRUCT
%token BREAK  /** layout **/
%token ELSE            LONG            SWITCH
%token CASE            ENUM            REGISTER        TYPEDEF
%token CHAR            EXTERN
%token RETURN  /** layout **/
%token UNION
%token CONST           FLOAT           SHORT           UNSIGNED
%token CONTINUE  /** layout **/
%token FOR             SIGNED          VOID
%token DEFAULT
%token GOTO  /** layout **/
%token SIZEOF          VOLATILE
%token DO              IF              STATIC          WHILE

/* ANSI Grammar suggestions */
%token IDENTIFIER              STRINGliteral
%token FLOATINGconstant        INTEGERconstant        CHARACTERconstant
%token OCTALconstant           HEXconstant

/* New Lexical element, whereas ANSI suggested non-terminal */

%token TYPEDEFname /* Lexer will tell the difference between this and
    an  Identifier!   An  Identifier  that is CURRENTLY in scope as a
    typedef name is provided to the parser as a TYPEDEFname.*/

/* Multi-Character operators */
%token  ARROW  /** layout **/            /*    ->                              */
%token  ICR DECR         /*    ++      --                      */
%token  LS RS            /*    <<      >>                      */
%token  LE GE EQ NE      /*    <=      >=      ==      !=      */
%token  ANDAND OROR      /*    &&      ||                      */
%token  ELLIPSIS         /*    ...                             */

/* modifying assignment operators */
%token MULTassign  DIVassign    MODassign   /*   *=      /=      %=      */
%token PLUSassign  MINUSassign              /*   +=      -=              */
%token LSassign    RSassign                 /*   <<=     >>=             */
%token ANDassign   ERassign     ORassign    /*   &=      ^=      |=      */

/* punctuation */
%token LPAREN  /** layout **/
%token RPAREN  /** layout **/
%token COMMA  /** layout **/
%token HASH
%token DHASH
%token LBRACE  /** layout **/
%token RBRACE  /** layout **/
%token LBRACK  /** layout **/
%token RBRACK  /** layout **/
%token DOT  /** layout **/
%token AND
%token STAR
%token PLUS
%token MINUS
%token NEGATE
%token NOT
%token DIV
%token MOD
%token LT
%token GT
%token XOR
%token PIPE
%token QUESTION  /** layout **/
%token COLON  /** layout **/
%token SEMICOLON  /** layout **/
%token ASSIGN  /** layout **/

//tokens for gcc extensions
%token ASMSYM
%token _BOOL
%token _COMPLEX
%token RESTRICT
%token __ALIGNOF
%token __ALIGNOF__
%token ASM
%token __ASM
%token __ASM__
%token AT
%token USD
%token __ATTRIBUTE
%token __ATTRIBUTE__
%token __BUILTIN_OFFSETOF
%token __BUILTIN_TYPES_COMPATIBLE_P
%token __BUILTIN_VA_ARG
%token __BUILTIN_VA_LIST
%token __COMPLEX__
%token __CONST
%token __CONST__
%token __EXTENSION__
%token INLINE
%token __INLINE
%token __INLINE__
%token __LABEL__
%token __RESTRICT
%token __RESTRICT__
%token __SIGNED
%token __SIGNED__
%token __THREAD
%token TYPEOF
%token __TYPEOF
%token __TYPEOF__
%token __VOLATILE
%token __VOLATILE__
%token __INT128

//preprocessor number catch-all token
%token PPNUM

//backslash for assembly
%token BACKSLASH

//%token DOTSTAR
//%token DCOLON

%{
import xtc.Constants;
import xtc.Limits;

import xtc.lang.cpp.SymbolTable.STField;

import xtc.tree.Attribute;
import xtc.tree.GNode;
import xtc.tree.Location;
import xtc.tree.Node;
import xtc.tree.Visitor;

import xtc.util.Pair;
import java.util.Random;

import xtc.lang.cpp.Syntax.Kind;
import xtc.lang.cpp.Syntax.LanguageTag;
import xtc.lang.cpp.Syntax.ConditionalTag;
import xtc.lang.cpp.Syntax.DirectiveTag;
import xtc.lang.cpp.Syntax.Layout;
import xtc.lang.cpp.Syntax.Language;
import xtc.lang.cpp.Syntax.Text;
import xtc.lang.cpp.Syntax.Directive;
import xtc.lang.cpp.Syntax.Conditional;
import xtc.lang.cpp.Syntax.Error;

import xtc.lang.cpp.Multiverse;

import xtc.type.AliasT;
import xtc.type.ArrayT;
import xtc.type.BooleanT;
import xtc.type.C;
import xtc.type.CastReference;
import xtc.type.Constant;
import xtc.type.DynamicReference;
import xtc.type.EnumT;
import xtc.type.EnumeratorT;
import xtc.type.ErrorT;
import xtc.type.FieldReference;
import xtc.type.FunctionT;
import xtc.type.InternalT;
import xtc.type.LabelT;
import xtc.type.NullReference;
import xtc.type.NumberT;
import xtc.type.PointerT;
import xtc.type.Reference;
import xtc.type.StaticReference;
import xtc.type.StringReference;
import xtc.type.StructOrUnionT;
import xtc.type.StructT;
import xtc.type.Tagged;
import xtc.type.Type;
import xtc.type.Type.Tag;
import xtc.type.UnionT;
import xtc.type.VariableT;
import xtc.type.VoidT;

/* import xtc.util.SymbolTable; */
/* import xtc.util.SymbolTable.Scope; */
import xtc.util.SingletonIterator;
import xtc.util.Utilities;

import xtc.lang.cpp.Multiverse.Element;
import xtc.lang.cpp.PresenceConditionManager.PresenceCondition;

import xtc.lang.cpp.ForkMergeParser.StackFrame;

import java.lang.StringBuilder;

import java.util.ArrayList;
import java.util.List;
import java.util.LinkedList;
import java.util.Iterator;
import java.util.HashMap;

import java.io.File;
import java.io.Reader;
import java.io.BufferedReader;
import java.io.FileReader;
import java.io.StringReader;
import java.io.OutputStreamWriter;
import java.io.IOException;

import xtc.type.Type;
import xtc.type.NumberT;
import xtc.type.StructT;
import xtc.type.VariableT;
import xtc.type.UnitT;
/* TUTORIAL: add any additional type classes here */

import org.sat4j.core.VecInt;
import org.sat4j.minisat.SolverFactory;
import org.sat4j.specs.ContradictionException;
import org.sat4j.specs.IConstr;
import org.sat4j.specs.IProblem;
import org.sat4j.specs.ISolver;
import org.sat4j.specs.TimeoutException;
import org.sat4j.tools.ModelIterator;

%}

%%

TranslationUnit:  /** complete, passthrough **/
        ExternalDeclarationList
        {
          try {
            OutputStreamWriter writer = new OutputStreamWriter(System.out);
            setCPC(value, PCtoString(subparser.getPresenceCondition()));
            /** writes transformation code */
            writer.write("#include <stdbool.h>\n");
            //writer.write("#include \"desugared_macros.h\" /* configuration macros converted to C variables */\n");

            /** writes the extern declarations for the renamed preprocessor BDDs */
            StringBuilder temp = new StringBuilder();
            for (String originalExpr : boolVarRenamings.keySet()) {
              temp.append(originalExpr);
              writer.write("extern bool " + boolVarRenamings.get(originalExpr) + "; " + "/* renamed from " + temp.toString() + " */" + "\n");
              writer.write("extern bool " + boolVarRenamings.get(originalExpr) + "_DEFINED;" + "\n");

              temp.setLength(0);
            }

            // TODO: handle functions properly and remove this main function placeholder
            System.err.println("TODO: generated main() is a placeholder.");
            writer.write("\nint main(void) {\n");

            /** writes all file-dependent transformation code that isn't
             *  a renamed config macro declaration
             */
            Multiverse<StringBuilder> sbmv = getSBMVAt(subparser, 1);
            for (Element<StringBuilder> elemSB : sbmv) {
              /** Writes generated code that exists in all presence conditions,
               *  without hoisting "if (1)", because variables declared here need
               *  to be accessible from all other presence conditions
               */
              if (elemSB.getCondition().getBDD().isOne())
              {
                writer.write(elemSB.getData().toString());
              }
              else {
                writer.write("\nif (" + elemSB.getCondition() + ") {");
                writer.write("\n" + elemSB.getData().toString() + "\n}\n");
              }
            }

            // TODO: handle functions properly and remove this main function placeholder
            System.err.println("TODO: generated curly braces are a placeholder.");
            writer.write("\n}\n");

            writer.flush();
          }
          catch(Exception IOException) {
            System.err.println("ERROR: unable to write output");
            System.exit(1);
          }
        }
        ;

// ------------------------------------------------------ External definitions

ExternalDeclarationList: /** list, complete **/
        /* empty */  // ADDED gcc allows empty program
        {
          Multiverse<StringBuilder> result = new Multiverse<StringBuilder>();
          result.add(new StringBuilder(""), subparser.getPresenceCondition().presenceConditionManager().new PresenceCondition(true));
          setTFValue(value, result);
        }
        | ExternalDeclarationList ExternalDeclaration
        {
          PresenceCondition pc = subparser.getPresenceCondition();
          setCPC(value, PCtoString(pc));
          System.err.println("before");
          Node child1 = getNodeAt(subparser, 2);
          Node child2 = getNodeAt(subparser, 1);
          System.err.println("child1 " + child1);
          System.err.println("child2 " + child2);
          System.err.println("getSBMV(child1) " + getSBMV(child1));
          System.err.println("getSBMV(child2) " + getSBMV(child2));
          Multiverse<StringBuilder> product = getProductOfSomeChildren(pc, child2, child1);
          System.err.println("after");
          System.err.println("product " + product);
          setTFValue(value, product);
        }
        ;

ExternalDeclaration:  /** passthrough, complete **/
        FunctionDefinitionExtension
        {
          System.err.println("ERROR: unsupported construct: ExternalDeclaration");
          PresenceCondition pc = subparser.getPresenceCondition();
          Multiverse<StringBuilder> sbmv = new Multiverse<StringBuilder>();
          Node child = getNodeAt(subparser, 1);
          Multiverse<StringBuilder> product = cartesianProductWithChild(sbmv, child, pc);
          sbmv.destruct();
          setTFValue(value, product);
        }
        | DeclarationExtension
        {
          PresenceCondition pc = subparser.getPresenceCondition();
          Multiverse<StringBuilder> sbmv = new Multiverse<StringBuilder>();
          Node child = getNodeAt(subparser, 1);
          Multiverse<StringBuilder> product = cartesianProductWithChild(sbmv, child, pc);
          sbmv.destruct();
          setTFValue(value, product);
        }
        | AssemblyDefinition
        {
          System.err.println("ERROR: unsupported construct: ExternalDeclaration");
          PresenceCondition pc = subparser.getPresenceCondition();
          Multiverse<StringBuilder> sbmv = new Multiverse<StringBuilder>();
          Node child = getNodeAt(subparser, 1);
          Multiverse<StringBuilder> product = cartesianProductWithChild(sbmv, child, pc);
          sbmv.destruct();
          setTFValue(value, product);
        }
        | EmptyDefinition
        {
          System.err.println("ERROR: unsupported construct: ExternalDeclaration");
          PresenceCondition pc = subparser.getPresenceCondition();
          Multiverse<StringBuilder> sbmv = new Multiverse<StringBuilder>();
          Node child = getNodeAt(subparser, 1);
          Multiverse<StringBuilder> product = cartesianProductWithChild(sbmv, child, pc);
          sbmv.destruct();
          setTFValue(value, product);
        }
        ;

EmptyDefinition:  /** complete **/
        SEMICOLON
        {
          setCPC(value, PCtoString(subparser.getPresenceCondition()));
          Multiverse<StringBuilder> result = new Multiverse<StringBuilder>();
          // TODO: should this use the current presence condition, i.e., subparser.getPresenceCondition()
          result.add(new StringBuilder("; "), subparser.getPresenceCondition().presenceConditionManager().new PresenceCondition(true));
          setTFValue(value, result);
        }
        ;

FunctionDefinitionExtension:  /** passthrough, complete **/  // ADDED
        FunctionDefinition
        {
          PresenceCondition pc = subparser.getPresenceCondition();
          Multiverse<StringBuilder> sbmv = new Multiverse<StringBuilder>();
          Node child = getNodeAt(subparser, 1);
          Multiverse<StringBuilder> product = cartesianProductWithChild(sbmv, child, pc);
          sbmv.destruct();
          setTFValue(value, product);
        }
        | __EXTENSION__ FunctionDefinition
        {
          PresenceCondition pc = subparser.getPresenceCondition();
          setCPC(value, PCtoString(pc));
          Multiverse<StringBuilder> product = getProductOfSomeChildren(pc, getNodeAt(subparser, 2), getNodeAt(subparser, 1));
          setTFValue(value, product);
        }
        ;

FunctionDefinition:  /** complete **/ // added scoping
        FunctionPrototype { ReenterScope(subparser); } LBRACE FunctionCompoundStatement { ExitScope(subparser); } RBRACE
        {
          //Get FunctionPrototype
          //Get FunctionCompoundStatement
          setCPC(value, PCtoString(subparser.getPresenceCondition()));
          Multiverse<StringBuilder> sbmv = new Multiverse<StringBuilder>();
          Multiverse<StringBuilder> temp;
          Node child;
          System.err.println("WARNING: skipping over transformation code at some nodes in FunctionDefinition.");
          // TODO: uncomment these lines once FunctionPrototype sets an SBMV.
          //child = getNodeAt(subparser, 6);
          //temp = cartesianProductWithChild(sbmv, child, subparser.getPresenceCondition());
          //sbmv.destruct();
          child = getNodeAt(subparser, 3);
          temp = cartesianProductWithChild(sbmv, child, subparser.getPresenceCondition());
          sbmv.destruct();
          setTFValue(value, temp);
        }
        | FunctionOldPrototype { ReenterScope(subparser); } DeclarationList LBRACE FunctionCompoundStatement { ExitScope(subparser); } RBRACE
        {
          setCPC(value, PCtoString(subparser.getPresenceCondition()));
          // TODO
          System.err.println("WARNING: unsupported semantic action: FunctionDefinition");
          System.exit(1);

        }
        ;

/* Functions have their own compound statement because of the need for
   reentering scope. */
FunctionCompoundStatement:  /** nomerge, name(CompoundStatement) **/
        LocalLabelDeclarationListOpt DeclarationOrStatementList
        {
          PresenceCondition pc = subparser.getPresenceCondition();
          Multiverse<StringBuilder> product = getProductOfSomeChildren(pc, getNodeAt(subparser, 2), getNodeAt(subparser, 1));
          setTFValue(value, product);
        }
        ;

/* Having a function prototype node in the AST allows this to be a
   complete AST.  So if something in the prototype is configurable,
   the conditional will only be hoisted around the prototype, not the
   entire function definition. */
FunctionPrototype:  /** nomerge **/
        IdentifierDeclarator
        {
          bindFunDef(subparser, null, getNodeAt(subparser, 1));
          System.err.println("WARNING: unsupported semantic action: FunctionPrototype");
          PresenceCondition pc = subparser.getPresenceCondition();
          Multiverse<StringBuilder> sbmv = new Multiverse<StringBuilder>();
          Node child = getNodeAt(subparser, 1);
          Multiverse<StringBuilder> product = cartesianProductWithChild(sbmv, child, pc);
          sbmv.destruct();
          setTFValue(value, product);
        }
        | DeclarationSpecifier     IdentifierDeclarator
        {
<<<<<<< HEAD
          TypeBuilderMultiverse type = getTBAt(subparser, 2);
          DeclBuilder decl = getDBAt(subparser, 1);
          System.err.println("WARNING: unsupported semantic action: FunctionPrototype");
          addMapping(subparser,type,decl);
=======
          TypeBuilderMultiverse type = getTypeBuilderAt(subparser, 2);
          DeclBuilder decl = getDeclBuilderAt(subparser, 1);
          System.err.println("WARNING: unsupported semantic action: " + (value != null ? ((Node) value).getName() : "null"));
          addDeclsToSymTab(subparser,type,decl);
>>>>>>> 40fe0378
          saveBaseType(subparser, getNodeAt(subparser, 2));
          bindFunDef(subparser, getNodeAt(subparser, 2), getNodeAt(subparser, 1));
        }
        | TypeSpecifier            IdentifierDeclarator
        {
          System.err.println("WARNING: unsupported semantic action: FunctionPrototype");
          TypeBuilderMultiverse type = getTBAt(subparser, 2);
          DeclBuilder decl = getDBAt(subparser, 1);
          saveBaseType(subparser, getNodeAt(subparser, 2));
          bindFunDef(subparser, getNodeAt(subparser, 2), getNodeAt(subparser, 1));
          StringBuilder sb = new StringBuilder();

          addDeclsToSymTab(subparser,type,decl);
  	      List<Type> typeList = type.toType();
  	      if (typeList.size() == 1)
  		      sb.append(typeList.get(0) + " ");
  	      else {
	          System.err.println("ERROR: Configurable typedefs not yet supported.");
		        // System.exit(1);
  	      }
          // TODO
          /*sb.append(getStringBuilderAt(subparser, 1));
          //System.err.println("main function signature is " + sb.toString());
      	  setStringBuilder(value, sb);
          */
        }
        | DeclarationQualifierList IdentifierDeclarator
        {
<<<<<<< HEAD
          System.err.println("WARNING: unsupported semantic action: FunctionPrototype");
          TypeBuilderMultiverse type = getTBAt(subparser, 2);
          DeclBuilder decl = getDBAt(subparser, 1);
          addMapping(subparser,type,decl);
=======
          TypeBuilderMultiverse type = getTypeBuilderAt(subparser, 2);
          DeclBuilder decl = getDeclBuilderAt(subparser, 1);
          addDeclsToSymTab(subparser,type,decl);
>>>>>>> 40fe0378
          saveBaseType(subparser, getNodeAt(subparser, 2));
          bindFunDef(subparser, getNodeAt(subparser, 2), getNodeAt(subparser, 1));
        }
        | TypeQualifierList        IdentifierDeclarator
        {
<<<<<<< HEAD
          System.err.println("WARNING: unsupported semantic action: FunctionPrototype");
          TypeBuilderMultiverse type = getTBAt(subparser, 2);
          DeclBuilder decl = getDBAt(subparser, 1);
          addMapping(subparser,type,decl);
=======
          TypeBuilderMultiverse type = getTypeBuilderAt(subparser, 2);
          DeclBuilder decl = getDeclBuilderAt(subparser, 1);
          addDeclsToSymTab(subparser,type,decl);
>>>>>>> 40fe0378
          saveBaseType(subparser, getNodeAt(subparser, 2));
          bindFunDef(subparser, getNodeAt(subparser, 2), getNodeAt(subparser, 1));
        }
        |                          OldFunctionDeclarator
        {
          System.err.println("WARNING: unsupported semantic action: FunctionPrototype");
          bindFunDef(subparser, null, getNodeAt(subparser, 1));
        }
        | DeclarationSpecifier     OldFunctionDeclarator
        {
<<<<<<< HEAD
          System.err.println("WARNING: unsupported semantic action: FunctionPrototype");
          TypeBuilderMultiverse type = getTBAt(subparser, 2);
          DeclBuilder decl = getDBAt(subparser, 1);
          addMapping(subparser,type,decl);
=======
          TypeBuilderMultiverse type = getTypeBuilderAt(subparser, 2);
          DeclBuilder decl = getDeclBuilderAt(subparser, 1);
          addDeclsToSymTab(subparser,type,decl);
>>>>>>> 40fe0378
          saveBaseType(subparser, getNodeAt(subparser, 2));
          bindFunDef(subparser, getNodeAt(subparser, 2), getNodeAt(subparser, 1));
        }
        | TypeSpecifier            OldFunctionDeclarator
        {
<<<<<<< HEAD
          System.err.println("WARNING: unsupported semantic action: FunctionPrototype");
          TypeBuilderMultiverse type = getTBAt(subparser, 2);
          DeclBuilder decl = getDBAt(subparser, 1);
          addMapping(subparser,type,decl);
=======
          TypeBuilderMultiverse type = getTypeBuilderAt(subparser, 2);
          DeclBuilder decl = getDeclBuilderAt(subparser, 1);
          addDeclsToSymTab(subparser,type,decl);
>>>>>>> 40fe0378
          saveBaseType(subparser, getNodeAt(subparser, 2));
          bindFunDef(subparser, getNodeAt(subparser, 2), getNodeAt(subparser, 1));
        }
        | DeclarationQualifierList OldFunctionDeclarator
        {
<<<<<<< HEAD
          System.err.println("WARNING: unsupported semantic action: FunctionPrototype");
          TypeBuilderMultiverse type = getTBAt(subparser, 2);
          DeclBuilder decl = getDBAt(subparser, 1);
          addMapping(subparser,type,decl);
=======
          TypeBuilderMultiverse type = getTypeBuilderAt(subparser, 2);
          DeclBuilder decl = getDeclBuilderAt(subparser, 1);
          addDeclsToSymTab(subparser,type,decl);
>>>>>>> 40fe0378
          saveBaseType(subparser, getNodeAt(subparser, 2));
          bindFunDef(subparser, getNodeAt(subparser, 2), getNodeAt(subparser, 1));
        }
        | TypeQualifierList        OldFunctionDeclarator
        {
<<<<<<< HEAD
          System.err.println("WARNING: unsupported semantic action: FunctionPrototype");
          TypeBuilderMultiverse type = getTBAt(subparser, 2);
          DeclBuilder decl = getDBAt(subparser, 1);
          addMapping(subparser,type,decl);
=======
          TypeBuilderMultiverse type = getTypeBuilderAt(subparser, 2);
          DeclBuilder decl = getDeclBuilderAt(subparser, 1);
          addDeclsToSymTab(subparser,type,decl);
>>>>>>> 40fe0378
          saveBaseType(subparser, getNodeAt(subparser, 2));
          bindFunDef(subparser, getNodeAt(subparser, 2), getNodeAt(subparser, 1));
        }
        ;

FunctionOldPrototype:  /** nomerge **/
        OldFunctionDeclarator
        {
          bindFunDef(subparser, null, getNodeAt(subparser, 1));
          PresenceCondition pc = subparser.getPresenceCondition();
          Multiverse<StringBuilder> sbmv = new Multiverse<StringBuilder>();
          Node child = getNodeAt(subparser, 1);
          Multiverse<StringBuilder> product = cartesianProductWithChild(sbmv, child, pc);
          sbmv.destruct();
          setTFValue(value, product);
        }
        | DeclarationSpecifier     OldFunctionDeclarator
        {
          saveBaseType(subparser, getNodeAt(subparser, 2));
          bindFunDef(subparser, getNodeAt(subparser, 2), getNodeAt(subparser, 1));
          PresenceCondition pc = subparser.getPresenceCondition();
          Multiverse<StringBuilder> product = getProductOfSomeChildren(pc, getNodeAt(subparser, 2), getNodeAt(subparser, 1));
          setTFValue(value, product);
        }
        | TypeSpecifier            OldFunctionDeclarator
        {
          saveBaseType(subparser, getNodeAt(subparser, 2));
          bindFunDef(subparser, getNodeAt(subparser, 2), getNodeAt(subparser, 1));
          PresenceCondition pc = subparser.getPresenceCondition();
          Multiverse<StringBuilder> product = getProductOfSomeChildren(pc, getNodeAt(subparser, 2), getNodeAt(subparser, 1));
          setTFValue(value, product);
        }
        | DeclarationQualifierList OldFunctionDeclarator
        {
          saveBaseType(subparser, getNodeAt(subparser, 2));
          bindFunDef(subparser, getNodeAt(subparser, 2), getNodeAt(subparser, 1));
          PresenceCondition pc = subparser.getPresenceCondition();
          Multiverse<StringBuilder> product = getProductOfSomeChildren(pc, getNodeAt(subparser, 2), getNodeAt(subparser, 1));
          setTFValue(value, product);
        }
        | TypeQualifierList        OldFunctionDeclarator
        {
          saveBaseType(subparser, getNodeAt(subparser, 2));
          bindFunDef(subparser, getNodeAt(subparser, 2), getNodeAt(subparser, 1));
          PresenceCondition pc = subparser.getPresenceCondition();
          Multiverse<StringBuilder> product = getProductOfSomeChildren(pc, getNodeAt(subparser, 2), getNodeAt(subparser, 1));
          setTFValue(value, product);
        }
        ;

/* Nested function's declarator can't just be an IdentifierDeclarator
   or it gets a conflict.  gcc seems to behave this way too since it
   yields a parsing error. */
NestedFunctionDefinition:  /** complete **/ // added scoping
        NestedFunctionPrototype { ReenterScope(subparser); } LBRACE LocalLabelDeclarationListOpt DeclarationOrStatementList { ExitScope(subparser); } RBRACE
        {
          PresenceCondition pc = subparser.getPresenceCondition();
          setCPC(value, PCtoString(pc));
          Multiverse<StringBuilder> product = getProductOfSomeChildren(pc, getNodeAt(subparser, 7), getNodeAt(subparser, 4), getNodeAt(subparser, 3));
          setTFValue(value, product);
        }
        | NestedFunctionOldPrototype { ReenterScope(subparser); } DeclarationList LBRACE LocalLabelDeclarationListOpt DeclarationOrStatementList { ExitScope(subparser); } RBRACE
        {
          PresenceCondition pc = subparser.getPresenceCondition();
          setCPC(value, PCtoString(pc));
          Multiverse<StringBuilder> product = getProductOfSomeChildren(pc, getNodeAt(subparser, 8), getNodeAt(subparser, 6), getNodeAt(subparser, 4), getNodeAt(subparser, 3));
          setTFValue(value, product);
        }
        ;

NestedFunctionPrototype:  /** nomerge **/
          DeclarationSpecifier     IdentifierDeclarator
        {
          saveBaseType(subparser, getNodeAt(subparser, 2));
          bindFunDef(subparser, getNodeAt(subparser, 2), getNodeAt(subparser, 1));
          PresenceCondition pc = subparser.getPresenceCondition();
          Multiverse<StringBuilder> product = getProductOfSomeChildren(pc, getNodeAt(subparser, 2), getNodeAt(subparser, 1));
          setTFValue(value, product);
        }
        | TypeSpecifier            IdentifierDeclarator
        {
          saveBaseType(subparser, getNodeAt(subparser, 2));
          bindFunDef(subparser, getNodeAt(subparser, 2), getNodeAt(subparser, 1));
          PresenceCondition pc = subparser.getPresenceCondition();
          Multiverse<StringBuilder> product = getProductOfSomeChildren(pc, getNodeAt(subparser, 2), getNodeAt(subparser, 1));
          setTFValue(value, product);
        }
        | DeclarationQualifierList IdentifierDeclarator
        {
          saveBaseType(subparser, getNodeAt(subparser, 2));
          bindFunDef(subparser, getNodeAt(subparser, 2), getNodeAt(subparser, 1));
          PresenceCondition pc = subparser.getPresenceCondition();
          Multiverse<StringBuilder> product = getProductOfSomeChildren(pc, getNodeAt(subparser, 2), getNodeAt(subparser, 1));
          setTFValue(value, product);
        }
        | TypeQualifierList        IdentifierDeclarator
        {
          saveBaseType(subparser, getNodeAt(subparser, 2));
          bindFunDef(subparser, getNodeAt(subparser, 2), getNodeAt(subparser, 1));
          PresenceCondition pc = subparser.getPresenceCondition();
          Multiverse<StringBuilder> product = getProductOfSomeChildren(pc, getNodeAt(subparser, 2), getNodeAt(subparser, 1));
          setTFValue(value, product);
        }

        | DeclarationSpecifier     OldFunctionDeclarator
        {
          saveBaseType(subparser, getNodeAt(subparser, 2));
          bindFunDef(subparser, getNodeAt(subparser, 2), getNodeAt(subparser, 1));
          PresenceCondition pc = subparser.getPresenceCondition();
          Multiverse<StringBuilder> product = getProductOfSomeChildren(pc, getNodeAt(subparser, 2), getNodeAt(subparser, 1));
          setTFValue(value, product);
        }
        | TypeSpecifier            OldFunctionDeclarator
        {
          saveBaseType(subparser, getNodeAt(subparser, 2));
          bindFunDef(subparser, getNodeAt(subparser, 2), getNodeAt(subparser, 1));
          PresenceCondition pc = subparser.getPresenceCondition();
          Multiverse<StringBuilder> product = getProductOfSomeChildren(pc, getNodeAt(subparser, 2), getNodeAt(subparser, 1));
          setTFValue(value, product);
        }
        | DeclarationQualifierList OldFunctionDeclarator
        {
          saveBaseType(subparser, getNodeAt(subparser, 2));
          bindFunDef(subparser, getNodeAt(subparser, 2), getNodeAt(subparser, 1));
          PresenceCondition pc = subparser.getPresenceCondition();
          Multiverse<StringBuilder> product = getProductOfSomeChildren(pc, getNodeAt(subparser, 2), getNodeAt(subparser, 1));
          setTFValue(value, product);
        }
        | TypeQualifierList        OldFunctionDeclarator
        {
          saveBaseType(subparser, getNodeAt(subparser, 2));
          bindFunDef(subparser, getNodeAt(subparser, 2), getNodeAt(subparser, 1));
          PresenceCondition pc = subparser.getPresenceCondition();
          Multiverse<StringBuilder> product = getProductOfSomeChildren(pc, getNodeAt(subparser, 2), getNodeAt(subparser, 1));
          setTFValue(value, product);
        }
        ;

NestedFunctionOldPrototype:  /** nomerge **/
        DeclarationSpecifier       OldFunctionDeclarator
        {
          saveBaseType(subparser, getNodeAt(subparser, 2));
          bindFunDef(subparser, getNodeAt(subparser, 2), getNodeAt(subparser, 1));
          PresenceCondition pc = subparser.getPresenceCondition();
          Multiverse<StringBuilder> product = getProductOfSomeChildren(pc, getNodeAt(subparser, 2), getNodeAt(subparser, 1));
          setTFValue(value, product);
        }
        | TypeSpecifier            OldFunctionDeclarator
        {
          saveBaseType(subparser, getNodeAt(subparser, 2));
          bindFunDef(subparser, getNodeAt(subparser, 2), getNodeAt(subparser, 1));
          PresenceCondition pc = subparser.getPresenceCondition();
          Multiverse<StringBuilder> product = getProductOfSomeChildren(pc, getNodeAt(subparser, 2), getNodeAt(subparser, 1));
          setTFValue(value, product);
        }
        | DeclarationQualifierList OldFunctionDeclarator
        {
          saveBaseType(subparser, getNodeAt(subparser, 2));
          bindFunDef(subparser, getNodeAt(subparser, 2), getNodeAt(subparser, 1));
          PresenceCondition pc = subparser.getPresenceCondition();
          Multiverse<StringBuilder> product = getProductOfSomeChildren(pc, getNodeAt(subparser, 2), getNodeAt(subparser, 1));
          setTFValue(value, product);
        }
        | TypeQualifierList        OldFunctionDeclarator
        {
          saveBaseType(subparser, getNodeAt(subparser, 2));
          bindFunDef(subparser, getNodeAt(subparser, 2), getNodeAt(subparser, 1));
          PresenceCondition pc = subparser.getPresenceCondition();
          Multiverse<StringBuilder> product = getProductOfSomeChildren(pc, getNodeAt(subparser, 2), getNodeAt(subparser, 1));
          setTFValue(value, product);
        }
        ;

// -------------------------------------------------------------- Declarations

    /* The following is different from the ANSI C specified  grammar.
    The  changes  were  made  to  disambiguate  typedef's presence in
    DeclarationSpecifiers (vs.  in the Declarator for redefinition);
    to allow struct/union/enum tag declarations without  Declarators,
    and  to  better  reflect the parsing of declarations (Declarators
    must be combined with DeclarationSpecifiers ASAP  so  that  they
    are visible in scope).
    Example  of  typedef  use  as either a DeclarationSpecifier or a
    Declarator:
      typedef int T;
      struct S { T T;}; /* redefinition of T as member name * /
    Example of legal and illegal Statements detected by this grammar:
      int; /* syntax error: vacuous declaration * /
      struct S;  /* no error: tag is defined or elaborated * /
    Example of result of proper declaration binding:
        int a=sizeof(a); /* note that "a" is declared with a type  in
            the name space BEFORE parsing the Initializer * /
        int b, c[sizeof(b)]; /* Note that the first Declarator "b" is
             declared  with  a  type  BEFORE the second Declarator is
             parsed * /
    */

DeclarationExtension:  /** passthrough, complete **/  // ADDED
        Declaration
        {
          PresenceCondition pc = subparser.getPresenceCondition();
          Multiverse<StringBuilder> sbmv = new Multiverse<StringBuilder>();
          Node child = getNodeAt(subparser, 1);
          Multiverse<StringBuilder> product = cartesianProductWithChild(sbmv, child, pc);
          sbmv.destruct();
          System.err.println("declaration is setting: " + product);
          setTFValue(value, product);
        }
        | __EXTENSION__ Declaration
        {
          System.err.println("ERROR: unsupported construct: Declaration");
          PresenceCondition pc = subparser.getPresenceCondition();
          setCPC(value, PCtoString(pc));
          Multiverse<StringBuilder> product = getProductOfSomeChildren(pc, getNodeAt(subparser, 2), getNodeAt(subparser, 1));
          setTFValue(value, product);
        }
        ;

Declaration:  /** complete **/
        SUEDeclarationSpecifier { KillReentrantScope(subparser); } SEMICOLON
        {
          setCPC(value, PCtoString(subparser.getPresenceCondition()));
          Multiverse<StringBuilder> sbmv = new Multiverse<StringBuilder>();
          Multiverse<StringBuilder> temp;
          Node child;
          child = getNodeAt(subparser, 3);
          temp = cartesianProductWithChild(sbmv, child, subparser.getPresenceCondition());
          sbmv.destruct();
          setTFValue(value, temp);
        }
        | SUETypeSpecifier { KillReentrantScope(subparser); } SEMICOLON
        {
          setCPC(value, PCtoString(subparser.getPresenceCondition()));
          Multiverse<StringBuilder> sbmv = new Multiverse<StringBuilder>();
          Multiverse<StringBuilder> temp;
          Node child;
          child = getNodeAt(subparser, 3);
          temp = cartesianProductWithChild(sbmv, child, subparser.getPresenceCondition());
          sbmv.destruct();
          setTFValue(value, temp);
        }
        | DeclaringList { KillReentrantScope(subparser); } SEMICOLON
        {
          setCPC(value, PCtoString(subparser.getPresenceCondition()));
          Multiverse<StringBuilder> sbmv = new Multiverse<StringBuilder>();
          Multiverse<StringBuilder> temp;
          Node child;
          child = getNodeAt(subparser, 3);
          temp = cartesianProductWithChild(sbmv, child, subparser.getPresenceCondition());
          sbmv.destruct();
          setTFValue(value, temp);
        }
        | DefaultDeclaringList { KillReentrantScope(subparser); } SEMICOLON
        {
          setCPC(value, PCtoString(subparser.getPresenceCondition()));
          Multiverse<StringBuilder> sbmv = new Multiverse<StringBuilder>();
          Multiverse<StringBuilder> temp;
          Node child;
          child = getNodeAt(subparser, 3);
          temp = cartesianProductWithChild(sbmv, child, subparser.getPresenceCondition());
          sbmv.destruct();
          setTFValue(value, temp);
        }
        ;

/* Note that if a typedef were  redeclared,  then  a  declaration
   specifier must be supplied */

DefaultDeclaringList:  /** nomerge **/  /* Can't  redeclare typedef names */
        DeclarationQualifierList IdentifierDeclarator
        {

          saveBaseType(subparser, getNodeAt(subparser, 2));
          bindIdent(subparser, getNodeAt(subparser, 2), getNodeAt(subparser, 1));
        }
        AssemblyExpressionOpt AttributeSpecifierListOpt InitializerOpt
        {
          System.err.println("WARNING: unsupported semantic action: DefaultDeclaringList");
          System.exit(1);
        }
        | TypeQualifierList IdentifierDeclarator
        {
          System.err.println("WARNING: unsupported semantic action: DefaultDeclaringList");
          System.exit(1);
          saveBaseType(subparser, getNodeAt(subparser, 2));
          bindIdent(subparser, getNodeAt(subparser, 2), getNodeAt(subparser, 1));
        }
        AssemblyExpressionOpt AttributeSpecifierListOpt InitializerOpt
        {
          System.err.println("WARNING: unsupported semantic action: DefaultDeclaringList");
          System.exit(1);
        }
        | DefaultDeclaringList COMMA AttributeSpecifierListOpt IdentifierDeclarator
        {
          System.err.println("WARNING: unsupported semantic action: DefaultDeclaringList");
          System.exit(1);
          // reuses saved base type
          bindIdent(subparser, getNodeAt(subparser, 4), getNodeAt(subparser, 1));
        }
        AssemblyExpressionOpt AttributeSpecifierListOpt InitializerOpt
        {
          System.err.println("WARNING: unsupported semantic action: DefaultDeclaringList");
          System.exit(1);
        }
        ;

DeclaringList:  /** nomerge **/
        DeclarationSpecifier Declarator AssemblyExpressionOpt AttributeSpecifierListOpt InitializerOpt
        {
      	  TypeBuilderMultiverse type = getTBAt(subparser, 5);
      	  DeclBuilder decl = getDBAt(subparser, 4);
          System.err.println(decl.toString() + " " + type.toString());
          addDeclsToSymTab(subparser, type, decl);
      	  saveBaseType(subparser, getNodeAt(subparser, 5));
          bindIdent(subparser, getTBAt(subparser, 5), getDBAt(subparser, 4));
        }
        | TypeSpecifier Declarator AssemblyExpressionOpt AttributeSpecifierListOpt InitializerOpt
        {
      	  DeclBuilder decl = getDBAt(subparser, 4);
      	  TypeBuilderMultiverse type = getTBAt(subparser, 5);
      	  saveBaseType(subparser, getNodeAt(subparser, 2));
          bindIdent(subparser, type, decl);

          String oldIdent = decl.identifier;
          System.err.println(decl.toString() + " " + type.toString());
          addDeclsToSymTab(subparser, type, decl);
          Multiverse<SymbolTable.Entry> entries
            = ((CContext) subparser.scope).getSymbolTable().get(decl.getID(), subparser.getPresenceCondition());
          // TODO: destruct multiverse when done
      	  Multiverse<StringBuilder> sbmv = new Multiverse<StringBuilder>();
          StringBuilder sb = new StringBuilder();

          for (Element<SymbolTable.Entry> elem : entries) {
      	    decl.identifier = elem.getData().getRenaming();
      	    List<Type> typeList = type.toType();
      	    if (typeList.size() == 1) {
      	      if (typeList.get(0).getClass().getName().equals("xtc.type.TypedefT")) {
      	        System.err.println("WARNING: typedef transformations not yet supported.");
              }
      	      sb.append("\n" + typeList.get(0) + " " + decl + ";" + " /* renamed from " + oldIdent + " */\n");
      	    } else {
      	      System.err.println("ERROR: Configurable typedefs not yet supported.");
      	      // System.exit(1);
    	      }
          }

          // TODO: handle AttributeSpecifierListOpt

          /** hoists and writes initializing statements using the renamed variables */
          Multiverse<StringBuilder> childSBMV = getSBMVAt(subparser, 1);
          if (childSBMV != null)
            for (Element<SymbolTable.Entry> u : entries)
              for (Element<StringBuilder> sbelem : childSBMV)
                sb.append("\nif (" + PCtoString(u.getCondition().and(sbelem.getCondition())) + ") {\n" +
                         (new StringBuilder(u.getData().getRenaming())).toString() +
                         sbelem.getData() + ";" +
                         "\n}\n");

          sbmv.add(new Element<StringBuilder>(sb, subparser.getPresenceCondition().presenceConditionManager().new PresenceCondition(true)));
          setTFValue(value, sbmv);
        }
        | DeclaringList COMMA AttributeSpecifierListOpt Declarator
        {
          System.err.println("WARNING: unsupported semantic action: DeclaringList");
          System.exit(1);
          // reuses saved base type
	        bindIdent(subparser, getNodeAt(subparser, 4), getNodeAt(subparser, 1));
        } AssemblyExpressionOpt AttributeSpecifierListOpt InitializerOpt
        {
          System.err.println("WARNING: unsupported semantic action: DeclaringList");
          System.exit(1);
        }
        ;

DeclarationSpecifier:  /**  nomerge **/
        BasicDeclarationSpecifier        /* Arithmetic or void */
				{
	  			TypeBuilderMultiverse decl = getTBAt(subparser, 1);
	  			setTFValue(value, decl);
				}
        | SUEDeclarationSpecifier          /* struct/union/enum */
				{
					System.err.println("Unsupported grammar DeclarationSpecifier-SUE"); // TODO
          System.exit(1);
				}
        | TypedefDeclarationSpecifier      /* typedef*/
				{
	 				TypeBuilderMultiverse decl = getTBAt(subparser, 1);
	  			setTFValue(value, decl);
				}
        | VarArgDeclarationSpecifier  // ADDED
        {
					System.err.println("Unsupported grammar DeclarationSpecifier-VarArg"); // TODO
          System.exit(1);
				}
        | TypeofDeclarationSpecifier // ADDED
        {
					System.err.println("Unsupported grammar DeclarationSpecifier-TypeofDeclSpec"); // TODO
          System.exit(1);
				}
        ;

TypeSpecifier:  /** nomerge **/
        BasicTypeSpecifier                 /* Arithmetic or void */
				{
          TypeBuilderMultiverse t = getTBAt(subparser,1);
        	setTFValue(value,t);
				}
        | SUETypeSpecifier                 /* Struct/Union/Enum */
				{
					System.err.println("Unsupported grammar TypeSpecifier-SUE"); // TODO
          System.exit(1);
				}
				| TypedefTypeSpecifier             /* Typedef */
				{
					setTFValue(value,getTBAt(subparser,1));
				}
        | VarArgTypeSpecifier  // ADDED
				{
					System.err.println("Unsupported grammar TypeSpecifier-VarArg"); // TODO
          System.exit(1);
				}
        | TypeofTypeSpecifier // ADDED
				{
					System.err.println("Unsupported grammar TypeSpecifier-Typeof"); // TODO
					System.exit(1);
				}
        ;

DeclarationQualifierList:  /** list, nomerge **/  /* const/volatile, AND storage class */
        StorageClass
      	{
      	  TypeBuilderMultiverse storage = getTBAt(subparser,1);
      	  setTFValue(value, storage);
      	  updateSpecs(subparser,
                      getSpecsAt(subparser, 1),
                      value);
      	}
      	| TypeQualifierList StorageClass
      	{
      	  TypeBuilderMultiverse qualList = getTBAt(subparser, 2);
      	  TypeBuilderMultiverse storage = getTBAt(subparser, 1);
      	  TypeBuilderMultiverse tb = qualList.combine(storage);
      	  setTFValue(value, tb);
      	  updateSpecs(subparser,
                      getSpecsAt(subparser, 2),
                      getSpecsAt(subparser, 1),
                      value);
      	}
        | DeclarationQualifierList DeclarationQualifier
      	{
      	  TypeBuilderMultiverse qualList = getTBAt(subparser, 2);
      	  TypeBuilderMultiverse qual = getTBAt(subparser, 1);
      	  TypeBuilderMultiverse tb = qualList.combine(qual);
      	  setTFValue(value, tb);
      	  updateSpecs(subparser,
                      getSpecsAt(subparser, 2),
                      getSpecsAt(subparser, 1),
                      value);
      	}
        ;

TypeQualifierList:  /** list, nomerge **/
        TypeQualifier
      	{
      	  TypeBuilderMultiverse qual = getTBAt(subparser, 1);
      	  setTFValue(value, qual);
    	    updateSpecs(subparser,
                      getSpecsAt(subparser, 1),
                      value);
      	}
        | TypeQualifierList TypeQualifier
      	{
      	  TypeBuilderMultiverse qualList = getTBAt(subparser, 2);
      	    TypeBuilderMultiverse qual = getTBAt(subparser, 1);
      	    TypeBuilderMultiverse tb = qualList.combine(qual);
      	    setTFValue(value, tb);
      	    updateSpecs(subparser,
                        getSpecsAt(subparser, 2),
                        getSpecsAt(subparser, 1),
                        value);
      	}
        ;

DeclarationQualifier:
        TypeQualifier                  /* const or volatile */
        {
          TypeBuilderMultiverse qual = getTBAt(subparser, 1);
          setTFValue(value, qual);
        }
        | StorageClass
        {
          TypeBuilderMultiverse storage = getTBAt(subparser, 1);
          setTFValue(value, storage);
        }
        ;

TypeQualifier:    // const, volatile, and restrict can have underscores
        ConstQualifier
        {
          TypeBuilderMultiverse qual = new TypeBuilderMultiverse("const", subparser.getPresenceCondition());
          setTFValue(value, qual);
          updateSpecs(subparser,
                      getSpecsAt(subparser, 1),
                      value);
        }
        | VolatileQualifier
        {
          TypeBuilderMultiverse qual = new TypeBuilderMultiverse("volatile", subparser.getPresenceCondition());
          setTFValue(value, qual);
          updateSpecs(subparser,
                      getSpecsAt(subparser, 1),
                      value);
        }
        | RestrictQualifier
        {
          TypeBuilderMultiverse qual = new TypeBuilderMultiverse("restrict", subparser.getPresenceCondition());
          setTFValue(value, qual);
          updateSpecs(subparser,
                      getSpecsAt(subparser, 1),
                      value);
        }
        | AttributeSpecifier // ADDED
        {
          System.err.println("Unsupported grammar TypeQualifier-Attribute"); // TODO
          System.exit(1);
          updateSpecs(subparser,
                      getSpecsAt(subparser, 1),
                      value);
        }
        | FunctionSpecifier  // ADDED
        {
          TypeBuilderMultiverse qual = new TypeBuilderMultiverse("inline", subparser.getPresenceCondition());
          setTFValue(value, qual);
          updateSpecs(subparser,
                      getSpecsAt(subparser, 1),
                      value);
        }
        ;

ConstQualifier:    // ADDED
        CONST
        {
          System.err.println("WARNING: unsupported semantic action: ConstQualifier");
          System.exit(1);
        }
        | __CONST
        {
          System.err.println("WARNING: unsupported semantic action: ConstQualifier");
          System.exit(1);
        }
        | __CONST__
        {
          System.err.println("WARNING: unsupported semantic action: ConstQualifier");
          System.exit(1);
        }
        ;

VolatileQualifier:   // ADDED
        VOLATILE
        {
          System.err.println("WARNING: unsupported semantic action: VolatileQualifier");
          System.exit(1);
        }
        | __VOLATILE
        {
          System.err.println("WARNING: unsupported semantic action: VolatileQualifier");
          System.exit(1);
        }
        | __VOLATILE__
        {
          System.err.println("WARNING: unsupported semantic action: VolatileQualifier");
          System.exit(1);
        }
        ;

RestrictQualifier:   // ADDED
        RESTRICT
        {
          System.err.println("WARNING: unsupported semantic action: RestrictQualifier");
          System.exit(1);
        }
        | __RESTRICT
        {
          System.err.println("WARNING: unsupported semantic action: RestrictQualifier");
          System.exit(1);
        }
        | __RESTRICT__
        {
          System.err.println("WARNING: unsupported semantic action: RestrictQualifier");
          System.exit(1);
        }
        ;

FunctionSpecifier:  // ADDED
        INLINE
        {
          System.err.println("WARNING: unsupported semantic action: FunctionSpecifier");
          System.exit(1);
        }
        | __INLINE
        {
          System.err.println("WARNING: unsupported semantic action: FunctionSpecifier");
          System.exit(1);
        }
        | __INLINE__
        {
          System.err.println("WARNING: unsupported semantic action: FunctionSpecifier");
          System.exit(1);
        }
        ;

BasicDeclarationSpecifier: /** nomerge **/      /*StorageClass+Arithmetic or void*/
        BasicTypeSpecifier  StorageClass
        {
        TypeBuilderMultiverse basicTypeSpecifier = getTBAt(subparser, 2);
        TypeBuilderMultiverse storageClass = getTBAt(subparser, 1);

        // combine the partial type specs
        TypeBuilderMultiverse tb = basicTypeSpecifier.combine(storageClass);

        setTFValue(value, tb);
	      updateSpecs(subparser,
                    getSpecsAt(subparser, 2),
                    getSpecsAt(subparser, 1),
                    value);
        }
        | DeclarationQualifierList BasicTypeName {
	        TypeBuilderMultiverse qualList = getTBAt(subparser, 2);
          TypeBuilderMultiverse basicTypeName = getTBAt(subparser, 1);

          // combine the partial type specs
          TypeBuilderMultiverse tb = qualList.combine(basicTypeName);

	        setTFValue(value, tb);
	        updateSpecs(subparser,
                      getSpecsAt(subparser, 2),
                      getSpecsAt(subparser, 1),
                      value);
        }
        | BasicDeclarationSpecifier DeclarationQualifier
        {
 	        TypeBuilderMultiverse decl = getTBAt(subparser, 2);
          TypeBuilderMultiverse qual = getTBAt(subparser, 1);

          // combine the partial type specs
          TypeBuilderMultiverse tb = decl.combine(qual);

      	  setTFValue(value, tb);
      	  updateSpecs(subparser,
                      getSpecsAt(subparser, 2),
                      getSpecsAt(subparser, 1),
                      value);
        }
        | BasicDeclarationSpecifier BasicTypeName
        {
	        TypeBuilderMultiverse basicDeclSpecifier = getTBAt(subparser, 2);
          TypeBuilderMultiverse basicTypeName = getTBAt(subparser, 1);

          // combine the partial type specs
          TypeBuilderMultiverse tb = basicDeclSpecifier.combine(basicTypeName);

      	  setTFValue(value, tb);
      	  updateSpecs(subparser,
                      getSpecsAt(subparser, 2),
                      getSpecsAt(subparser, 1),
                      value);
        }
        ;

BasicTypeSpecifier: /**  nomerge **/
        BasicTypeName           /* Arithmetic or void */
        {
          // TUTORIAL: a semantic action that sets the semantic value
          // to a new typebuilder by adding a property derived from
          // the child semantic value(s)
          TypeBuilderMultiverse tb = getTBAt(subparser, 1);
          setTFValue(value, tb);
          updateSpecs(subparser,
                      getSpecsAt(subparser, 1),
                      value);

        }
        | TypeQualifierList BasicTypeName
	      {
          TypeBuilderMultiverse qualList = getTBAt(subparser, 2);
          TypeBuilderMultiverse basicTypeName = getTBAt(subparser, 1);

          TypeBuilderMultiverse tb = qualList.combine(basicTypeName);

          setTFValue(value, tb);
	        updateSpecs(subparser,
                      getSpecsAt(subparser, 2),
                      getSpecsAt(subparser, 1),
                      value);
        }
        | BasicTypeSpecifier TypeQualifier
	      {
          TypeBuilderMultiverse basicTypeSpecifier = getTBAt(subparser, 2);
          TypeBuilderMultiverse qual = getTBAt(subparser, 1);

          TypeBuilderMultiverse tb = basicTypeSpecifier.combine(qual);

          setTFValue(value, tb);
	        updateSpecs(subparser,
                      getSpecsAt(subparser, 2),
                      getSpecsAt(subparser, 1),
                      value);
        }
        | BasicTypeSpecifier BasicTypeName
        {
          // get the semantic values of each child
          TypeBuilderMultiverse basicTypeSpecifier = getTBAt(subparser, 2);
          TypeBuilderMultiverse basicTypeName = getTBAt(subparser, 1);

          // combine the partial type specs
          TypeBuilderMultiverse tb = basicTypeSpecifier.combine(basicTypeName);

          setTFValue(value, tb);
	        updateSpecs(subparser,
                      getSpecsAt(subparser, 2),
                      getSpecsAt(subparser, 1),
                      value);
        }
        ;

SUEDeclarationSpecifier: /** nomerge **/          /* StorageClass + struct/union/enum */
        SUETypeSpecifier StorageClass
        {
          System.err.println("WARNING: unsupported semantic action: SUEDeclarationSpecifier");
          System.exit(1);
        }
        | DeclarationQualifierList ElaboratedTypeName
        {
          System.err.println("WARNING: unsupported semantic action: SUEDeclarationSpecifier");
          System.exit(1);
        }
        | SUEDeclarationSpecifier DeclarationQualifier
        {
          System.err.println("WARNING: unsupported semantic action: SUEDeclarationSpecifier");
          System.exit(1);
        }
        ;

SUETypeSpecifier: /** nomerge **/
        ElaboratedTypeName              /* struct/union/enum */
        {
          System.err.println("WARNING: unsupported semantic action: SUETypeSpecifier");
          System.exit(1);
        }
        | TypeQualifierList ElaboratedTypeName
        {
          System.err.println("WARNING: unsupported semantic action: SUETypeSpecifier");
          System.exit(1);
        }
        | SUETypeSpecifier TypeQualifier
        {
          System.err.println("WARNING: unsupported semantic action: SUETypeSpecifier");
          System.exit(1);
        }
        ;


TypedefDeclarationSpecifier: /** nomerge **/       /*Storage Class + typedef types */
        TypedefTypeSpecifier StorageClass
      	{
      	  TypeBuilderMultiverse tb = getTBAt(subparser, 2);
          TypeBuilderMultiverse tb1 = getTBAt(subparser, 1);
          setTFValue(value, tb.combine(tb1));
                	}
        | DeclarationQualifierList TYPEDEFname
        {
      	  TypeBuilderMultiverse tb = getTBAt(subparser, 2);
          TypeBuilderMultiverse tb1 = new TypeBuilderMultiverse();
      	  String typeName = getStringAt(subparser, 1);
      	  tb1.setTypedef(typeName, getTypeOfTypedef(subparser, typeName), subparser.getPresenceCondition());
          setTFValue(value, tb.combine(tb1));
                	}
        | TypedefDeclarationSpecifier DeclarationQualifier
      	{
      	  TypeBuilderMultiverse tb1 = getTBAt(subparser, 2);
      	  TypeBuilderMultiverse dq = getTBAt(subparser,1);
      	  TypeBuilderMultiverse tb = tb1.combine(dq);
          setTFValue(value, tb);
                	}
        ;

TypedefTypeSpecifier: /** nomerge **/              /* typedef types */
        TYPEDEFname
      	{
      	  TypeBuilderMultiverse tb1 = new TypeBuilderMultiverse();
      	  String typeName = getStringAt(subparser, 1);
      	  tb1.setTypedef(typeName, getTypeOfTypedef(subparser, typeName), subparser.getPresenceCondition());
          setTFValue(value, tb1);
                	}
        | TypeQualifierList TYPEDEFname
      	{
      	  TypeBuilderMultiverse tb = getTBAt(subparser, 2);
          TypeBuilderMultiverse tb1 = new TypeBuilderMultiverse();
      	  String typeName = getStringAt(subparser, 1);
      	  tb1.setTypedef(typeName, getTypeOfTypedef(subparser, typeName), subparser.getPresenceCondition());
          setTFValue(value, tb.combine(tb1));

      	}
        | TypedefTypeSpecifier TypeQualifier
        {
          TypeBuilderMultiverse tb = getTBAt(subparser, 2);
          TypeBuilderMultiverse tb1 = getTBAt(subparser, 1);
          setTFValue(value, tb.combine(tb1));
                  }
;

TypeofDeclarationSpecifier: /** nomerge **/      /*StorageClass+Arithmetic or void*/
        TypeofTypeSpecifier  StorageClass
        {
          System.err.println("WARNING: unsupported semantic action: TypeofDeclarationSpecifier");
          System.exit(1);
        }
        | DeclarationQualifierList Typeofspecifier
        {
          System.err.println("WARNING: unsupported semantic action: TypeofDeclarationSpecifier");
          System.exit(1);
        }
        | TypeofDeclarationSpecifier DeclarationQualifier
        {
          System.err.println("WARNING: unsupported semantic action: TypeofDeclarationSpecifier");
          System.exit(1);
        }
        | TypeofDeclarationSpecifier Typeofspecifier
        {
          System.err.println("WARNING: unsupported semantic action: TypeofDeclarationSpecifier");
          System.exit(1);
        }
        ;

TypeofTypeSpecifier: /** nomerge **/  // ADDED
        Typeofspecifier
        {
          System.err.println("WARNING: unsupported semantic action: TypeofTypeSpecifier");
          System.exit(1);
        }
        | TypeQualifierList Typeofspecifier
        {
          System.err.println("WARNING: unsupported semantic action: TypeofTypeSpecifier");
          System.exit(1);
        }
        | TypeofTypeSpecifier TypeQualifier
        {
          System.err.println("WARNING: unsupported semantic action: TypeofTypeSpecifier");
          System.exit(1);
        }
        | TypeofTypeSpecifier Typeofspecifier
        {
          System.err.println("WARNING: unsupported semantic action: TypeofTypeSpecifier");
          System.exit(1);
        }
        ;

Typeofspecifier: /** nomerge **/  // ADDED
        Typeofkeyword LPAREN TypeName RPAREN
        {
          System.err.println("WARNING: unsupported semantic action: Typeofspecifier");
          System.exit(1);
        }
        | Typeofkeyword LPAREN Expression RPAREN
        {
          System.err.println("WARNING: unsupported semantic action: Typeofspecifier");
          System.exit(1);
        }
        ;

Typeofkeyword: /** nomerge **/  // ADDED
        TYPEOF
        {
          System.err.println("WARNING: unsupported semantic action: Typeofkeyword");
          System.exit(1);
        }
        | __TYPEOF
        {
          System.err.println("WARNING: unsupported semantic action: Typeofkeyword");
          System.exit(1);
        }
        | __TYPEOF__
        {
          System.err.println("WARNING: unsupported semantic action: Typeofkeyword");
          System.exit(1);
        }
        ;

VarArgDeclarationSpecifier:      /*StorageClass+Arithmetic or void*/
        VarArgTypeSpecifier StorageClass
        {
          System.err.println("WARNING: unsupported semantic action: VarArgDeclarationSpecifier");
          System.exit(1);
          updateSpecs(subparser,
                      getSpecsAt(subparser, 2),
                      getSpecsAt(subparser, 1),
                      value);
        }
        | DeclarationQualifierList VarArgTypeName
        {
          System.err.println("WARNING: unsupported semantic action: VarArgDeclarationSpecifier");
          System.exit(1);
          updateSpecs(subparser,
                      getSpecsAt(subparser, 2),
                      getSpecsAt(subparser, 1),
                      value);
        }
        | VarArgDeclarationSpecifier DeclarationQualifier
        {
          System.err.println("WARNING: unsupported semantic action: VarArgDeclarationSpecifier");
          System.exit(1);
          updateSpecs(subparser,
                      getSpecsAt(subparser, 2),
                      getSpecsAt(subparser, 1),
                      value);
        }
        | VarArgDeclarationSpecifier VarArgTypeName
        {
          System.err.println("WARNING: unsupported semantic action: VarArgDeclarationSpecifier");
          System.exit(1);
          updateSpecs(subparser,
                      getSpecsAt(subparser, 2),
                      getSpecsAt(subparser, 1),
                      value);
        }
        ;

VarArgTypeSpecifier:
        VarArgTypeName
        {
          System.err.println("WARNING: unsupported semantic action: VarArgTypeSpecifier");
          System.exit(1);
          updateSpecs(subparser,
                      getSpecsAt(subparser, 1),
                      value);
        }
        | TypeQualifierList VarArgTypeName
        {
          System.err.println("WARNING: unsupported semantic action: VarArgTypeSpecifier");
          System.exit(1);
          updateSpecs(subparser,
                      getSpecsAt(subparser, 2),
                      getSpecsAt(subparser, 1),
                      value);
        }
        | VarArgTypeSpecifier TypeQualifier
        {
          System.err.println("WARNING: unsupported semantic action: VarArgTypeSpecifier");
          System.exit(1);
          updateSpecs(subparser,
                      getSpecsAt(subparser, 2),
                      getSpecsAt(subparser, 1),
                      value);
        }
        | VarArgTypeSpecifier VarArgTypeName
        {
          System.err.println("WARNING: unsupported semantic action: VarArgTypeSpecifier");
          System.exit(1);
          updateSpecs(subparser,
                      getSpecsAt(subparser, 2),
                      getSpecsAt(subparser, 1),
                      value);
        }
        ;

VarArgTypeName:  // ADDED
        __BUILTIN_VA_LIST
        {
          System.err.println("WARNING: unsupported semantic action: VarArgTypeName");
          System.exit(1);
          getSpecsAt(subparser, 1).type = InternalT.VA_LIST;
        }
        ;

StorageClass:
        TYPEDEF
    	  {
    	    TypeBuilderMultiverse storage = new TypeBuilderMultiverse("typedef", subparser.getPresenceCondition());
    	    setTFValue(value, storage);
              	    getSpecsAt(subparser, 1).storage = Constants.ATT_STORAGE_TYPEDEF;
    	  }
        | EXTERN
  	    {
  	      TypeBuilderMultiverse storage = new TypeBuilderMultiverse("extern", subparser.getPresenceCondition());
  	      setTFValue(value, storage);
            	      getSpecsAt(subparser, 1).storage = Constants.ATT_STORAGE_EXTERN;
  	    }
        | STATIC
  	    {
  	      TypeBuilderMultiverse storage = new TypeBuilderMultiverse("static", subparser.getPresenceCondition());
  	      setTFValue(value, storage);
            	      getSpecsAt(subparser, 1).storage = Constants.ATT_STORAGE_STATIC;
  	    }
        | AUTO
  	    {
  	      TypeBuilderMultiverse storage = new TypeBuilderMultiverse("auto", subparser.getPresenceCondition());
  	      setTFValue(value, storage);
            	      getSpecsAt(subparser, 1).storage = Constants.ATT_STORAGE_AUTO;
  	    }
        | REGISTER
  	    {
  	      TypeBuilderMultiverse storage = new TypeBuilderMultiverse("register", subparser.getPresenceCondition());
  	      setTFValue(value, storage);
            	      getSpecsAt(subparser, 1).storage = Constants.ATT_STORAGE_REGISTER;
  	    }
        ;

BasicTypeName:
        VOID
        {
          TypeBuilderMultiverse tb = new TypeBuilderMultiverse(VoidT.TYPE, subparser.getPresenceCondition());
          setTFValue(value, tb);
          	  getSpecsAt(subparser, 1).type = VoidT.TYPE;

        }
        | CHAR
        {
          TypeBuilderMultiverse tb = new TypeBuilderMultiverse(NumberT.CHAR, subparser.getPresenceCondition());
          setTFValue(value, tb);
          	  getSpecsAt(subparser, 1).seenChar = true;
        }
        | SHORT
        {
          TypeBuilderMultiverse tb = new TypeBuilderMultiverse(NumberT.SHORT, subparser.getPresenceCondition());
          setTFValue(value, tb);
          	  getSpecsAt(subparser, 1).seenShort = true;
        }
        | INT
        {
          // See xtc.type.* for the class hiearchy for types
          TypeBuilderMultiverse tb = new TypeBuilderMultiverse(NumberT.INT, subparser.getPresenceCondition());
          System.err.println(tb.toString());
          setTFValue(value, tb);
                    getSpecsAt(subparser, 1).seenInt = true;
        }
        | __INT128
        {
          TypeBuilderMultiverse tb = new TypeBuilderMultiverse(NumberT.__INT128, subparser.getPresenceCondition());
          setTFValue(value, tb);
                	  getSpecsAt(subparser, 1).seenInt = true;
        }
        | LONG
        {
          // See xtc.type.* for the class hiearchy for types
          TypeBuilderMultiverse tb = new TypeBuilderMultiverse(NumberT.LONG, subparser.getPresenceCondition());
      	  setTFValue(value, tb);
                	  getSpecsAt(subparser, 1).longCount++;
        }
        | FLOAT
        {
          TypeBuilderMultiverse tb = new TypeBuilderMultiverse(NumberT.FLOAT, subparser.getPresenceCondition());
          setTFValue(value, tb);
                    getSpecsAt(subparser, 1).seenFloat = true;
        }
        | DOUBLE
        {
          TypeBuilderMultiverse tb = new TypeBuilderMultiverse(NumberT.DOUBLE, subparser.getPresenceCondition());
          setTFValue(value, tb);
          	  getSpecsAt(subparser, 1).seenDouble = true;
        }
        | SignedKeyword
        {
          TypeBuilderMultiverse tb = new TypeBuilderMultiverse("signed", subparser.getPresenceCondition());
          setTFValue(value, tb);
          	  getSpecsAt(subparser, 1).seenSigned = true;
        }
        | UNSIGNED
        {
          TypeBuilderMultiverse tb = new TypeBuilderMultiverse("unsigned", subparser.getPresenceCondition());
          setTFValue(value, tb);
          	  getSpecsAt(subparser, 1).seenUnsigned = true;
        }
        | _BOOL
        {
          TypeBuilderMultiverse tb = new TypeBuilderMultiverse(BooleanT.TYPE, subparser.getPresenceCondition());
          setTFValue(value, tb);
          	  getSpecsAt(subparser, 1).seenBool = true;
        }
        | ComplexKeyword
        {
	  TypeBuilderMultiverse tb = new TypeBuilderMultiverse("complex", subparser.getPresenceCondition());
          setTFValue(value, tb);
          	  getSpecsAt(subparser, 1).seenComplex = true;
        }
        ;

SignedKeyword:
        SIGNED
        {
          System.err.println("WARNING: unsupported semantic action: SignedKeyword");
          System.exit(1);
        }
        | __SIGNED
        {
          System.err.println("WARNING: unsupported semantic action: SignedKeyword");
          System.exit(1);
        }
        | __SIGNED__
        {
          System.err.println("WARNING: unsupported semantic action: SignedKeyword");
          System.exit(1);
        }
        ;

ComplexKeyword:
        _COMPLEX
        {
          System.err.println("WARNING: unsupported semantic action: ComplexKeyword");
          System.exit(1);
        }
        | __COMPLEX__
        {
          System.err.println("WARNING: unsupported semantic action: ComplexKeyword");
          System.exit(1);
        }
        ;

ElaboratedTypeName: /** passthrough, nomerge **/
        StructSpecifier
        {
          System.err.println("WARNING: unsupported semantic action: ElaboratedTypeName");
          System.exit(1);
        }
        | UnionSpecifier
        {
          System.err.println("WARNING: unsupported semantic action: ElaboratedTypeName");
          System.exit(1);
        }
        | EnumSpecifier
        {
          System.err.println("WARNING: unsupported semantic action: ElaboratedTypeName");
          System.exit(1);
        }
        ;

StructSpecifier: /** nomerge **/  // ADDED attributes
        STRUCT { EnterScope(subparser); } LBRACE
          StructDeclarationList { ExitScope(subparser); }
        RBRACE
        {
          System.err.println("WARNING: unsupported semantic action: StructSpecifier");
          System.exit(1);
          Node tag     = null;
          Node members = getNodeAt(subparser, 3);
          Node attrs   = null;
          updateSpecs(subparser,
                      makeStructSpec(subparser, tag, members, attrs),
                      value);
        }
        | STRUCT IdentifierOrTypedefName { EnterScope(subparser); } LBRACE
          StructDeclarationList { ExitScope(subparser); }
        RBRACE
        {
          System.err.println("WARNING: unsupported semantic action: StructSpecifier");
          System.exit(1);
          Node tag     = getNodeAt(subparser, 6);
          Node members = getNodeAt(subparser, 3);
          Node attrs   = null;
          updateSpecs(subparser,
                      makeStructSpec(subparser, tag, members, attrs),
                      value);
        }
        | STRUCT IdentifierOrTypedefName
        {
          System.err.println("WARNING: unsupported semantic action: StructSpecifier");
          System.exit(1);
        }
        | STRUCT AttributeSpecifierList { EnterScope(subparser); } LBRACE
          StructDeclarationList { ExitScope(subparser); }
        RBRACE
        {
          System.err.println("WARNING: unsupported semantic action: StructSpecifier");
          System.exit(1);
          Node tag     = null;
          Node members = getNodeAt(subparser, 3);
          Node attrs   = getNodeAt(subparser, 6);
          updateSpecs(subparser,
                      makeStructSpec(subparser, tag, members, attrs),
                      value);
        }
        | STRUCT AttributeSpecifierList IdentifierOrTypedefName { EnterScope(subparser); } LBRACE
          StructDeclarationList { ExitScope(subparser); }
        RBRACE
        {
          System.err.println("WARNING: unsupported semantic action: StructSpecifier");
          System.exit(1);
          Node tag     = getNodeAt(subparser, 6);
          Node members = getNodeAt(subparser, 3);
          Node attrs   = getNodeAt(subparser, 7);
          updateSpecs(subparser,
                      makeStructSpec(subparser, tag, members, attrs),
                      value);
        }
        | STRUCT AttributeSpecifierList IdentifierOrTypedefName
        {
          System.err.println("WARNING: unsupported semantic action: StructSpecifier");
          System.exit(1);
        }
        ;

UnionSpecifier: /** nomerge **/  // ADDED attributes
        UNION { EnterScope(subparser); } LBRACE
          StructDeclarationList { ExitScope(subparser); }
        RBRACE
        {
          System.err.println("WARNING: unsupported semantic action: UnionSpecifier");
          System.exit(1);
        }
        | UNION IdentifierOrTypedefName { EnterScope(subparser); } LBRACE
          StructDeclarationList { ExitScope(subparser); }
        RBRACE
        {
          System.err.println("WARNING: unsupported semantic action: UnionSpecifier");
          System.exit(1);
        }
        | UNION IdentifierOrTypedefName
        {
          System.err.println("WARNING: unsupported semantic action: UnionSpecifier");
          System.exit(1);
        }
        | UNION AttributeSpecifierList { EnterScope(subparser); } LBRACE
          StructDeclarationList { ExitScope(subparser); }
        RBRACE
        {
          System.err.println("WARNING: unsupported semantic action: UnionSpecifier");
          System.exit(1);
        }
        | UNION AttributeSpecifierList IdentifierOrTypedefName { EnterScope(subparser); } LBRACE
          StructDeclarationList { ExitScope(subparser); }
        RBRACE
        {
          System.err.println("WARNING: unsupported semantic action: UnionSpecifier");
          System.exit(1);
        }
        /* { */
        /*    updateSpecs(subparser,
                          makeStruct()); */
        /* } */
        | UNION AttributeSpecifierList IdentifierOrTypedefName
        {
          System.err.println("WARNING: unsupported semantic action: UnionSpecifier");
          System.exit(1);
        }
        ;

StructDeclarationList: /** list, nomerge **/
        /* StructDeclaration */ /* ADDED gcc empty struct */
        {
          ((Node) value).setProperty(SPECS, new Specifiers());
          System.err.println("WARNING: unsupported semantic action: StructDeclarationList");
          System.exit(1);
        }
        | StructDeclarationList StructDeclaration {
          updateSpecs(subparser,
                      getSpecsAt(subparser, 2),
                      getSpecsAt(subparser, 1),
                      value);
          System.err.println("WARNING: unsupported semantic action: StructDeclarationList");
          System.exit(1);
        }
        ;

StructDeclaration: /** nomerge **/
        StructDeclaringList SEMICOLON
        {
          System.err.println("WARNING: unsupported semantic action: StructDeclaration");
          System.exit(1);
        }
        | StructDefaultDeclaringList SEMICOLON
        {
          System.err.println("WARNING: unsupported semantic action: StructDeclaration");
          System.exit(1);
        }
        | TypeQualifierList SEMICOLON  // ADDED Declarator is optional
        {
          System.err.println("WARNING: unsupported semantic action: StructDeclaration");
          System.exit(1);
        }
        | TypeSpecifier SEMICOLON  // ADDED Declarator is optional
        {
          System.err.println("WARNING: unsupported semantic action: StructDeclaration");
          System.exit(1);
        }
        | SEMICOLON // ADDED gcc allows empty struct field in declaration
        {
          System.err.println("WARNING: unsupported semantic action: StructDeclaration");
          System.exit(1);
        }
        ;

StructDefaultDeclaringList: /** list, nomerge **/        /* doesn't redeclare typedef*/
        TypeQualifierList StructIdentifierDeclarator AttributeSpecifierListOpt
        {
          System.err.println("WARNING: unsupported semantic action: StructDefaultDeclaringList");
          System.exit(1);
        }
        | StructDefaultDeclaringList COMMA StructIdentifierDeclarator AttributeSpecifierListOpt
        {
          System.err.println("WARNING: unsupported semantic action: StructDefaultDeclaringList");
          System.exit(1);
        }
        ;

StructDeclaringList: /** list, nomerge **/
        TypeSpecifier StructDeclarator AttributeSpecifierListOpt
        {
          System.err.println("WARNING: unsupported semantic action: StructDeclaringList");
          System.exit(1);
        }
        | StructDeclaringList COMMA StructDeclarator AttributeSpecifierListOpt
        {
          System.err.println("WARNING: unsupported semantic action: StructDeclaringList");
          System.exit(1);
        }
        ;


StructDeclarator: /** nomerge **/
        Declarator BitFieldSizeOpt
        {
          System.err.println("WARNING: unsupported semantic action: StructDeclarator");
          System.exit(1);
        }
        | BitFieldSize
        {
          System.err.println("WARNING: unsupported semantic action: StructDeclarator");
          System.exit(1);
        }
        ;

StructIdentifierDeclarator: /** nomerge **/
        IdentifierDeclarator BitFieldSizeOpt
        {
          System.err.println("WARNING: unsupported semantic action: StructIdentifierDeclarator");
          System.exit(1);
        }
        | BitFieldSize
        {
          System.err.println("WARNING: unsupported semantic action: StructIdentifierDeclarator");
          System.exit(1);
        }
        ;

BitFieldSizeOpt: /** nomerge **/
        /* nothing */
        | BitFieldSize
        {
          System.err.println("WARNING: unsupported semantic action: BitFieldSizeOpt");
          System.exit(1);
        }
        ;

BitFieldSize: /** nomerge **/
        COLON ConstantExpression
        {
          System.err.println("WARNING: unsupported semantic action: BitFieldSize");
          System.exit(1);
        }
        ;

EnumSpecifier: /** nomerge **/  /* ADDED attributes */
        ENUM LBRACE EnumeratorList RBRACE
        {
          System.err.println("WARNING: unsupported semantic action: EnumSpecifier");
          System.exit(1);
        }
        | ENUM IdentifierOrTypedefName LBRACE EnumeratorList RBRACE
        {
          System.err.println("WARNING: unsupported semantic action: EnumSpecifier");
          System.exit(1);
        }
        | ENUM IdentifierOrTypedefName
        {
          System.err.println("WARNING: unsupported semantic action: EnumSpecifier");
          System.exit(1);
        }
        | ENUM LBRACE EnumeratorList COMMA RBRACE /* ADDED gcc extra comma */
        {
          System.err.println("WARNING: unsupported semantic action: EnumSpecifier");
          System.exit(1);
        }
        | ENUM IdentifierOrTypedefName LBRACE EnumeratorList COMMA RBRACE /* ADDED gcc extra comma */
        {
          System.err.println("WARNING: unsupported semantic action: EnumSpecifier");
          System.exit(1);
        }
        | ENUM AttributeSpecifierList LBRACE EnumeratorList RBRACE
        {
          System.err.println("WARNING: unsupported semantic action: EnumSpecifier");
          System.exit(1);
        }
        | ENUM AttributeSpecifierList IdentifierOrTypedefName LBRACE EnumeratorList RBRACE
        {
          System.err.println("WARNING: unsupported semantic action: EnumSpecifier");
          System.exit(1);
        }
        | ENUM AttributeSpecifierList IdentifierOrTypedefName
        {
          System.err.println("WARNING: unsupported semantic action: EnumSpecifier");
          System.exit(1);
        }
        | ENUM AttributeSpecifierList LBRACE EnumeratorList COMMA RBRACE /* ADDED gcc extra comma */
        {
          System.err.println("WARNING: unsupported semantic action: EnumSpecifier");
          System.exit(1);
        }
        | ENUM AttributeSpecifierList IdentifierOrTypedefName LBRACE EnumeratorList COMMA RBRACE /* ADDED gcc extra comma */
        {
          System.err.println("WARNING: unsupported semantic action: EnumSpecifier");
          System.exit(1);
        }
        ;

/*EnumeratorList:
        IdentifierOrTypedefName EnumeratorValueOpt
        | EnumeratorList COMMA IdentifierOrTypedefName EnumeratorValueOpt
        ;*/

EnumeratorList:  /** list, nomerge **/  // easier to bind
        Enumerator
        {
          System.err.println("WARNING: unsupported semantic action: EnumeratorList");
          System.exit(1);
        }
        | EnumeratorList COMMA Enumerator
        {
          System.err.println("WARNING: unsupported semantic action: EnumeratorList");
          System.exit(1);
        }
        ;

Enumerator: /** nomerge **/
        IDENTIFIER { BindEnum(subparser); } EnumeratorValueOpt
        {
          System.err.println("WARNING: unsupported semantic action: Enumerator");
          System.exit(1);
        }
        | TYPEDEFname { BindEnum(subparser); } EnumeratorValueOpt
        {
          System.err.println("WARNING: unsupported semantic action: Enumerator");
          System.exit(1);
        }
        ;

EnumeratorValueOpt: /** nomerge **/
        /* Nothing */
        | ASSIGN ConstantExpression
        {
          System.err.println("WARNING: unsupported semantic action: EnumeratorValueOpt");
          System.exit(1);
        }
        ;

ParameterTypeList:  /** nomerge **/
        ParameterList
        {
          setTFValue(value, getParamAt(subparser,1));
        }
        | ParameterList COMMA ELLIPSIS
        {
          List<Parameter> ps = getParamAt(subparser,3);
          Parameter p = new Parameter();
          p.setEllipsis();
          ps.add(p);
          setTFValue(value,ps);
        }
        ;

ParameterList:  /** list, nomerge **/
        ParameterDeclaration
        {
          setTFValue(value, getParamAt(subparser,1));
        }
        | ParameterList COMMA ParameterDeclaration
        {
          List<Parameter> p = getParamAt(subparser,3);

          p.addAll(getParamAt(subparser,1));
          setTFValue(value,p);
        }
        ;

/* ParameterDeclaration:  /\** nomerge **\/ */
/*         DeclarationSpecifier */
/*         | DeclarationSpecifier AbstractDeclarator */
/*         | DeclarationSpecifier IdentifierDeclarator */
/*         { */
/*           saveBaseType(subparser, getNodeAt(subparser, 2)); */
/*           bindIdent(subparser, getNodeAt(subparser, 2), getNodeAt(subparser, 1)); */
/*         } AttributeSpecifierListOpt */
/*         | DeclarationSpecifier ParameterTypedefDeclarator */
/*         { */
/*           saveBaseType(subparser, getNodeAt(subparser, 2)); */
/*           bindIdent(subparser, getNodeAt(subparser, 2), getNodeAt(subparser, 1)); */
/*         } AttributeSpecifierListOpt */
/*         | DeclarationQualifierList  */
/*         | DeclarationQualifierList AbstractDeclarator */
/*         | DeclarationQualifierList IdentifierDeclarator */
/*         { */
/*           saveBaseType(subparser, getNodeAt(subparser, 2)); */
/*           bindIdent(subparser, getNodeAt(subparser, 2), getNodeAt(subparser, 1)); */
/*         } AttributeSpecifierListOpt */
/*         | TypeSpecifier */
/*         | TypeSpecifier AbstractDeclarator */
/*         | TypeSpecifier IdentifierDeclarator */
/*         { */
/*           saveBaseType(subparser, getNodeAt(subparser, 2)); */
/*           bindIdent(subparser, getNodeAt(subparser, 2), getNodeAt(subparser, 1)); */
/*         } AttributeSpecifierListOpt */
/*         | TypeSpecifier ParameterTypedefDeclarator */
/*         { */
/*           saveBaseType(subparser, getNodeAt(subparser, 2)); */
/*           bindIdent(subparser, getNodeAt(subparser, 2), getNodeAt(subparser, 1)); */
/*         } AttributeSpecifierListOpt */
/*         | TypeQualifierList  */
/*         | TypeQualifierList AbstractDeclarator */
/*         | TypeQualifierList IdentifierDeclarator */
/*         { */
/*           saveBaseType(subparser, getNodeAt(subparser, 2)); */
/*           bindIdent(subparser, getNodeAt(subparser, 2), getNodeAt(subparser, 1)); */
/*         } AttributeSpecifierListOpt */
/*         ; */

ParameterDeclaration:  /** nomerge **/
        ParameterIdentifierDeclaration
        {
          setTFValue(value, getParamAt(subparser,1));
        }
        | ParameterAbstractDeclaration
        {
          System.err.println("ParameterDeclaration-Abstract not supported");
        }
        ;

ParameterAbstractDeclaration:
        DeclarationSpecifier
        {
          System.err.println("WARNING: unsupported semantic action: ParameterAbstractDeclaration");
          System.exit(1);
        }
        | DeclarationSpecifier AbstractDeclarator
        {
          System.err.println("WARNING: unsupported semantic action: ParameterAbstractDeclaration");
          System.exit(1);
        }
        | DeclarationQualifierList
        {
          System.err.println("WARNING: unsupported semantic action: ParameterAbstractDeclaration");
          System.exit(1);
        }
        | DeclarationQualifierList AbstractDeclarator
        {
          System.err.println("WARNING: unsupported semantic action: ParameterAbstractDeclaration");
          System.exit(1);
        }
        | TypeSpecifier
        {
          StringBuilder sb = new StringBuilder();
          List<Type> typeList = getTBAt(subparser, 1).toType();
  	      if (typeList.size() == 1)
        		sb.append(typeList.get(0));
  	      else {
        		System.err.println("ERROR: Configurable typedefs not yet supported."); // TODO
        		// System.exit(1);
  	      }
          Multiverse<StringBuilder> sbmv = new Multiverse<StringBuilder>();
          sbmv.add(new Element<StringBuilder>(sb, subparser.getPresenceCondition().presenceConditionManager().new PresenceCondition(true)));
          setTFValue(value, sbmv);
        }
        | TypeSpecifier AbstractDeclarator
        {
          System.err.println("WARNING: unsupported semantic action: ParameterAbstractDeclaration");
          System.exit(1);
        }
        | TypeQualifierList
        {
          System.err.println("WARNING: unsupported semantic action: ParameterAbstractDeclaration");
          System.exit(1);
        }
        | TypeQualifierList AbstractDeclarator
        {
          System.err.println("WARNING: unsupported semantic action: ParameterAbstractDeclaration");
          System.exit(1);
        }
        ;

ParameterIdentifierDeclaration:
        DeclarationSpecifier IdentifierDeclarator
        {
          System.err.println("WARNING: unsupported semantic action: ParameterIdentifierDeclaration");
          System.exit(1);
          saveBaseType(subparser, getNodeAt(subparser, 2));
          bindIdent(subparser, getNodeAt(subparser, 2), getNodeAt(subparser, 1));
        } AttributeSpecifierListOpt
        {
          DeclBuilder decl = getDBAt(subparser, 3);
          TypeBuilderMultiverse type = getTBAt(subparser, 4);

          Parameter p = new Parameter();
<<<<<<< HEAD
          p.setMultiverse(addMapping(subparser, type, decl));
          setTFValue(value, p);
=======
          addDeclsToSymTab(subparser, type, decl);
          Multiverse<SymbolTable.Entry> entries
            = ((CContext) subparser.scope).getSymbolTable().get(decl.getID(), subparser.getPresenceCondition());
          p.setMultiverse(entries);
          setParameter(value, p);
>>>>>>> 40fe0378
        }
        | DeclarationSpecifier ParameterTypedefDeclarator
        {
          System.err.println("WARNING: unsupported semantic action: ParameterIdentifierDeclaration");
          System.exit(1);
          saveBaseType(subparser, getNodeAt(subparser, 2));
          bindIdent(subparser, getNodeAt(subparser, 2), getNodeAt(subparser, 1));
        } AttributeSpecifierListOpt
        {
          DeclBuilder decl = getDBAt(subparser, 3);
          TypeBuilderMultiverse type = getTBAt(subparser, 4);

          Parameter p = new Parameter();
<<<<<<< HEAD
          p.setMultiverse(addMapping(subparser, type, decl));
          setTFValue(value, p);
=======
          addDeclsToSymTab(subparser, type, decl);
          Multiverse<SymbolTable.Entry> entries
            = ((CContext) subparser.scope).getSymbolTable().get(decl.getID(), subparser.getPresenceCondition());
          p.setMultiverse(entries);
          setParameter(value, p);
>>>>>>> 40fe0378
        }
        | DeclarationQualifierList IdentifierDeclarator
        {
          System.err.println("WARNING: unsupported semantic action: ParameterIdentifierDeclaration");
          System.exit(1);
          saveBaseType(subparser, getNodeAt(subparser, 2));
          bindIdent(subparser, getNodeAt(subparser, 2), getNodeAt(subparser, 1));
        } AttributeSpecifierListOpt
        {
          DeclBuilder decl = getDBAt(subparser, 3);
          TypeBuilderMultiverse type = getTBAt(subparser, 4);

          Parameter p = new Parameter();
<<<<<<< HEAD
          p.setMultiverse(addMapping(subparser, type, decl));
          setTFValue(value, p);
=======
          addDeclsToSymTab(subparser, type, decl);
          Multiverse<SymbolTable.Entry> entries
            = ((CContext) subparser.scope).getSymbolTable().get(decl.getID(), subparser.getPresenceCondition());
          p.setMultiverse(entries);
          setParameter(value, p);
>>>>>>> 40fe0378
        }
        | TypeSpecifier IdentifierDeclarator
        {
          System.err.println("WARNING: unsupported semantic action: ParameterIdentifierDeclaration");
          System.exit(1);
          saveBaseType(subparser, getNodeAt(subparser, 2));
          bindIdent(subparser, getNodeAt(subparser, 2), getNodeAt(subparser, 1));
        } AttributeSpecifierListOpt
        {
          DeclBuilder decl = getDBAt(subparser, 3);
          TypeBuilderMultiverse type = getTBAt(subparser, 4);
          System.err.println("ParamIdent:" + type.toString());
          Parameter p = new Parameter();
<<<<<<< HEAD
          p.setMultiverse(addMapping(subparser, type, decl));
          setTFValue(value, p);
=======
          addDeclsToSymTab(subparser, type, decl);
          Multiverse<SymbolTable.Entry> entries
            = ((CContext) subparser.scope).getSymbolTable().get(decl.getID(), subparser.getPresenceCondition());
          p.setMultiverse(entries);
          setParameter(value, p);
>>>>>>> 40fe0378
        }
        | TypeSpecifier ParameterTypedefDeclarator
        {
          System.err.println("WARNING: unsupported semantic action: ParameterIdentifierDeclaration");
          System.exit(1);
          saveBaseType(subparser, getNodeAt(subparser, 2));
          bindIdent(subparser, getNodeAt(subparser, 2), getNodeAt(subparser, 1));
        } AttributeSpecifierListOpt
        {
          DeclBuilder decl = getDBAt(subparser, 3);
          TypeBuilderMultiverse type = getTBAt(subparser, 4);

          Parameter p = new Parameter();
<<<<<<< HEAD
          p.setMultiverse(addMapping(subparser, type, decl));
          setTFValue(value, p);
=======
          addDeclsToSymTab(subparser, type, decl);
          Multiverse<SymbolTable.Entry> entries
            = ((CContext) subparser.scope).getSymbolTable().get(decl.getID(), subparser.getPresenceCondition());
          p.setMultiverse(entries);
          setParameter(value, p);
>>>>>>> 40fe0378
        }
        | TypeQualifierList IdentifierDeclarator
        {
          System.err.println("WARNING: unsupported semantic action: ParameterIdentifierDeclaration");
          System.exit(1);
          saveBaseType(subparser, getNodeAt(subparser, 2));
          bindIdent(subparser, getNodeAt(subparser, 2), getNodeAt(subparser, 1));
        } AttributeSpecifierListOpt
        {
          DeclBuilder decl = getDBAt(subparser, 3);
          TypeBuilderMultiverse type = getTBAt(subparser, 4);

          Parameter p = new Parameter();
<<<<<<< HEAD
          p.setMultiverse(addMapping(subparser, type, decl));
          setTFValue(value, p);
=======
          addDeclsToSymTab(subparser, type, decl);
          Multiverse<SymbolTable.Entry> entries
            = ((CContext) subparser.scope).getSymbolTable().get(decl.getID(), subparser.getPresenceCondition());
          p.setMultiverse(entries);
          setParameter(value, p);
>>>>>>> 40fe0378
        }
        ;

    /*  ANSI  C  section  3.7.1  states  "An Identifier declared as a
    typedef name shall not be redeclared as a Parameter".  Hence  the
    following is based only on IDENTIFIERs */

IdentifierList:  /** list, nomerge **/
        Identifier
        {
          System.err.println("WARNING: unsupported semantic action: IdentifierList");
          System.exit(1);
        }
        | IdentifierList COMMA Identifier
        {
          System.err.println("WARNING: unsupported semantic action: IdentifierList");
          System.exit(1);
        }
        ;

Identifier:  /** nomerge **/
       IDENTIFIER
       {
         System.err.println("WARNING: unsupported semantic action: Identifier");
         System.exit(1);
         BindVar(subparser);
       }
       ;

IdentifierOrTypedefName: /** nomerge **/
        IDENTIFIER
        {
          System.err.println("WARNING: unsupported semantic action: IdentifierOrTypedefName");
          System.exit(1);
        }
        | TYPEDEFname
        {
          System.err.println("WARNING: unsupported semantic action: IdentifierOrTypedefName");
          System.exit(1);
        }
        ;

TypeName: /** nomerge **/
        TypeSpecifier
        {
          System.err.println("WARNING: unsupported semantic action: TypeName");
          System.exit(1);
        }
        | TypeSpecifier AbstractDeclarator
        {
          System.err.println("WARNING: unsupported semantic action: TypeName");
          System.exit(1);
        }
        | TypeQualifierList
        {
          System.err.println("WARNING: unsupported semantic action: TypeName");
          System.exit(1);
        }
        | TypeQualifierList AbstractDeclarator
        {
          System.err.println("WARNING: unsupported semantic action: TypeName");
          System.exit(1);
        }
        ;

InitializerOpt: /** nomerge **/
        /* nothing */
        | ASSIGN DesignatedInitializer
        {
          Multiverse<StringBuilder> sbmv = new Multiverse<StringBuilder>();
          Multiverse<StringBuilder> allAssignVals = getSBMVAt(subparser, 1);
          if (allAssignVals != null) {
            CContext scope = (CContext) subparser.scope;
            /** Gets all renamings of the variable, and adds them to the sbmv */
            for (Multiverse.Element<StringBuilder> sbelem : allAssignVals) {
              Multiverse<SymbolTable.Entry> renamings = scope.getSymbolTable().map.get(sbelem.getData().toString());
              /** Checks for renamings in the symbol table */
              if (renamings != null) {
                /** Writes part of the assignment using the variables' renamings */
                for (Multiverse.Element<SymbolTable.Entry> renaming : renamings) {
                  sbmv.add(new Element<StringBuilder>(new StringBuilder(" = " + renaming.getData().getRenaming()), sbelem.getCondition().and(renaming.getCondition())/*subparser.getPresenceCondition().presenceConditionManager().new PresenceCondition(true)*/));
                }
              } else {
                /** If there is no renaming, then we are assigning something other than a variable (such as a constant).
                  * So, we do not get the renaming of what we are assigning, and instead just add that to the stringbuilder.
                  */
                sbmv.add(new Element<StringBuilder>(new StringBuilder(" = " + sbelem.getData().toString()), sbelem.getCondition()));
              }
            }
          }
          setTFValue(value, sbmv);
        }
        ;

DesignatedInitializer:/** nomerge, passthrough **/ /* ADDED */
        Initializer
        {
          PresenceCondition pc = subparser.getPresenceCondition();
          setCPC(value, PCtoString(pc));
          Multiverse<StringBuilder> sbmv = new Multiverse<StringBuilder>();
          Node child = getNodeAt(subparser, 1);
          Multiverse<StringBuilder> product = cartesianProductWithChild(sbmv, child, pc);
          sbmv.destruct();
          setTFValue(value, product);
        }
        | Designation Initializer
        {
          PresenceCondition pc = subparser.getPresenceCondition();
          setCPC(value, PCtoString(pc));
          Multiverse<StringBuilder> product = getProductOfSomeChildren(pc, getNodeAt(subparser, 2), getNodeAt(subparser, 1));
          setTFValue(value, product);
        }
        ;

/*InitializerStandard:  // ADDED gcc can have empty Initializer lists
        LBRACE InitializerList RBRACE
        | AssignmentExpression
        ;*/

Initializer: /** nomerge **/  // ADDED gcc can have empty Initializer lists
        LBRACE MatchedInitializerList RBRACE
        {
          PresenceCondition pc = subparser.getPresenceCondition();
          Multiverse<StringBuilder> product = getProductOfSomeChildren(pc, getNodeAt(subparser, 3), getNodeAt(subparser, 2), getNodeAt(subparser, 1));
          setTFValue(value, product);
        }
        | LBRACE MatchedInitializerList DesignatedInitializer RBRACE
        {
          PresenceCondition pc = subparser.getPresenceCondition();
          Multiverse<StringBuilder> product = getProductOfSomeChildren(pc, getNodeAt(subparser, 4), getNodeAt(subparser, 3), getNodeAt(subparser, 2), getNodeAt(subparser, 1));
          setTFValue(value, product);
        }
        | AssignmentExpression
        {
          PresenceCondition pc = subparser.getPresenceCondition();
          Multiverse<StringBuilder> sbmv = new Multiverse<StringBuilder>();
          Node child = getNodeAt(subparser, 1);
          Multiverse<StringBuilder> product = cartesianProductWithChild(sbmv, child, pc);
          sbmv.destruct();
          setTFValue(value, product);
        }
        ;

InitializerList:  /** nomerge **/ //modified so that COMMAS are on the right
        MatchedInitializerList
        {
          System.err.println("WARNING: unsupported semantic action: InitializerList");
          System.exit(1);
        }
        | MatchedInitializerList DesignatedInitializer
        {
          System.err.println("WARNING: unsupported semantic action: InitializerList");
          System.exit(1);
        }
        ;

MatchedInitializerList:  /** list, nomerge **/
        | MatchedInitializerList DesignatedInitializer COMMA
        {
          System.err.println("WARNING: unsupported semantic action: MatchedInitializerList");
          System.exit(1);
        }
        ;

Designation:   /* ADDED */
        DesignatorList ASSIGN
        {
          System.err.println("WARNING: unsupported semantic action: Designation");
          System.exit(1);
        }
        | ObsoleteArrayDesignation
        {
          System.err.println("WARNING: unsupported semantic action: Designation");
          System.exit(1);
        }
        | ObsoleteFieldDesignation
        {
          System.err.println("WARNING: unsupported semantic action: Designation");
          System.exit(1);
        }
        ;

DesignatorList:  /** list, nomerge **/  /* ADDED */
        Designator
        {
          System.err.println("WARNING: unsupported semantic action: DesignatorList");
          System.exit(1);
        }
        | DesignatorList Designator
        {
          System.err.println("WARNING: unsupported semantic action: DesignatorList");
          System.exit(1);
        }
        ;

Designator:   /* ADDED */
        LBRACK ConstantExpression RBRACK
        {
          System.err.println("WARNING: unsupported semantic action: Designator");
          System.exit(1);
        }
        | LBRACK ConstantExpression ELLIPSIS ConstantExpression RBRACK
        {
          System.err.println("WARNING: unsupported semantic action: Designator");
          System.exit(1);
        }
        | DOT IDENTIFIER //IDENTIFIER
        {
          System.err.println("WARNING: unsupported semantic action: Designator");
          System.exit(1);
        }
        | DOT TYPEDEFname // ADDED hack to get around using typedef names as struct fields
        {
          System.err.println("WARNING: unsupported semantic action: Designator");
          System.exit(1);
        }
        ;

ObsoleteArrayDesignation: /** nomerge **/  /* ADDED */
        LBRACK ConstantExpression RBRACK
        {
          System.err.println("WARNING: unsupported semantic action: ObsoleteArrayDesignation");
          System.exit(1);
        }
        | LBRACK ConstantExpression ELLIPSIS ConstantExpression RBRACK
        {
          System.err.println("WARNING: unsupported semantic action: ObsoleteArrayDesignation");
          System.exit(1);
        }
        ;

ObsoleteFieldDesignation: /** nomerge **/  /* ADDED */
        IDENTIFIER COLON
        {
          System.err.println("WARNING: unsupported semantic action: ObsoleteFieldDesignation");
          System.exit(1);
        }
        ;

Declarator:  /** nomerge**/
        TypedefDeclarator
      	{
      	  DeclBuilder db = getDBAt(subparser,1);
      	  setTFValue(value, db);
                	}
        | IdentifierDeclarator
      	{
      	  DeclBuilder db = getDBAt(subparser,1);
      	  setTFValue(value, db);
                	}
        ;

TypedefDeclarator:  /**  nomerge **/  // ADDED
        TypedefDeclaratorMain //AssemblyExpressionOpt AttributeSpecifierListOpt
      	{
      	  DeclBuilder db = getDBAt(subparser,1);
      	  setTFValue(value, db);

      	}
        ;

TypedefDeclaratorMain:  /**  nomerge **/
        ParenTypedefDeclarator  /* would be ambiguous as Parameter*/
      	{
      	  DeclBuilder db = getDBAt(subparser,1);
      	  setTFValue(value, db);
                	}
        | ParameterTypedefDeclarator   /* not ambiguous as param*/
      	{
      	  DeclBuilder db = getDBAt(subparser,1);
      	  setTFValue(value, db);
                	}
        ;

ParameterTypedefDeclarator: /** nomerge **/
        TYPEDEFname
        {
          setTFValue(value, new DeclBuilder(getStringAt(subparser, 1)));
                  }
        | TYPEDEFname PostfixingAbstractDeclarator
      	{
      	  DeclBuilder name = new DeclBuilder(getStringAt(subparser, 2));
      	  DeclBuilder post = getDBAt(subparser,1);
      	  name.merge(post);
          setTFValue(value, name);
                  }
        | CleanTypedefDeclarator
      	{
      	  DeclBuilder db = getDBAt(subparser,1);
      	  setTFValue(value, db);
                	}
        ;

    /*  The  following have at least one STAR. There is no (redundant)
    LPAREN between the STAR and the TYPEDEFname. */

CleanTypedefDeclarator: /** nomerge **/
        CleanPostfixTypedefDeclarator
      	{
      	  DeclBuilder db = getDBAt(subparser,1);
      	  setTFValue(value, db);
                	}
        | STAR ParameterTypedefDeclarator
      	{
      	  DeclBuilder db = getDBAt(subparser,1);
      	  db.addPointer();
      	  setTFValue(value, db);
                	}
        | STAR TypeQualifierList ParameterTypedefDeclarator
      	{
      	  DeclBuilder db = getDBAt(subparser,1);
      	  DeclBuilder outter = new DeclBuilder();
      	  outter.addPointer();
      	  outter.addQuals(getTBAt(subparser,2),db);
      	  setTFValue(value,outter);
                	}
        ;

CleanPostfixTypedefDeclarator: /** nomerge **/
        LPAREN CleanTypedefDeclarator RPAREN
      	{
      	  DeclBuilder db = new DeclBuilder();
      	  db.addDeclBuilder(getDBAt(subparser,2));
      	  setTFValue(value, db);
                	}
        | LPAREN CleanTypedefDeclarator RPAREN PostfixingAbstractDeclarator
        {
      	  DeclBuilder db = new DeclBuilder();
      	  db.addDeclBuilder(getDBAt(subparser,3));
      	  db.merge(getDBAt(subparser,1));
      	  setTFValue(value, db);
                	}
        ;

    /* The following have a redundant LPAREN placed immediately  to  the
    left of the TYPEDEFname */

ParenTypedefDeclarator:  /** nomerge **/
        ParenPostfixTypedefDeclarator
      	{
      	  DeclBuilder db = getDBAt(subparser,1);
      	  setTFValue(value, db);
                	}
        | STAR LPAREN SimpleParenTypedefDeclarator RPAREN /* redundant paren */
      	{
      	  DeclBuilder db = new DeclBuilder();
      	  db.addDeclBuilder(getDBAt(subparser,2));
      	  db.addPointer();
      	  setTFValue(value, db);
                	}
      	| STAR TypeQualifierList
      	LPAREN SimpleParenTypedefDeclarator RPAREN /* redundant paren */
      	{
      	  DeclBuilder db = getDBAt(subparser,2);
      	  DeclBuilder paren = new DeclBuilder();
      	  DeclBuilder outter = new DeclBuilder();
      	  outter.addPointer();
      	  paren.addDeclBuilder(db);
      	  outter.addQuals(getTBAt(subparser,4),paren);
      	  setTFValue(value,outter);
                	}
        | STAR ParenTypedefDeclarator
      	{
      	  DeclBuilder db = getDBAt(subparser,1);
      	  db.addPointer();
      	  setTFValue(value, db);
                	}
        | STAR TypeQualifierList ParenTypedefDeclarator
      	{
      	  DeclBuilder db = getDBAt(subparser,1);
      	  DeclBuilder outter = new DeclBuilder();
      	  outter.addPointer();
      	  outter.addQuals(getTBAt(subparser,2),db);
      	  setTFValue(value,outter);
                	}
        ;

ParenPostfixTypedefDeclarator: /** nomerge **/ /* redundant paren to left of tname*/
        LPAREN ParenTypedefDeclarator RPAREN
      	{
      	  DeclBuilder db = new DeclBuilder();
      	  db.addDeclBuilder(getDBAt(subparser,2));
      	  setTFValue(value, db);
                	}
        | LPAREN SimpleParenTypedefDeclarator PostfixingAbstractDeclarator RPAREN /* redundant paren */
      	{
      	  DeclBuilder db = new DeclBuilder();
      	  DeclBuilder base = getDBAt(subparser,3);
      	  base.merge(getDBAt(subparser,2));
      	  db.addDeclBuilder(base);
      	  setTFValue(value, db);
                	}
        | LPAREN ParenTypedefDeclarator RPAREN PostfixingAbstractDeclarator
      	{
      	  DeclBuilder db = new DeclBuilder();
      	  DeclBuilder base = getDBAt(subparser,3);
      	  db.addDeclBuilder(base);
      	  db.merge(getDBAt(subparser,1));
      	  setTFValue(value, db);
                	}
        ;

SimpleParenTypedefDeclarator: /** nomerge **/
        TYPEDEFname
      	{
      	  setTFValue(value, new DeclBuilder(getStringAt(subparser, 1)));
                	}
        | LPAREN SimpleParenTypedefDeclarator RPAREN
      	{
      	  DeclBuilder db = new DeclBuilder();
      	  DeclBuilder base = getDBAt(subparser,2);
      	  db.addDeclBuilder(base);
      	  setTFValue(value, db);
                	}
        ;

IdentifierDeclarator:  /**  nomerge **/
        IdentifierDeclaratorMain //AssemblyExpressionOpt AttributeSpecifierListOpt
      	{
      	  DeclBuilder db = getDBAt(subparser,1);
      	  setTFValue(value, db);
                	}
        ;

IdentifierDeclaratorMain:  /** nomerge **/
        UnaryIdentifierDeclarator
      	{
      	  DeclBuilder db = getDBAt(subparser,1);
      	  setTFValue(value, db);
      	}
        | ParenIdentifierDeclarator
      	{
      	  DeclBuilder db = getDBAt(subparser,1);
      	  setTFValue(value, db);
      	}
        ;

UnaryIdentifierDeclarator: /** nomerge **/
        PostfixIdentifierDeclarator
      	{
      	  DeclBuilder db = getDBAt(subparser,1);
      	  setTFValue(value, db);
      	}
        | STAR IdentifierDeclarator
        {
      	  DeclBuilder db = getDBAt(subparser,1);
      	  db.addPointer();
      	  setTFValue(value, db);
      	}
        | STAR TypeQualifierList IdentifierDeclarator
      	{
      	  DeclBuilder db = getDBAt(subparser,1);
      	  DeclBuilder outter = new DeclBuilder();
      	  outter.addPointer();
      	  outter.addQuals(getTBAt(subparser,2),db);
      	  setTFValue(value,outter);
      	}
        ;

PostfixIdentifierDeclarator: /** nomerge **/
        FunctionDeclarator
        {
          System.err.println(getDBAt(subparser,1) + ":PC::" + subparser.getPresenceCondition());
          setTFValue(value, getDBAt(subparser,1));
        }
        | ArrayDeclarator
      	{
      	  DeclBuilder db = getDBAt(subparser,1);
      	  setTFValue(value, db);
                	}
        | AttributedDeclarator
      	{
      	  DeclBuilder db = getDBAt(subparser,1);
      	  setTFValue(value, db);
                	}
        | LPAREN UnaryIdentifierDeclarator RPAREN PostfixingAbstractDeclarator
      	{
      	  DeclBuilder base = new DeclBuilder();
      	  base.addDeclBuilder(getDBAt(subparser,3));
      	  DeclBuilder db = getDBAt(subparser,1);
      	  base.merge(db);
      	  setTFValue(value,base);
                	}
        ;

AttributedDeclarator: /** nomerge **/
        LPAREN UnaryIdentifierDeclarator RPAREN
        {
      	  DeclBuilder db = new DeclBuilder();
      	  db.addDeclBuilder(getDBAt(subparser,2));
      	  setTFValue(value, db);
                	}
        ;

FunctionDeclarator:  /** nomerge **/
        ParenIdentifierDeclarator PostfixingFunctionDeclarator
        {
          // TODO: construct the declaration of main here using the declbuilder stored at ParenIdentifierDeclarator and PostfixingFunctionDeclarator
          DeclBuilder ident = new DeclBuilder(getDBAt(subparser, 2));
          /*StringBuilder sb = new StringBuilder();
          sb.append(ident);
          sb.append(getStringBuilderAt(subparser, 1));
          System.err.println("Node: " + value.hashCode());
          setStringBuilder(value, sb);*/
          ident.setParams(getParamAt(subparser,1));
          setTFValue(value,ident);
                  }
        ;

PostfixingFunctionDeclarator:  /** nomerge **/
        LPAREN { EnterScope(subparser); } ParameterTypeListOpt { ExitReentrantScope(subparser); } RPAREN
        {
          //return whatever is in Parameter TypeListOpt
          System.err.println("WARNING: unsupported semantic action: PostfixingFunctionDeclarator");
          /*StringBuilder sb = new StringBuilder("(");
          for (int i = 1; i <= 3; i++)
            if (getStringBuilderAt(subparser, i) != null && !getStringBuilderAt(subparser, i).equals("null"))
              sb.append(getStringBuilderAt(subparser, i));
          sb.append(")");
          setStringBuilder(value, sb);*/
          setTFValue(value,getParamAt(subparser, 3));
        }
        ;

ArrayDeclarator:  /** nomerge **/
        ParenIdentifierDeclarator ArrayAbstractDeclarator
        {
          DeclBuilder base = getDBAt(subparser,2);
          DeclBuilder array = getDBAt(subparser,1);
          base.merge(array);
          setTFValue(value,base);
                  }
        ;

ParenIdentifierDeclarator:  /** nomerge **/
        SimpleDeclarator
      	{
      	  DeclBuilder db = getDBAt(subparser,1);
      	  setTFValue(value, db);
      	}
        | LPAREN ParenIdentifierDeclarator RPAREN
      	{
      	  DeclBuilder db = getDBAt(subparser,2);
      	  DeclBuilder superDecl = new DeclBuilder();
      	  superDecl.addDeclBuilder(db);
      	  setTFValue(value,superDecl);
      	}
        ;

SimpleDeclarator: /** nomerge **/
        IDENTIFIER  /* bind */
        {
          DeclBuilder db = new DeclBuilder(getStringAt(subparser, 1));
          System.err.println(db + ":PC::" + subparser.getPresenceCondition());
          setTFValue(value, db);
                  }
        ;

OldFunctionDeclarator: /** nomerge **/
        PostfixOldFunctionDeclarator
        {
          System.err.println("OldFunctionDecl not supported");
        }
        | STAR OldFunctionDeclarator
        {
          System.err.println("OldFunctionDecl not supported");
        }
        | STAR TypeQualifierList OldFunctionDeclarator
        {
          System.err.println("OldFunctionDecl not supported");
        }
        ;

PostfixOldFunctionDeclarator: /** nomerge **/
        ParenIdentifierDeclarator LPAREN { EnterScope(subparser); } IdentifierList { ExitReentrantScope(subparser); } RPAREN
        {
          System.err.println("WARNING: unsupported semantic action: PostfixOldFunctionDeclarator");
          System.exit(1);
        }
        | LPAREN OldFunctionDeclarator RPAREN
        {
          System.err.println("WARNING: unsupported semantic action: PostfixOldFunctionDeclarator");
          System.exit(1);
        }
        | LPAREN OldFunctionDeclarator RPAREN PostfixingAbstractDeclarator
        {
          System.err.println("WARNING: unsupported semantic action: PostfixOldFunctionDeclarator");
          System.exit(1);
        }
        ;

AbstractDeclarator: /** nomerge **/
        UnaryAbstractDeclarator
        {
          System.err.println("WARNING: unsupported semantic action: AbstractDeclarator");
          System.exit(1);
        }
        | PostfixAbstractDeclarator
        {
          System.err.println("WARNING: unsupported semantic action: AbstractDeclarator");
          System.exit(1);
        }
        | PostfixingAbstractDeclarator
        {
          System.err.println("WARNING: unsupported semantic action: AbstractDeclarator");
          System.exit(1);
        }
        ;

PostfixingAbstractDeclarator: /**  nomerge **/
        ArrayAbstractDeclarator
      	{
      	  DeclBuilder db = getDBAt(subparser,1);
      	  setTFValue(value,db);
      	}
        /* | LPAREN { EnterScope(subparser); } ParameterTypeListOpt { ExitReentrantScope(subparser); } RPAREN */
        | PostfixingFunctionDeclarator
        {
          DeclBuilder db = getDBAt(subparser,1);
          setTFValue(value,db);
        }
        ;

ParameterTypeListOpt: /** nomerge **/
        /* empty */
        | ParameterTypeList
        {
          setTFValue(value,getParamAt(subparser,1));
        }
        ;

ArrayAbstractDeclarator: /** nomerge **/
        LBRACK RBRACK
        {
      	  DeclBuilder db = new DeclBuilder();
      	  db.addArray("",false);
          setTFValue(value, db);
        }
        | LBRACK ConstantExpression RBRACK
        {
      	  DeclBuilder db = new DeclBuilder();
          // TODO: support configurable array bound expressions
          Multiverse<StringBuilder> arrayBounds = getSBMVAt(subparser, 2);
          if (arrayBounds.size() > 1) {
            System.err.println("ERROR: configurable array bounds not yet supported.");
            System.exit(1);
          } else {
            db.addArray(arrayBounds.get(0).getData().toString());
          }
          setTFValue(value, db);
	      }
        | ArrayAbstractDeclarator LBRACK ConstantExpression RBRACK
	      {
      	  DeclBuilder db = getDBAt(subparser,4);
          // TODO: support configurable array bound expressions
          Multiverse<StringBuilder> arrayBounds = getSBMVAt(subparser, 2);
          if (arrayBounds.size() > 1) {
            System.err.println("ERROR: configurable array bounds not yet supported.");
            System.exit(1);
          } else {
            db.addArray(arrayBounds.get(0).getData().toString());
          }
          setTFValue(value, db);
	      }
        ;

UnaryAbstractDeclarator: /** nomerge **/
        STAR
        {
          System.err.println("WARNING: unsupported semantic action: UnaryAbstractDeclarator");
          System.exit(1);
        }
        | STAR TypeQualifierList
        {
          System.err.println("WARNING: unsupported semantic action: UnaryAbstractDeclarator");
          System.exit(1);
        }
        | STAR AbstractDeclarator
        {
          System.err.println("WARNING: unsupported semantic action: UnaryAbstractDeclarator");
          System.exit(1);
        }
        | STAR TypeQualifierList AbstractDeclarator
        {
          System.err.println("WARNING: unsupported semantic action: UnaryAbstractDeclarator");
          System.exit(1);
        }
        ;

PostfixAbstractDeclarator: /** nomerge **/
        LPAREN UnaryAbstractDeclarator RPAREN
        {
          System.err.println("WARNING: unsupported semantic action: PostfixAbstractDeclarator");
          System.exit(1);
        }
        | LPAREN PostfixAbstractDeclarator RPAREN
        {
          System.err.println("WARNING: unsupported semantic action: PostfixAbstractDeclarator");
          System.exit(1);
        }
        | LPAREN PostfixingAbstractDeclarator RPAREN
        {
          System.err.println("WARNING: unsupported semantic action: PostfixAbstractDeclarator");
          System.exit(1);
        }
        | LPAREN UnaryAbstractDeclarator RPAREN PostfixingAbstractDeclarator
        {
          System.err.println("WARNING: unsupported semantic action: PostfixAbstractDeclarator");
          System.exit(1);
        }
        ;

// ---------------------------------------------------------------- Statements

Statement:  /** passthrough, complete **/
        LabeledStatement
        {
          PresenceCondition pc = subparser.getPresenceCondition();
          setCPC(value, PCtoString(pc));
          Multiverse<StringBuilder> sbmv = new Multiverse<StringBuilder>();
          Node child = getNodeAt(subparser, 1);
          Multiverse<StringBuilder> product = cartesianProductWithChild(sbmv, child, pc);
          sbmv.destruct();
          setTFValue(value, product);
        }
        | CompoundStatement
        {
          PresenceCondition pc = subparser.getPresenceCondition();
          setCPC(value, PCtoString(pc));
          Multiverse<StringBuilder> sbmv = new Multiverse<StringBuilder>();
          Node child = getNodeAt(subparser, 1);
          Multiverse<StringBuilder> product = cartesianProductWithChild(sbmv, child, pc);
          sbmv.destruct();
          setTFValue(value, product);
        }
        | ExpressionStatement
        {
          PresenceCondition pc = subparser.getPresenceCondition();
          setCPC(value, PCtoString(pc));
          Multiverse<StringBuilder> sbmv = new Multiverse<StringBuilder>();
          Node child = getNodeAt(subparser, 1);
          Multiverse<StringBuilder> product = cartesianProductWithChild(sbmv, child, pc);
          sbmv.destruct();
          setTFValue(value, product);
        }
        | SelectionStatement
        {
          PresenceCondition pc = subparser.getPresenceCondition();
          setCPC(value, PCtoString(pc));
          Multiverse<StringBuilder> sbmv = new Multiverse<StringBuilder>();
          Node child = getNodeAt(subparser, 1);
          Multiverse<StringBuilder> product = cartesianProductWithChild(sbmv, child, pc);
          sbmv.destruct();
          setTFValue(value, product);
        }
        | IterationStatement
        {
          PresenceCondition pc = subparser.getPresenceCondition();
          setCPC(value, PCtoString(pc));
          Multiverse<StringBuilder> sbmv = new Multiverse<StringBuilder>();
          Node child = getNodeAt(subparser, 1);
          Multiverse<StringBuilder> product = cartesianProductWithChild(sbmv, child, pc);
          sbmv.destruct();
          setTFValue(value, product);
        }
        | JumpStatement
        {
          PresenceCondition pc = subparser.getPresenceCondition();
          setCPC(value, PCtoString(pc));
          Multiverse<StringBuilder> sbmv = new Multiverse<StringBuilder>();
          Node child = getNodeAt(subparser, 1);
          Multiverse<StringBuilder> product = cartesianProductWithChild(sbmv, child, pc);
          sbmv.destruct();
          setTFValue(value, product);
        }
        | AssemblyStatement  // ADDED
        {
          PresenceCondition pc = subparser.getPresenceCondition();
          setCPC(value, PCtoString(pc));
          Multiverse<StringBuilder> sbmv = new Multiverse<StringBuilder>();
          Node child = getNodeAt(subparser, 1);
          Multiverse<StringBuilder> product = cartesianProductWithChild(sbmv, child, pc);
          sbmv.destruct();
          setTFValue(value, product);
        }
        ;

LabeledStatement:  /** complete **/  // ADDED attributes
        IdentifierOrTypedefName COLON AttributeSpecifierListOpt Statement
        {
          setCPC(value, PCtoString(subparser.getPresenceCondition()));
          System.err.println("WARNING: unsupported semantic action: LabeledStatement");
          System.exit(1);
        }
        | CASE ConstantExpression COLON Statement
        {
          setCPC(value, PCtoString(subparser.getPresenceCondition()));
          System.err.println("WARNING: unsupported semantic action: LabeledStatement");
          System.exit(1);
        }
        | CASE ConstantExpression ELLIPSIS ConstantExpression COLON Statement  // ADDED case range
        {
          setCPC(value, PCtoString(subparser.getPresenceCondition()));
          System.err.println("WARNING: unsupported semantic action: LabeledStatement");
          System.exit(1);
        }
        | DEFAULT COLON Statement
        {
          setCPC(value, PCtoString(subparser.getPresenceCondition()));
          System.err.println("WARNING: unsupported semantic action: LabeledStatement");
          System.exit(1);
        }
        ;

/*CompoundStatement:
        LBRACE RBRACE
        | LBRACE DeclarationList RBRACE
        | LBRACE StatementList RBRACE
        | LBRACE DeclarationList StatementList RBRACE
        ;*/

CompoundStatement:  /** complete **/  /* ADDED */
        LBRACE { EnterScope(subparser); } LocalLabelDeclarationListOpt DeclarationOrStatementList { ExitScope(subparser); } RBRACE
        {
          PresenceCondition pc = subparser.getPresenceCondition();
          setCPC(value, PCtoString(pc));
          Multiverse<StringBuilder> product = getProductOfSomeChildren(pc, getNodeAt(subparser, 6), getNodeAt(subparser, 4), getNodeAt(subparser, 3), getNodeAt(subparser, 1));
          setTFValue(value, product);
        }
        ;

LocalLabelDeclarationListOpt: /** complete **/
        /* empty */
        | LocalLabelDeclarationList
        {
          PresenceCondition pc = subparser.getPresenceCondition();
          setCPC(value, PCtoString(pc));
          Multiverse<StringBuilder> sbmv = new Multiverse<StringBuilder>();
          Node child = getNodeAt(subparser, 1);
          Multiverse<StringBuilder> product = cartesianProductWithChild(sbmv, child, pc);
          sbmv.destruct();
          setTFValue(value, product);
        }
        ;

LocalLabelDeclarationList:  /** list, complete **/
        LocalLabelDeclaration
        {
          PresenceCondition pc = subparser.getPresenceCondition();
          setCPC(value, PCtoString(pc));
          Multiverse<StringBuilder> sbmv = new Multiverse<StringBuilder>();
          Node child = getNodeAt(subparser, 1);
          Multiverse<StringBuilder> product = cartesianProductWithChild(sbmv, child, pc);
          sbmv.destruct();
          setTFValue(value, product);
        }
        | LocalLabelDeclarationList LocalLabelDeclaration
        {
          PresenceCondition pc = subparser.getPresenceCondition();
          setCPC(value, PCtoString(pc));
          Multiverse<StringBuilder> product = getProductOfSomeChildren(pc, getNodeAt(subparser, 2), getNodeAt(subparser, 1));
          setTFValue(value, product);
        }
        ;

LocalLabelDeclaration: /** complete **/  /* ADDED */
        __LABEL__ LocalLabelList SEMICOLON
        {
          setCPC(value, PCtoString(subparser.getPresenceCondition()));
          System.err.println("WARNING: unsupported semantic action: LocalLabelDeclaration");
          System.exit(1);
        }
        ;

LocalLabelList:  /** list, complete **/  // ADDED
        IDENTIFIER
        {
          setCPC(value, PCtoString(subparser.getPresenceCondition()));
          System.err.println("WARNING: unsupported semantic action: LocalLabelList");
          System.exit(1);
        }
        | LocalLabelList COMMA IDENTIFIER
        {
          setCPC(value, PCtoString(subparser.getPresenceCondition()));
          System.err.println("WARNING: unsupported semantic action: LocalLabelList");
          System.exit(1);
        }
        ;

DeclarationOrStatementList:  /** list, complete **/  /* ADDED */
        | DeclarationOrStatementList DeclarationOrStatement
        {
          PresenceCondition pc = subparser.getPresenceCondition();
          setCPC(value, PCtoString(pc));
          Node child1 = getNodeAt(subparser, 2);
          Node child2 = getNodeAt(subparser, 1);
          Multiverse<StringBuilder> product = getProductOfSomeChildren(pc, child1, child2);
          setTFValue(value, product);
        }
        ;

DeclarationOrStatement: /** passthrough, complete **/  /* ADDED */
        DeclarationExtension
        {
          PresenceCondition pc = subparser.getPresenceCondition();
          setCPC(value, PCtoString(pc));
          Multiverse<StringBuilder> sbmv = new Multiverse<StringBuilder>();
          Node child = getNodeAt(subparser, 1);
          Multiverse<StringBuilder> product = cartesianProductWithChild(sbmv, child, pc);
          sbmv.destruct();
          setTFValue(value, product);
        }
        | Statement
        {
          PresenceCondition pc = subparser.getPresenceCondition();
          setCPC(value, PCtoString(pc));
          Multiverse<StringBuilder> sbmv = new Multiverse<StringBuilder>();
          Node child = getNodeAt(subparser, 1);
          Multiverse<StringBuilder> product = cartesianProductWithChild(sbmv, child, pc);
          sbmv.destruct();
          setTFValue(value, product);
        }
        | NestedFunctionDefinition
        {
          PresenceCondition pc = subparser.getPresenceCondition();
          setCPC(value, PCtoString(pc));
          Multiverse<StringBuilder> sbmv = new Multiverse<StringBuilder>();
          Node child = getNodeAt(subparser, 1);
          Multiverse<StringBuilder> product = cartesianProductWithChild(sbmv, child, pc);
          sbmv.destruct();
          setTFValue(value, product);
        }
        ;

DeclarationList:  /** list, complete **/
        DeclarationExtension
        {
          PresenceCondition pc = subparser.getPresenceCondition();
          setCPC(value, PCtoString(pc));
          Multiverse<StringBuilder> sbmv = new Multiverse<StringBuilder>();
          Node child = getNodeAt(subparser, 1);
          Multiverse<StringBuilder> product = cartesianProductWithChild(sbmv, child, pc);
          sbmv.destruct();
          setTFValue(value, product);
        }
        | DeclarationList DeclarationExtension
        {
          PresenceCondition pc = subparser.getPresenceCondition();
          setCPC(value, PCtoString(pc));
          Multiverse<StringBuilder> product = getProductOfSomeChildren(pc, getNodeAt(subparser, 2), getNodeAt(subparser, 1));
          setTFValue(value, product);
        }
        ;

/*StatementList:
        Statement
        | StatementList Statement
        ;*/

ExpressionStatement:  /** complete **/
        ExpressionOpt SEMICOLON
        {
          setCPC(value, PCtoString(subparser.getPresenceCondition()));
          Multiverse<StringBuilder> sbmv = new Multiverse<StringBuilder>();

      	  Multiverse<Node> condChildren = getAllNodeConfigs(getNodeAt(subparser, 2), subparser.getPresenceCondition());

      	  /** Iterates through all configurations of the child node */
      	  for (Multiverse.Element<Node> configNode : condChildren) {
      	    Multiverse<StringBuilder> statements = getSBMV(configNode.getData());
      	    StringBuilder sb = new StringBuilder();

      	    /** Iterates through all configurations of the stringbuilder stored in the child node */
      	    for (Multiverse.Element<StringBuilder> statement : statements) {
      	      sb.append("\nif (" +
      			PCtoString(statement.getCondition().and(subparser.getPresenceCondition())) +
      			") {\n" + statement.getData().toString() + ";\n}\n");
      	      /**
      	       * NOTE: When writing the "if (PC)",
      	       * we AND the child node's PC with each stored stringbuilder PC, and
      	       * add that to the resultant SBMV.
      	       */
      	    }
      	    sbmv.add(new Element<StringBuilder>(sb, subparser.getPresenceCondition().presenceConditionManager().new PresenceCondition(true)));
      	  }
          setTFValue(value, sbmv);
        }
        ;

SelectionStatement:  /** complete **/
        IF LPAREN Expression RPAREN Statement
        {
          setCPC(value, PCtoString(subparser.getPresenceCondition()));
          System.err.println("WARNING: unsupported semantic action: SelectionStatement");
          System.exit(1);
        }
        | IF LPAREN Expression RPAREN Statement ELSE Statement
        {
          setCPC(value, PCtoString(subparser.getPresenceCondition()));
          System.err.println("WARNING: unsupported semantic action: SelectionStatement");
          System.exit(1);
        }
        | SWITCH LPAREN Expression RPAREN Statement
        {
          setCPC(value, PCtoString(subparser.getPresenceCondition()));
          System.err.println("WARNING: unsupported semantic action: SelectionStatement");
          System.exit(1);
        }
        ;

IterationStatement:  /** complete **/
        WHILE LPAREN Expression RPAREN Statement
        {
          setCPC(value, PCtoString(subparser.getPresenceCondition()));
          System.err.println("WARNING: unsupported semantic action: IterationStatement");
          System.exit(1);
        }
        | DO Statement WHILE LPAREN Expression RPAREN SEMICOLON
        {
          setCPC(value, PCtoString(subparser.getPresenceCondition()));
          System.err.println("WARNING: unsupported semantic action: IterationStatement");
          System.exit(1);
        }
        | FOR LPAREN ExpressionOpt SEMICOLON ExpressionOpt SEMICOLON
                ExpressionOpt RPAREN Statement
        {
          setCPC(value, PCtoString(subparser.getPresenceCondition()));
          System.err.println("WARNING: unsupported semantic action: IterationStatement");
          System.exit(1);
        }
        ;

JumpStatement:  /** passthrough, complete **/
        GotoStatement
        {
          setCPC(value, PCtoString(subparser.getPresenceCondition()));
          System.err.println("WARNING: unsupported semantic action: JumpStatement");
          System.exit(1);
        }
        | ContinueStatement
        {
          setCPC(value, PCtoString(subparser.getPresenceCondition()));
          System.err.println("WARNING: unsupported semantic action: JumpStatement");
          System.exit(1);
        }
        | BreakStatement
        {
          setCPC(value, PCtoString(subparser.getPresenceCondition()));
          System.err.println("WARNING: unsupported semantic action: JumpStatement");
          System.exit(1);
        }
        | ReturnStatement
        {
          setCPC(value, PCtoString(subparser.getPresenceCondition()));
          System.err.println("WARNING: unsupported semantic action: JumpStatement");
        }
        ;

GotoStatement:  /** complete **/
        GOTO IdentifierOrTypedefName SEMICOLON
        {
          setCPC(value, PCtoString(subparser.getPresenceCondition()));
          System.err.println("WARNING: unsupported semantic action: GotoStatement");
          System.exit(1);
        }
        | GOTO STAR Expression SEMICOLON  // ADDED
        {
          setCPC(value, PCtoString(subparser.getPresenceCondition()));
          System.err.println("WARNING: unsupported semantic action: GotoStatement");
          System.exit(1);
        }
        ;

ContinueStatement:  /** complete **/
        CONTINUE SEMICOLON
        {
          setCPC(value, PCtoString(subparser.getPresenceCondition()));
          System.err.println("WARNING: unsupported semantic action: ContinueStatement");
          System.exit(1);
        }
        ;

BreakStatement:  /** complete **/
        BREAK SEMICOLON
        {
          setCPC(value, PCtoString(subparser.getPresenceCondition()));
          System.err.println("WARNING: unsupported semantic action: BreakStatement");
          System.exit(1);
        }
        ;

ReturnStatement:  /** complete **/
        RETURN ExpressionOpt SEMICOLON
        {
          PresenceCondition pc = subparser.getPresenceCondition();
          setCPC(value, PCtoString(pc));
          Multiverse<StringBuilder> temp = new Multiverse<StringBuilder>();
          temp.add(new StringBuilder("return "), subparser.getPresenceCondition().presenceConditionManager().new PresenceCondition(true));
          Multiverse<StringBuilder> result = cartesianProductWithChild(temp, getNodeAt(subparser, 2), pc);
          temp.destruct();
          temp = result.product(new StringBuilder("; "), subparser.getPresenceCondition().presenceConditionManager().new PresenceCondition(true), SBCONCAT);
          result.destruct();
          result = temp;
          setTFValue(value, result);
        }
        ;

// --------------------------------------------------------------- Expressions

/* CONSTANTS */
Constant: /** passthrough, nomerge **/
        FLOATINGconstant
        {
          StringBuilder sb = new StringBuilder();
          sb.append(((Node)value).getTokenText());
          Multiverse<StringBuilder> sbmv = new Multiverse<StringBuilder>();
          sbmv.add(new Element<StringBuilder>(sb, subparser.getPresenceCondition().presenceConditionManager().new PresenceCondition(true)));
          setTFValue(value, sbmv);
        }
        | INTEGERconstant
        {
          StringBuilder sb = new StringBuilder();
          sb.append(((Node)value).getTokenText());
          Multiverse<StringBuilder> sbmv = new Multiverse<StringBuilder>();
          sbmv.add(new Element<StringBuilder>(sb, subparser.getPresenceCondition().presenceConditionManager().new PresenceCondition(true)));
          setTFValue(value, sbmv);
        }
        /* We are not including ENUMERATIONConstant here  because  we
        are  treating  it like a variable with a type of "enumeration
        Constant".  */
        | OCTALconstant
        {
          StringBuilder sb = new StringBuilder();
          sb.append(((Node)value).getTokenText());
          Multiverse<StringBuilder> sbmv = new Multiverse<StringBuilder>();
          sbmv.add(new Element<StringBuilder>(sb, subparser.getPresenceCondition().presenceConditionManager().new PresenceCondition(true)));
          setTFValue(value, sbmv);
        }
        | HEXconstant
        {
          StringBuilder sb = new StringBuilder();
          sb.append(((Node)value).getTokenText());
          Multiverse<StringBuilder> sbmv = new Multiverse<StringBuilder>();
          sbmv.add(new Element<StringBuilder>(sb, subparser.getPresenceCondition().presenceConditionManager().new PresenceCondition(true)));
          setTFValue(value, sbmv);
        }
        | CHARACTERconstant
        {
          StringBuilder sb = new StringBuilder();
          sb.append(((Node)value).getTokenText());
          Multiverse<StringBuilder> sbmv = new Multiverse<StringBuilder>();
          sbmv.add(new Element<StringBuilder>(sb, subparser.getPresenceCondition().presenceConditionManager().new PresenceCondition(true)));
          setTFValue(value, sbmv);
        }
        ;

/* STRING LITERALS */
StringLiteralList:  /** list, nomerge **/
                STRINGliteral
                {
                  System.err.println("WARNING: unsupported semantic action: StringLiteralList");
                  System.exit(1);
                }
                | StringLiteralList STRINGliteral
                {
                  System.err.println("WARNING: unsupported semantic action: StringLiteralList");
                  System.exit(1);
                }
                ;


/* EXPRESSIONS */
PrimaryExpression:  /** nomerge, passthrough **/
        PrimaryIdentifier
        {
          PresenceCondition pc = subparser.getPresenceCondition();
          Multiverse<StringBuilder> sbmv = new Multiverse<StringBuilder>();
          Node child = getNodeAt(subparser, 1);
          Multiverse<StringBuilder> product = cartesianProductWithChild(sbmv, child, pc);
          sbmv.destruct();
          setTFValue(value, product);
        }
        | Constant
        {
          PresenceCondition pc = subparser.getPresenceCondition();
          Multiverse<StringBuilder> sbmv = new Multiverse<StringBuilder>();
          Node child = getNodeAt(subparser, 1);
          Multiverse<StringBuilder> product = cartesianProductWithChild(sbmv, child, pc);
          sbmv.destruct();
          setTFValue(value, product);
        }
        | StringLiteralList
        {
          System.err.println("WARNING: unsupported semantic action: PrimaryExpression");
          System.exit(1);
        }
        | LPAREN Expression RPAREN
        {
          System.err.println("WARNING: unsupported semantic action: PrimaryExpression");
          System.exit(1);
        }
        | StatementAsExpression  // ADDED
        {
          System.err.println("WARNING: unsupported semantic action: PrimaryExpression");
          System.exit(1);
        }
        | VariableArgumentAccess  // ADDED
        {
          System.err.println("WARNING: unsupported semantic action: PrimaryExpression");
          System.exit(1);
        }
        ;

PrimaryIdentifier: /** nomerge **/
        IDENTIFIER
        {
          useIdent(subparser, getNodeAt(subparser, 1));
          StringBuilder sb = new StringBuilder();
          sb.append(((Node)getNodeAt(subparser, 1)).getTokenText());
          //Multiverse<StringBuilder> sbmv = new Multiverse<StringBuilder>();
          //sbmv.add(new Element<StringBuilder>(sb, subparser.getPresenceCondition().presenceConditionManager().new PresenceCondition(true)));


          CContext scope = (CContext) subparser.scope;

          // get the renamings from the symtab
          PresenceCondition cond = subparser.getPresenceCondition().presenceConditionManager().new PresenceCondition(true);
          Multiverse<SymbolTable.Entry> entries = scope.get(sb.toString(), cond);
          cond.delRef();

          // convert the renamings to stringbuilders
          Multiverse<StringBuilder> sbmv = entryToStringBuilder.transform(entries);
          entries.destruct();

          setTFValue(value, sbmv);
        }  /* We cannot use a typedef name as a variable */
        ;

VariableArgumentAccess:  /** nomerge **/  // ADDED
        __BUILTIN_VA_ARG LPAREN AssignmentExpression COMMA TypeName RPAREN
        {
          System.err.println("WARNING: unsupported semantic action: VariableArgumentAccess");
          System.exit(1);
        }
        ;

StatementAsExpression:  /** nomerge **/  //ADDED
        LPAREN { EnterScope(subparser); } CompoundStatement { ExitScope(subparser); } RPAREN
        {
          System.err.println("WARNING: unsupported semantic action: StatementAsExpression");
          System.exit(1);
        }
        ;

PostfixExpression:  /** passthrough, nomerge **/
        PrimaryExpression
        {
          PresenceCondition pc = subparser.getPresenceCondition();
          Multiverse<StringBuilder> sbmv = new Multiverse<StringBuilder>();
          Node child = getNodeAt(subparser, 1);
          Multiverse<StringBuilder> product = cartesianProductWithChild(sbmv, child, pc);
          sbmv.destruct();
          setTFValue(value, product);
        }
        | Subscript
        {
          PresenceCondition pc = subparser.getPresenceCondition();
          Multiverse<StringBuilder> sbmv = new Multiverse<StringBuilder>();
          Node child = getNodeAt(subparser, 1);
          Multiverse<StringBuilder> product = cartesianProductWithChild(sbmv, child, pc);
          sbmv.destruct();
          setTFValue(value, product);
        }
        | FunctionCall
        {
          System.err.println("WARNING: unsupported semantic action: PostfixExpression");
          System.exit(1);
        }
        | DirectSelection
        {
          System.err.println("WARNING: unsupported semantic action: PostfixExpression");
          System.exit(1);
        }
        | IndirectSelection
        {
          System.err.println("WARNING: unsupported semantic action: PostfixExpression");
          System.exit(1);
        }
        | Increment
        {
          PresenceCondition pc = subparser.getPresenceCondition();
          Multiverse<StringBuilder> sbmv = new Multiverse<StringBuilder>();
          Node child = getNodeAt(subparser, 1);
          Multiverse<StringBuilder> product = cartesianProductWithChild(sbmv, child, pc);
          sbmv.destruct();
          setTFValue(value, product);
        }
        | Decrement
        {
          PresenceCondition pc = subparser.getPresenceCondition();
          Multiverse<StringBuilder> sbmv = new Multiverse<StringBuilder>();
          Node child = getNodeAt(subparser, 1);
          Multiverse<StringBuilder> product = cartesianProductWithChild(sbmv, child, pc);
          sbmv.destruct();
          setTFValue(value, product);
        }
        | CompoundLiteral  /* ADDED */
        {
          System.err.println("WARNING: unsupported semantic action: PostfixExpression");
          System.exit(1);
        }
        ;

Subscript:  /** nomerge **/
        PostfixExpression LBRACK Expression RBRACK
        {
          Multiverse<StringBuilder> sbmv = new Multiverse<StringBuilder>();
          Multiverse<StringBuilder> temp;
          temp = cartesianProductWithChild(sbmv, getNodeAt(subparser, 4), subparser.getPresenceCondition());
          sbmv.destruct();
          sbmv = temp;
          temp = sbmv.product(new StringBuilder(" [ "), subparser.getPresenceCondition().presenceConditionManager().new PresenceCondition(true), SBCONCAT);
          sbmv.destruct();
          sbmv = temp;
          temp = cartesianProductWithChild(sbmv, getNodeAt(subparser, 2), subparser.getPresenceCondition());
          sbmv.destruct();
          sbmv = temp;
          temp = sbmv.product(new StringBuilder(" ] "), subparser.getPresenceCondition().presenceConditionManager().new PresenceCondition(true), SBCONCAT);
          sbmv.destruct();
          sbmv = temp;
          setTFValue(value, sbmv);
        }
        ;

FunctionCall:  /** nomerge **/
        PostfixExpression LPAREN RPAREN
        {
          System.err.println("WARNING: unsupported semantic action: FunctionCall");
          System.exit(1);
          callFunction(subparser, getNodeAt(subparser, 3), null);
        }
        | PostfixExpression LPAREN ExpressionList RPAREN
        {
          System.err.println("WARNING: unsupported semantic action: FunctionCall");
          System.exit(1);
          callFunction(subparser, getNodeAt(subparser, 4), getNodeAt(subparser, 2));
        }
        ;

DirectSelection:  /** nomerge **/
        PostfixExpression DOT IdentifierOrTypedefName
        {
          System.err.println("WARNING: unsupported semantic action: DirectSelection");
          System.exit(1);
        }
        ;

IndirectSelection:  /** nomerge **/
        PostfixExpression ARROW IdentifierOrTypedefName
        {
          System.err.println("WARNING: unsupported semantic action: IndirectSelection");
          System.exit(1);
        }
        ;

Increment:  /** nomerge **/
        PostfixExpression ICR
        {
          Multiverse<StringBuilder> sbmv = new Multiverse<StringBuilder>();
          Multiverse<StringBuilder> temp;
          temp = cartesianProductWithChild(sbmv, getNodeAt(subparser, 2), subparser.getPresenceCondition());
          sbmv.destruct();
          sbmv = temp;
          temp = sbmv.product(new StringBuilder(" ++ "), subparser.getPresenceCondition().presenceConditionManager().new PresenceCondition(true), SBCONCAT);
          sbmv.destruct();
          sbmv = temp;
          setTFValue(value, sbmv);
        }
        ;

Decrement:  /** nomerge **/
        PostfixExpression DECR
        {
          Multiverse<StringBuilder> sbmv = new Multiverse<StringBuilder>();
          Multiverse<StringBuilder> temp;
          temp = cartesianProductWithChild(sbmv, getNodeAt(subparser, 2), subparser.getPresenceCondition());
          sbmv.destruct();
          sbmv = temp;
          temp = sbmv.product(new StringBuilder(" -- "), subparser.getPresenceCondition().presenceConditionManager().new PresenceCondition(true), SBCONCAT);
          sbmv.destruct();
          sbmv = temp;
          setTFValue(value, sbmv);
        }
        ;

CompoundLiteral:  /** nomerge **/  /* ADDED */
        LPAREN TypeName RPAREN LBRACE InitializerList RBRACE
        {
          System.err.println("WARNING: unsupported semantic action: CompoundLiteral");
          System.exit(1);
        }
        ;

ExpressionList:  /** list, nomerge **/
        AssignmentExpression
        {
          System.err.println("WARNING: unsupported semantic action: ExpressionList");
          System.exit(1);
        }
        | ExpressionList COMMA AssignmentExpression
        {
          System.err.println("WARNING: unsupported semantic action: ExpressionList");
          System.exit(1);
        }
        ;

UnaryExpression:  /** passthrough, nomerge **/
        PostfixExpression
        {
          PresenceCondition pc = subparser.getPresenceCondition();
          Multiverse<StringBuilder> sbmv = new Multiverse<StringBuilder>();
          Node child = getNodeAt(subparser, 1);
          Multiverse<StringBuilder> product = cartesianProductWithChild(sbmv, child, pc);
          sbmv.destruct();
          setTFValue(value, product);
        }
        | ICR UnaryExpression
        {
          Multiverse<StringBuilder> sbmv = new Multiverse<StringBuilder>();
          Multiverse<StringBuilder> temp;
          sbmv.add(new StringBuilder(" ++ "), subparser.getPresenceCondition().presenceConditionManager().new PresenceCondition(true));
          temp = cartesianProductWithChild(sbmv, getNodeAt(subparser, 1), subparser.getPresenceCondition());
          sbmv.destruct();
          sbmv = temp;
          setTFValue(value, sbmv);
        }
        | DECR UnaryExpression
        {
          Multiverse<StringBuilder> sbmv = new Multiverse<StringBuilder>();
          Multiverse<StringBuilder> temp;
          sbmv.add(new StringBuilder(" -- "), subparser.getPresenceCondition().presenceConditionManager().new PresenceCondition(true));
          temp = cartesianProductWithChild(sbmv, getNodeAt(subparser, 1), subparser.getPresenceCondition());
          sbmv.destruct();
          sbmv = temp;
          setTFValue(value, sbmv);
        }
        | Unaryoperator CastExpression
        {
          PresenceCondition pc = subparser.getPresenceCondition();
          setCPC(value, PCtoString(pc));
          Multiverse<StringBuilder> product = getProductOfSomeChildren(pc, getNodeAt(subparser, 2), getNodeAt(subparser, 1));
          setTFValue(value, product);
        }
        | SIZEOF UnaryExpression
        {
          System.err.println("WARNING: unsupported semantic action: UnaryExpression");
          System.exit(1);
        }
        | SIZEOF LPAREN TypeName RPAREN
        {
          System.err.println("WARNING: unsupported semantic action: UnaryExpression");
          System.exit(1);
        }
        | LabelAddressExpression  // ADDED
        {
          System.err.println("WARNING: unsupported semantic action: UnaryExpression");
          System.exit(1);
        }
        | AlignofExpression // ADDED
        {
          System.err.println("WARNING: unsupported semantic action: UnaryExpression");
          System.exit(1);
        }
        | ExtensionExpression // ADDED
        {
          System.err.println("WARNING: unsupported semantic action: UnaryExpression");
          System.exit(1);
        }
        | OffsetofExpression // ADDED
        {
          System.err.println("WARNING: unsupported semantic action: UnaryExpression");
          System.exit(1);
        }
        | TypeCompatibilityExpression  // ADEED
        {
          System.err.println("WARNING: unsupported semantic action: UnaryExpression");
          System.exit(1);
        }
        ;

TypeCompatibilityExpression:  /** nomerge **/
        __BUILTIN_TYPES_COMPATIBLE_P LPAREN TypeName COMMA TypeName RPAREN
        {
          System.err.println("WARNING: unsupported semantic action: TypeCompatibilityExpression");
          System.exit(1);
        }
        ;

OffsetofExpression:  /** nomerge **/
        __BUILTIN_OFFSETOF LPAREN TypeName COMMA PostfixExpression RPAREN
        {
          System.err.println("WARNING: unsupported semantic action: OffsetofExpression");
          System.exit(1);
        }
        ;

ExtensionExpression:  /** nomerge **/
        __EXTENSION__ CastExpression
        {
          System.err.println("WARNING: unsupported semantic action: ExtensionExpression");
          System.exit(1);
        }
        ;

AlignofExpression:  /** nomerge **/
        Alignofkeyword LPAREN TypeName RPAREN
        {
          System.err.println("WARNING: unsupported semantic action: AlignofExpression");
          System.exit(1);
        }
        | Alignofkeyword UnaryExpression
        {
          System.err.println("WARNING: unsupported semantic action: AlignofExpression");
          System.exit(1);
        }
        ;

Alignofkeyword:
        __ALIGNOF__
        {
          System.err.println("WARNING: unsupported semantic action: Alignofkeyword");
          System.exit(1);
        }
        | __ALIGNOF
        {
          System.err.println("WARNING: unsupported semantic action: Alignofkeyword");
          System.exit(1);
        }
        ;

LabelAddressExpression:  /** nomerge  **/  // ADDED
        ANDAND IDENTIFIER
        {
          System.err.println("WARNING: unsupported semantic action: LabelAddressExpression");
          System.exit(1);
        }
        ;

Unaryoperator:
        AND
        {
          Multiverse<StringBuilder> sbmv = new Multiverse<StringBuilder>();
          sbmv.add(new Multiverse.Element<StringBuilder>(new StringBuilder(" & "), subparser.getPresenceCondition().presenceConditionManager().new PresenceCondition(true)));
          setTFValue(value, sbmv);
        }
        | STAR
        {
          System.err.println("WARNING: unsupported semantic action: Unaryoperator");
          System.exit(1);
        }
        | PLUS
        {
          System.err.println("WARNING: unsupported semantic action: Unaryoperator");
          System.exit(1);
        }
        | MINUS
        {
          System.err.println("WARNING: unsupported semantic action: Unaryoperator");
          System.exit(1);
        }
        | NEGATE
        {
          System.err.println("WARNING: unsupported semantic action: Unaryoperator");
          System.exit(1);
        }
        | NOT
        {
          System.err.println("WARNING: unsupported semantic action: Unaryoperator");
          System.exit(1);
        }
        ;

CastExpression:  /** passthrough, nomerge **/
        UnaryExpression
        {
          PresenceCondition pc = subparser.getPresenceCondition();
          Multiverse<StringBuilder> sbmv = new Multiverse<StringBuilder>();
          Node child = getNodeAt(subparser, 1);
          Multiverse<StringBuilder> product = cartesianProductWithChild(sbmv, child, pc);
          sbmv.destruct();
          setTFValue(value, product);
        }
        | LPAREN TypeName RPAREN CastExpression
        {
          System.err.println("WARNING: unsupported semantic action: CastExpression");
          System.exit(1);
        }
        ;

MultiplicativeExpression:  /** passthrough, nomerge **/
        CastExpression
        {
          PresenceCondition pc = subparser.getPresenceCondition();
          Multiverse<StringBuilder> sbmv = new Multiverse<StringBuilder>();
          Node child = getNodeAt(subparser, 1);
          Multiverse<StringBuilder> product = cartesianProductWithChild(sbmv, child, pc);
          sbmv.destruct();
          setTFValue(value, product);
        }
        | MultiplicativeExpression STAR CastExpression
        {
          Multiverse<StringBuilder> sbmv = new Multiverse<StringBuilder>();
          Multiverse<StringBuilder> temp;
          temp = cartesianProductWithChild(sbmv, getNodeAt(subparser, 3), subparser.getPresenceCondition());
          sbmv.destruct();
          sbmv = temp;
          temp = sbmv.product(new StringBuilder(" * "), subparser.getPresenceCondition().presenceConditionManager().new PresenceCondition(true), SBCONCAT);
          sbmv.destruct();
          sbmv = temp;
          temp = cartesianProductWithChild(sbmv, getNodeAt(subparser, 1), subparser.getPresenceCondition());
          sbmv.destruct();
          sbmv = temp;
          setTFValue(value, sbmv);
        }
        | MultiplicativeExpression DIV CastExpression
        {
          Multiverse<StringBuilder> sbmv = new Multiverse<StringBuilder>();
          Multiverse<StringBuilder> temp;
          temp = cartesianProductWithChild(sbmv, getNodeAt(subparser, 3), subparser.getPresenceCondition());
          sbmv.destruct();
          sbmv = temp;
          temp = sbmv.product(new StringBuilder(" / "), subparser.getPresenceCondition().presenceConditionManager().new PresenceCondition(true), SBCONCAT);
          sbmv.destruct();
          sbmv = temp;
          temp = cartesianProductWithChild(sbmv, getNodeAt(subparser, 1), subparser.getPresenceCondition());
          sbmv.destruct();
          sbmv = temp;
          setTFValue(value, sbmv);
        }
        | MultiplicativeExpression MOD CastExpression
        {
          Multiverse<StringBuilder> sbmv = new Multiverse<StringBuilder>();
          Multiverse<StringBuilder> temp;
          temp = cartesianProductWithChild(sbmv, getNodeAt(subparser, 3), subparser.getPresenceCondition());
          sbmv.destruct();
          sbmv = temp;
          temp = sbmv.product(new StringBuilder(" % "), subparser.getPresenceCondition().presenceConditionManager().new PresenceCondition(true), SBCONCAT);
          sbmv.destruct();
          sbmv = temp;
          temp = cartesianProductWithChild(sbmv, getNodeAt(subparser, 1), subparser.getPresenceCondition());
          sbmv.destruct();
          sbmv = temp;
          setTFValue(value, sbmv);
        }
        ;

AdditiveExpression:  /** passthrough, nomerge **/
        MultiplicativeExpression
        {
          PresenceCondition pc = subparser.getPresenceCondition();
          Multiverse<StringBuilder> sbmv = new Multiverse<StringBuilder>();
          Node child = getNodeAt(subparser, 1);
          Multiverse<StringBuilder> product = cartesianProductWithChild(sbmv, child, pc);
          sbmv.destruct();
          setTFValue(value, product);
        }
        | AdditiveExpression PLUS MultiplicativeExpression
        {
          Multiverse<StringBuilder> sbmv = new Multiverse<StringBuilder>();
          Multiverse<StringBuilder> temp;
          temp = cartesianProductWithChild(sbmv, getNodeAt(subparser, 3), subparser.getPresenceCondition());
          sbmv.destruct();
          sbmv = temp;
          temp = sbmv.product(new StringBuilder(" + "), subparser.getPresenceCondition().presenceConditionManager().new PresenceCondition(true), SBCONCAT);
          sbmv.destruct();
          sbmv = temp;
          temp = cartesianProductWithChild(sbmv, getNodeAt(subparser, 1), subparser.getPresenceCondition());
          sbmv.destruct();
          sbmv = temp;
          setTFValue(value, sbmv);
        }
        | AdditiveExpression MINUS MultiplicativeExpression
        {
          Multiverse<StringBuilder> sbmv = new Multiverse<StringBuilder>();
          Multiverse<StringBuilder> temp;
          temp = cartesianProductWithChild(sbmv, getNodeAt(subparser, 3), subparser.getPresenceCondition());
          sbmv.destruct();
          sbmv = temp;
          temp = sbmv.product(new StringBuilder(" - "), subparser.getPresenceCondition().presenceConditionManager().new PresenceCondition(true), SBCONCAT);
          sbmv.destruct();
          sbmv = temp;
          temp = cartesianProductWithChild(sbmv, getNodeAt(subparser, 1), subparser.getPresenceCondition());
          sbmv.destruct();
          sbmv = temp;
          setTFValue(value, sbmv);
        }
        ;

ShiftExpression:  /** passthrough, nomerge **/
        AdditiveExpression
        {
          PresenceCondition pc = subparser.getPresenceCondition();
          Multiverse<StringBuilder> sbmv = new Multiverse<StringBuilder>();
          Node child = getNodeAt(subparser, 1);
          Multiverse<StringBuilder> product = cartesianProductWithChild(sbmv, child, pc);
          sbmv.destruct();
          setTFValue(value, product);
        }
        | ShiftExpression LS AdditiveExpression
        {
          System.err.println("WARNING: unsupported semantic action: ShiftExpression");
          System.exit(1);
        }
        | ShiftExpression RS AdditiveExpression
        {
          System.err.println("WARNING: unsupported semantic action: ShiftExpression");
          System.exit(1);
        }
        ;

RelationalExpression:  /** passthrough, nomerge **/
        ShiftExpression
        {
          PresenceCondition pc = subparser.getPresenceCondition();
          Multiverse<StringBuilder> sbmv = new Multiverse<StringBuilder>();
          Node child = getNodeAt(subparser, 1);
          Multiverse<StringBuilder> product = cartesianProductWithChild(sbmv, child, pc);
          sbmv.destruct();
          setTFValue(value, product);
        }
        | RelationalExpression LT ShiftExpression
        {
          System.err.println("WARNING: unsupported semantic action: RelationalExpression");
          System.exit(1);
        }
        | RelationalExpression GT ShiftExpression
        {
          System.err.println("WARNING: unsupported semantic action: RelationalExpression");
          System.exit(1);
        }
        | RelationalExpression LE ShiftExpression
        {
          System.err.println("WARNING: unsupported semantic action: RelationalExpression");
          System.exit(1);
        }
        | RelationalExpression GE ShiftExpression
        {
          System.err.println("WARNING: unsupported semantic action: RelationalExpression");
          System.exit(1);
        }
        ;

EqualityExpression:  /** passthrough, nomerge **/
        RelationalExpression
        {
          PresenceCondition pc = subparser.getPresenceCondition();
          Multiverse<StringBuilder> sbmv = new Multiverse<StringBuilder>();
          Node child = getNodeAt(subparser, 1);
          Multiverse<StringBuilder> product = cartesianProductWithChild(sbmv, child, pc);
          sbmv.destruct();
          setTFValue(value, product);
        }
        | EqualityExpression EQ RelationalExpression
        {
          System.err.println("WARNING: unsupported semantic action: EqualityExpression");
          System.exit(1);
        }
        | EqualityExpression NE RelationalExpression
        {
          System.err.println("WARNING: unsupported semantic action: EqualityExpression");
          System.exit(1);
        }
        ;

AndExpression:  /** passthrough, nomerge **/
        EqualityExpression
        {
          PresenceCondition pc = subparser.getPresenceCondition();
          Multiverse<StringBuilder> sbmv = new Multiverse<StringBuilder>();
          Node child = getNodeAt(subparser, 1);
          Multiverse<StringBuilder> product = cartesianProductWithChild(sbmv, child, pc);
          sbmv.destruct();
          setTFValue(value, product);
        }
        | AndExpression AND EqualityExpression
        {
          System.err.println("WARNING: unsupported semantic action: AndExpression");
          System.exit(1);
        }
        ;

ExclusiveOrExpression:  /** passthrough, nomerge **/
        AndExpression
        {
          PresenceCondition pc = subparser.getPresenceCondition();
          Multiverse<StringBuilder> sbmv = new Multiverse<StringBuilder>();
          Node child = getNodeAt(subparser, 1);
          Multiverse<StringBuilder> product = cartesianProductWithChild(sbmv, child, pc);
          sbmv.destruct();
          setTFValue(value, product);
        }
        | ExclusiveOrExpression XOR AndExpression
        {
          System.err.println("WARNING: unsupported semantic action: ExclusiveOrExpression");
          System.exit(1);
        }
        ;

InclusiveOrExpression:  /** passthrough, nomerge **/
        ExclusiveOrExpression
        {
          PresenceCondition pc = subparser.getPresenceCondition();
          Multiverse<StringBuilder> sbmv = new Multiverse<StringBuilder>();
          Node child = getNodeAt(subparser, 1);
          Multiverse<StringBuilder> product = cartesianProductWithChild(sbmv, child, pc);
          sbmv.destruct();
          setTFValue(value, product);
        }
        | InclusiveOrExpression PIPE ExclusiveOrExpression
        {
          System.err.println("WARNING: unsupported semantic action: InclusiveOrExpression");
          System.exit(1);
        }
        ;

LogicalAndExpression:  /** passthrough, nomerge **/
        InclusiveOrExpression
        {
          PresenceCondition pc = subparser.getPresenceCondition();
          Multiverse<StringBuilder> sbmv = new Multiverse<StringBuilder>();
          Node child = getNodeAt(subparser, 1);
          Multiverse<StringBuilder> product = cartesianProductWithChild(sbmv, child, pc);
          sbmv.destruct();
          setTFValue(value, product);
        }
        | LogicalAndExpression ANDAND InclusiveOrExpression
        {
          System.err.println("WARNING: unsupported semantic action: LogicalAndExpression");
          System.exit(1);
        }
        ;

LogicalORExpression:  /** passthrough, nomerge **/
        LogicalAndExpression
        {
          PresenceCondition pc = subparser.getPresenceCondition();
          Multiverse<StringBuilder> sbmv = new Multiverse<StringBuilder>();
          Node child = getNodeAt(subparser, 1);
          Multiverse<StringBuilder> product = cartesianProductWithChild(sbmv, child, pc);
          sbmv.destruct();
          setTFValue(value, product);
        }
        | LogicalORExpression OROR LogicalAndExpression
        {
          System.err.println("WARNING: unsupported semantic action: LogicalORExpression");
          System.exit(1);
        }
        ;

ConditionalExpression:  /** passthrough, nomerge **/
        LogicalORExpression
        {
          PresenceCondition pc = subparser.getPresenceCondition();
          Multiverse<StringBuilder> sbmv = new Multiverse<StringBuilder>();
          Node child = getNodeAt(subparser, 1);
          Multiverse<StringBuilder> product = cartesianProductWithChild(sbmv, child, pc);
          sbmv.destruct();
          setTFValue(value, product);
        }
        | LogicalORExpression QUESTION Expression COLON
                ConditionalExpression
        {
          System.err.println("WARNING: unsupported semantic action: ConditionalExpression");
          System.exit(1);
        }
        | LogicalORExpression QUESTION COLON  // ADDED gcc innomerge conditional
                ConditionalExpression
        {
          System.err.println("WARNING: unsupported semantic action: ConditionalExpression");
          System.exit(1);
        }
        ;

AssignmentExpression:  /** passthrough, nomerge **/
        ConditionalExpression
        {
          PresenceCondition pc = subparser.getPresenceCondition();
          Multiverse<StringBuilder> sbmv = new Multiverse<StringBuilder>();
          Node child = getNodeAt(subparser, 1);
          Multiverse<StringBuilder> product = cartesianProductWithChild(sbmv, child, pc);
          sbmv.destruct();
          setTFValue(value, product);
        }
        | UnaryExpression AssignmentOperator AssignmentExpression
        {
          PresenceCondition pc = subparser.getPresenceCondition();
          setCPC(value, PCtoString(pc));
          Multiverse<StringBuilder> product = getProductOfSomeChildren(pc, getNodeAt(subparser, 3), getNodeAt(subparser, 2), getNodeAt(subparser, 1));
          setTFValue(value, product);
        }
        ;

AssignmentOperator: /** nomerge **/
        ASSIGN
        {
          StringBuilder sb = new StringBuilder();
          sb.append(" = ");
          Multiverse<StringBuilder> sbmv = new Multiverse<StringBuilder>();
          sbmv.add(new Element<StringBuilder>(sb, subparser.getPresenceCondition().presenceConditionManager().new PresenceCondition(true)));
          setTFValue(value, sbmv);
        }
        | MULTassign
        {
          StringBuilder sb = new StringBuilder();
          sb.append(" *= ");
          Multiverse<StringBuilder> sbmv = new Multiverse<StringBuilder>();
          sbmv.add(new Element<StringBuilder>(sb, subparser.getPresenceCondition().presenceConditionManager().new PresenceCondition(true)));
          setTFValue(value, sbmv);
        }
        | DIVassign
        {
          StringBuilder sb = new StringBuilder();
          sb.append(" /= ");
          Multiverse<StringBuilder> sbmv = new Multiverse<StringBuilder>();
          sbmv.add(new Element<StringBuilder>(sb, subparser.getPresenceCondition().presenceConditionManager().new PresenceCondition(true)));
          setTFValue(value, sbmv);
        }
        | MODassign
        {
          StringBuilder sb = new StringBuilder();
          sb.append(" %= ");
          Multiverse<StringBuilder> sbmv = new Multiverse<StringBuilder>();
          sbmv.add(new Element<StringBuilder>(sb, subparser.getPresenceCondition().presenceConditionManager().new PresenceCondition(true)));
          setTFValue(value, sbmv);
        }
        | PLUSassign
        {
          StringBuilder sb = new StringBuilder();
          sb.append(" += ");
          Multiverse<StringBuilder> sbmv = new Multiverse<StringBuilder>();
          sbmv.add(new Element<StringBuilder>(sb, subparser.getPresenceCondition().presenceConditionManager().new PresenceCondition(true)));
          setTFValue(value, sbmv);
        }
        | MINUSassign
        {
          StringBuilder sb = new StringBuilder();
          sb.append(" -= ");
          Multiverse<StringBuilder> sbmv = new Multiverse<StringBuilder>();
          sbmv.add(new Element<StringBuilder>(sb, subparser.getPresenceCondition().presenceConditionManager().new PresenceCondition(true)));
          setTFValue(value, sbmv);
        }
        | LSassign
        {
          System.err.println("WARNING: unsupported semantic action: AssignmentOperator");
          System.exit(1);
        }
        | RSassign
        {
          System.err.println("WARNING: unsupported semantic action: AssignmentOperator");
          System.exit(1);
        }
        | ANDassign
        {
          StringBuilder sb = new StringBuilder();
          sb.append(" &= ");
          Multiverse<StringBuilder> sbmv = new Multiverse<StringBuilder>();
          sbmv.add(new Element<StringBuilder>(sb, subparser.getPresenceCondition().presenceConditionManager().new PresenceCondition(true)));
          setTFValue(value, sbmv);
        }
        | ERassign
        {
          System.err.println("WARNING: unsupported semantic action: AssignmentOperator");
          System.exit(1);
        }
        | ORassign
        {
          StringBuilder sb = new StringBuilder();
          sb.append(" |= ");
          Multiverse<StringBuilder> sbmv = new Multiverse<StringBuilder>();
          sbmv.add(new Element<StringBuilder>(sb, subparser.getPresenceCondition().presenceConditionManager().new PresenceCondition(true)));
          setTFValue(value, sbmv);
        }
        ;

ExpressionOpt:  /** passthrough, nomerge **/
        /* Nothing */
        | Expression
        {
          PresenceCondition pc = subparser.getPresenceCondition();
          Multiverse<StringBuilder> sbmv = new Multiverse<StringBuilder>();
          Node child = getNodeAt(subparser, 1);
          Multiverse<StringBuilder> product = cartesianProductWithChild(sbmv, child, pc);
          sbmv.destruct();
          setTFValue(value, product);
        }
        ;

Expression:  /** passthrough, nomerge **/
        AssignmentExpression
        {
          PresenceCondition pc = subparser.getPresenceCondition();
          Multiverse<StringBuilder> sbmv = new Multiverse<StringBuilder>();
          Node child = getNodeAt(subparser, 1);
          Multiverse<StringBuilder> product = cartesianProductWithChild(sbmv, child, pc);
          sbmv.destruct();
          setTFValue(value, product);
        }
        | Expression COMMA AssignmentExpression
        {
          System.err.println("WARNING: unsupported semantic action: Expression");
          System.exit(1);
        }
        ;

ConstantExpression: /** passthrough, nomerge **/
        ConditionalExpression
        {
          PresenceCondition pc = subparser.getPresenceCondition();
          Multiverse<StringBuilder> sbmv = new Multiverse<StringBuilder>();
          Node child = getNodeAt(subparser, 1);
          Multiverse<StringBuilder> product = cartesianProductWithChild(sbmv, child, pc);
          sbmv.destruct();
          setTFValue(value, product);
        }
	      ;

AttributeSpecifierListOpt: /** nomerge **/  // ADDED
        /* empty */
        | AttributeSpecifierList
        {
          System.err.println("WARNING: unsupported semantic action: AttributeSpecifierListOpt");
          System.exit(1);
        }
        ;

AttributeSpecifierList:  /** list, nomerge **/  // ADDED
        AttributeSpecifier
        {
          System.err.println("WARNING: unsupported semantic action: AttributeSpecifierList");
          System.exit(1);
        }
        | AttributeSpecifierList AttributeSpecifier
        {
          System.err.println("WARNING: unsupported semantic action: AttributeSpecifierList");
          System.exit(1);
        }
        ;

AttributeSpecifier: /** nomerge **/  // ADDED
        AttributeKeyword LPAREN LPAREN AttributeListOpt RPAREN RPAREN
        {
          System.err.println("WARNING: unsupported semantic action: AttributeSpecifier");
          System.exit(1);
        }
        ;

AttributeKeyword:   // ADDED
        __ATTRIBUTE
        {
          System.err.println("WARNING: unsupported semantic action: AttributeKeyword");
          System.exit(1);
        }
        | __ATTRIBUTE__
        {
          System.err.println("WARNING: unsupported semantic action: AttributeKeyword");
          System.exit(1);
        }
        ;

AttributeListOpt:   // ADDED
        /* empty */
        | AttributeList
        {
          System.err.println("WARNING: unsupported semantic action: AttributeListOpt");
          System.exit(1);
        }
        ;

AttributeList:  /** list, nomerge **/  // ADDED
        Word AttributeExpressionOpt
        {
          System.err.println("WARNING: unsupported semantic action: AttributeList");
          System.exit(1);
        }
        | AttributeList COMMA Word AttributeExpressionOpt
        {
          System.err.println("WARNING: unsupported semantic action: AttributeList");
          System.exit(1);
        }
        ;

AttributeExpressionOpt:   // ADDED
        /* empty */
        | LPAREN RPAREN
        {
          System.err.println("WARNING: unsupported semantic action: AttributeExpressionOpt");
          System.exit(1);
        }
        | LPAREN ExpressionList RPAREN
        {
          System.err.println("WARNING: unsupported semantic action: AttributeExpressionOpt");
          System.exit(1);
        }
        ;

Word:  // ADDED
        IDENTIFIER
        {
          System.err.println("WARNING: unsupported semantic action: Word");
          System.exit(1);
        }
        | AUTO
        {
          System.err.println("WARNING: unsupported semantic action: Word");
          System.exit(1);
        }
        | DOUBLE
        {
          System.err.println("WARNING: unsupported semantic action: Word");
          System.exit(1);
        }
        | INT
        {
          System.err.println("WARNING: unsupported semantic action: Word");
          System.exit(1);
        }
        | STRUCT
        {
          System.err.println("WARNING: unsupported semantic action: Word");
          System.exit(1);
        }
        | BREAK
        {
          System.err.println("WARNING: unsupported semantic action: Word");
          System.exit(1);
        }
        | ELSE
        {
          System.err.println("WARNING: unsupported semantic action: Word");
          System.exit(1);
        }
        | LONG
        {
          System.err.println("WARNING: unsupported semantic action: Word");
          System.exit(1);
        }
        | SWITCH
        {
          System.err.println("WARNING: unsupported semantic action: Word");
          System.exit(1);
        }
        | CASE
        {
          System.err.println("WARNING: unsupported semantic action: Word");
          System.exit(1);
        }
        | ENUM
        {
          System.err.println("WARNING: unsupported semantic action: Word");
          System.exit(1);
        }
        | REGISTER
        {
          System.err.println("WARNING: unsupported semantic action: Word");
          System.exit(1);
        }
        | TYPEDEF
        {
          System.err.println("WARNING: unsupported semantic action: Word");
          System.exit(1);
        }
        | CHAR
        {
          System.err.println("WARNING: unsupported semantic action: Word");
          System.exit(1);
        }
        | EXTERN
        {
          System.err.println("WARNING: unsupported semantic action: Word");
          System.exit(1);
        }
        | RETURN
        {
          Multiverse<StringBuilder> result = new Multiverse<StringBuilder>();
          result.add(new StringBuilder("return "), subparser.getPresenceCondition().presenceConditionManager().new PresenceCondition(true));
          setTFValue(value, result);
        }
        | UNION
        {
          System.err.println("WARNING: unsupported semantic action: Word");
          System.exit(1);
        }
        | CONST
        {
          System.err.println("WARNING: unsupported semantic action: Word");
          System.exit(1);
        }
        | FLOAT
        {
          System.err.println("WARNING: unsupported semantic action: Word");
          System.exit(1);
        }
        | SHORT
        {
          System.err.println("WARNING: unsupported semantic action: Word");
          System.exit(1);
        }
        | UNSIGNED
        {
          System.err.println("WARNING: unsupported semantic action: Word");
          System.exit(1);
        }
        | CONTINUE
        {
          System.err.println("WARNING: unsupported semantic action: Word");
          System.exit(1);
        }
        | FOR
        {
          System.err.println("WARNING: unsupported semantic action: Word");
          System.exit(1);
        }
        | SIGNED
        {
          System.err.println("WARNING: unsupported semantic action: Word");
          System.exit(1);
        }
        | VOID
        {
          System.err.println("WARNING: unsupported semantic action: Word");
          System.exit(1);
        }
        | DEFAULT
        {
          System.err.println("WARNING: unsupported semantic action: Word");
          System.exit(1);
        }
        | GOTO
        {
          System.err.println("WARNING: unsupported semantic action: Word");
          System.exit(1);
        }
        | SIZEOF
        {
          System.err.println("WARNING: unsupported semantic action: Word");
          System.exit(1);
        }
        | VOLATILE
        {
          System.err.println("WARNING: unsupported semantic action: Word");
          System.exit(1);
        }
        | DO
        {
          System.err.println("WARNING: unsupported semantic action: Word");
          System.exit(1);
        }
        | IF
        {
          System.err.println("WARNING: unsupported semantic action: Word");
          System.exit(1);
        }
        | STATIC
        {
          System.err.println("WARNING: unsupported semantic action: Word");
          System.exit(1);
        }
        | WHILE
        {
          System.err.println("WARNING: unsupported semantic action: Word");
          System.exit(1);
        }
        | ASMSYM
        {
          System.err.println("WARNING: unsupported semantic action: Word");
          System.exit(1);
        }
        | _BOOL
        {
          System.err.println("WARNING: unsupported semantic action: Word");
          System.exit(1);
        }
        | _COMPLEX
        {
          System.err.println("WARNING: unsupported semantic action: Word");
          System.exit(1);
        }
        | RESTRICT
        {
          System.err.println("WARNING: unsupported semantic action: Word");
          System.exit(1);
        }
        | __ALIGNOF
        {
          System.err.println("WARNING: unsupported semantic action: Word");
          System.exit(1);
        }
        | __ALIGNOF__
        {
          System.err.println("WARNING: unsupported semantic action: Word");
          System.exit(1);
        }
        | ASM
        {
          System.err.println("WARNING: unsupported semantic action: Word");
          System.exit(1);
        }
        | __ASM
        {
          System.err.println("WARNING: unsupported semantic action: Word");
          System.exit(1);
        }
        | __ASM__
        {
          System.err.println("WARNING: unsupported semantic action: Word");
          System.exit(1);
        }
        | __ATTRIBUTE
        {
          System.err.println("WARNING: unsupported semantic action: Word");
          System.exit(1);
        }
        | __ATTRIBUTE__
        {
          System.err.println("WARNING: unsupported semantic action: Word");
          System.exit(1);
        }
        | __BUILTIN_OFFSETOF
        {
          System.err.println("WARNING: unsupported semantic action: Word");
          System.exit(1);
        }
        | __BUILTIN_TYPES_COMPATIBLE_P
        {
          System.err.println("WARNING: unsupported semantic action: Word");
          System.exit(1);
        }
        | __BUILTIN_VA_ARG
        {
          System.err.println("WARNING: unsupported semantic action: Word");
          System.exit(1);
        }
        | __BUILTIN_VA_LIST
        {
          System.err.println("WARNING: unsupported semantic action: Word");
          System.exit(1);
        }
        | __COMPLEX__
        {
          System.err.println("WARNING: unsupported semantic action: Word");
          System.exit(1);
        }
        | __CONST
        {
          System.err.println("WARNING: unsupported semantic action: Word");
          System.exit(1);
        }
        | __CONST__
        {
          System.err.println("WARNING: unsupported semantic action: Word");
          System.exit(1);
        }
        | __EXTENSION__
        {
          System.err.println("WARNING: unsupported semantic action: Word");
          System.exit(1);
        }
        | INLINE
        {
          System.err.println("WARNING: unsupported semantic action: Word");
          System.exit(1);
        }
        | __INLINE
        {
          System.err.println("WARNING: unsupported semantic action: Word");
          System.exit(1);
        }
        | __INLINE__
        {
          System.err.println("WARNING: unsupported semantic action: Word");
          System.exit(1);
        }
        | __LABEL__
        {
          System.err.println("WARNING: unsupported semantic action: Word");
          System.exit(1);
        }
        | __RESTRICT
        {
          System.err.println("WARNING: unsupported semantic action: Word");
          System.exit(1);
        }
        | __RESTRICT__
        {
          System.err.println("WARNING: unsupported semantic action: Word");
          System.exit(1);
        }
        | __SIGNED
        {
          System.err.println("WARNING: unsupported semantic action: Word");
          System.exit(1);
        }
        | __SIGNED__
        {
          System.err.println("WARNING: unsupported semantic action: Word");
          System.exit(1);
        }
        | __THREAD
        {
          System.err.println("WARNING: unsupported semantic action: Word");
          System.exit(1);
        }
        | TYPEOF
        {
          System.err.println("WARNING: unsupported semantic action: Word");
          System.exit(1);
        }
        | __TYPEOF
        {
          System.err.println("WARNING: unsupported semantic action: Word");
          System.exit(1);
        }
        | __TYPEOF__
        {
          System.err.println("WARNING: unsupported semantic action: Word");
          System.exit(1);
        }
        | __VOLATILE
        {
          System.err.println("WARNING: unsupported semantic action: Word");
          System.exit(1);
        }
        | __VOLATILE__
        {
          System.err.println("WARNING: unsupported semantic action: Word");
          System.exit(1);
        }
        ;

// ------------------------------------------------------------------ Assembly

AssemblyDefinition:  /** nomerge **/
        AssemblyExpression SEMICOLON
        {
          System.err.println("WARNING: unsupported semantic action: AssemblyDefinition");
          System.exit(1);
        }
        ;

AssemblyExpression:  /** nomerge **/
        AsmKeyword LPAREN StringLiteralList RPAREN
        {
          System.err.println("WARNING: unsupported semantic action: AssemblyExpression");
          System.exit(1);
        }
        ;

AssemblyExpressionOpt:  /** nomerge **/
        /* empty */
        | AssemblyExpression
        {
          System.err.println("WARNING: unsupported semantic action: AssemblyExpressionOpt");
          System.exit(1);
        }
        ;

AssemblyStatement:   /** nomerge **/ // ADDED
        AsmKeyword LPAREN Assemblyargument RPAREN SEMICOLON
        /* gcc>=4.5 */
        {
          System.err.println("WARNING: unsupported semantic action: AssemblyStatement");
          System.exit(1);
        }
        | AsmKeyword GOTO LPAREN AssemblyGotoargument RPAREN SEMICOLON
        {
          System.err.println("WARNING: unsupported semantic action: AssemblyStatement");
          System.exit(1);
        }
        | AsmKeyword TypeQualifier LPAREN Assemblyargument RPAREN SEMICOLON
        {
          System.err.println("WARNING: unsupported semantic action: AssemblyStatement");
          System.exit(1);
        }
        ;

Assemblyargument:  /** nomerge **/  // ADDED
        StringLiteralList COLON AssemblyoperandsOpt COLON AssemblyoperandsOpt COLON Assemblyclobbers
        {
          System.err.println("WARNING: unsupported semantic action: Assemblyargument");
          System.exit(1);
        }
        | StringLiteralList COLON AssemblyoperandsOpt COLON AssemblyoperandsOpt
        {
          System.err.println("WARNING: unsupported semantic action: Assemblyargument");
          System.exit(1);
        }
        | StringLiteralList COLON AssemblyoperandsOpt
        {
          System.err.println("WARNING: unsupported semantic action: Assemblyargument");
          System.exit(1);
        }
        | StringLiteralList
        {
          System.err.println("WARNING: unsupported semantic action: Assemblyargument");
          System.exit(1);
        }
        ;

AssemblyoperandsOpt:  /** nomerge **/  // ADDED
        /* empty */
        | Assemblyoperands
        {
          System.err.println("WARNING: unsupported semantic action: AssemblyoperandsOpt");
          System.exit(1);
        }
        ;

Assemblyoperands:  /** list, nomerge **/  // ADDED
        Assemblyoperand
        {
          System.err.println("WARNING: unsupported semantic action: Assemblyoperands");
          System.exit(1);
        }
        | Assemblyoperands COMMA Assemblyoperand
        {
          System.err.println("WARNING: unsupported semantic action: Assemblyoperands");
          System.exit(1);
        }
        ;

Assemblyoperand:  /** nomerge **/  // ADDED
                             StringLiteralList LPAREN Expression RPAREN
        {
          System.err.println("WARNING: unsupported semantic action: Assemblyoperand");
          System.exit(1);
        }
        | LBRACK Word RBRACK StringLiteralList LPAREN Expression RPAREN
        {
          System.err.println("WARNING: unsupported semantic action: Assemblyoperand");
          System.exit(1);
        }
        ;

AssemblyclobbersOpt:  /** nomerge **/ // ADDED
        /* empty */
        | Assemblyclobbers
        {
          System.err.println("WARNING: unsupported semantic action: AssemblyclobbersOpt");
          System.exit(1);
        }
        ;

Assemblyclobbers:  /** nomerge **/  // ADDED
        StringLiteralList
        {
          System.err.println("WARNING: unsupported semantic action: Assemblyclobbers");
          System.exit(1);
        }
        | Assemblyclobbers COMMA StringLiteralList
        {
          System.err.println("WARNING: unsupported semantic action: Assemblyclobbers");
          System.exit(1);
        }
        ;

AssemblyGotoargument:  /** nomerge **/ // ADDED
        StringLiteralList COLON AssemblyoperandsOpt COLON AssemblyoperandsOpt COLON AssemblyclobbersOpt COLON AssemblyJumpLabels
        {
          System.err.println("WARNING: unsupported semantic action: AssemblyGotoargument");
          System.exit(1);
        }
        ;

AssemblyJumpLabels:  /** nomerge **/ // ADDED
        Identifier
        {
          System.err.println("WARNING: unsupported semantic action: AssemblyJumpLabels");
          System.exit(1);
        }
        | AssemblyJumpLabels COMMA Identifier
        {
          System.err.println("WARNING: unsupported semantic action: AssemblyJumpLabels");
          System.exit(1);
        }
        ;

AsmKeyword:   // ADDED
        ASM
        {
          System.err.println("WARNING: unsupported semantic action: AsmKeyword");
          System.exit(1);
        }
        | __ASM
        {
          System.err.println("WARNING: unsupported semantic action: AsmKeyword");
          System.exit(1);
        }
        | __ASM__
        {
          System.err.println("WARNING: unsupported semantic action: AsmKeyword");
          System.exit(1);
        }
        ;

%%

// TUTORIAL: this section of the grammar gets copied into the
// resulting parser, specifically the CActions.java class


/**
   This is just a constant string name for a property used to assign
   semantic values that are type builders.
 */
private static final String STRING = "xtc.String";
private static final String TRANSFORMATION = "transformation";

private void setTFValue(Object node, Object value) {
  ((Node)node).setProperty(TRANSFORMATION, value);
}

private Multiverse<StringBuilder> getSBMV(Object node) {
  return (Multiverse<StringBuilder>)((Node)node).getProperty(TRANSFORMATION);
}

private Multiverse<StringBuilder> getSBMVAt(Subparser subparser, int component) {
  // value should be not null and should be a Node type
  return (Multiverse<StringBuilder>) getNodeAt(subparser, component).getProperty(TRANSFORMATION);
}

private TypeBuilderMultiverse getTB(Object node) {
  return (TypeBuilderMultiverse)((Node)node).getProperty(TRANSFORMATION);
}

private TypeBuilderMultiverse getTBAt(Subparser subparser, int component) {
  // value should be not null and should be a Node type
  return (TypeBuilderMultiverse) getNodeAt(subparser, component).getProperty(TRANSFORMATION);
}

private DeclBuilder getDB(Object node) {
  return (DeclBuilder)((Node)node).getProperty(TRANSFORMATION);
}

private DeclBuilder getDBAt(Subparser subparser, int component) {
  // value should be not null and should be a Node type
  return (DeclBuilder) getNodeAt(subparser, component).getProperty(TRANSFORMATION);
}

private List<Parameter> getParam(Object node) {
  return (List<Parameter>)((Node)node).getProperty(TRANSFORMATION);
}

private List<Parameter> getParamAt(Subparser subparser, int component) {
  // value should be not null and should be a Node type
  return (List<Parameter>) getNodeAt(subparser, component).getProperty(TRANSFORMATION);
}

private void setCPC(Object value, String CPC) {
  // value should be not null and should be a Node type
  setCPC((Node) value, CPC);
}

private void setCPC(Node value, String CPC) {
  // value should be not null and should be a Node type
  value.setProperty("C_PC", CPC);
}

private String getCPC(Subparser subparser, int component) {
  return (String) getNodeAt(subparser, component).getProperty("C_PC");
}

private String getCPC(Node n) {
  return (String) n.getProperty("C_PC");
}

// TODO: javadoc
// TODO: make note about how the numbers must be passed-in in the order that you want them concatenated.
private Multiverse<StringBuilder> getProductOfSomeChildren(PresenceCondition pc, Node...children) {
  Multiverse<StringBuilder> sbmv = new Multiverse<StringBuilder>();
  Multiverse<StringBuilder> temp;
  for (Node child : children) {
    temp = cartesianProductWithChild(sbmv, child, pc);
    sbmv.destruct();
    sbmv = temp;
  }
  return sbmv;
}

/**
 * All configurations of this node are then returned in a multiverse.
 * Traverses all nested static choice nodes until non-static choice nodes are reached.
 * @param node The node to get the configurations of.
 * @param presenceCondition The presence condition associated with node.
 * @return A multiverse containing all configurations of the passed-in node.
 */
Multiverse<Node> getAllNodeConfigs(Node node, PresenceCondition presenceCondition) {
  Multiverse<Node> allConfigs = new Multiverse<Node>();

  if (node instanceof GNode && ((GNode) node).hasName(ForkMergeParser.CHOICE_NODE_NAME)) {
    PresenceCondition pc = null;
    for (Object child : node) {

      if (child instanceof PresenceCondition) {
        pc = (PresenceCondition)child;
      } else if (child instanceof Node) {
        // assumes that all static choice nodes are mutually exclusive
        Multiverse<Node> someChildren = getAllNodeConfigs((Node)child, pc);
        allConfigs.addAll(someChildren);
        someChildren.destruct();
      } else {
        System.err.println("unsupported AST child type in getNodeMultiverse");
        System.exit(1);
      }
    }

  } else {
    // assumes that if it isn't a static choice node, then it must be a "normal" node
    allConfigs.add(node, presenceCondition);
  }
  // TODO: manage memory
  return allConfigs;
}

/**
 * Takes the cartesian product of the current node's SBMV with one of its children SBMVs.
 * @param sbmv A multiverse that possibly contains the configurations of child's siblings.
 * @param child The child of the current node.
 * @param presenceCondition The presence condition associated with the current node.
 * @return A multiverse containing all configurations of the passed-in node.
 */
Multiverse<StringBuilder> cartesianProductWithChild(Multiverse<StringBuilder> sbmv, Node child, PresenceCondition presenceCondition) {
  sbmv = new Multiverse<StringBuilder>(sbmv); // copies the passed-in sbmv because the caller destructs it.
  // getAllNodeConfigs traverses all nested static choice nodes until they reach a regular node
  // and then gets all configurations of that node
  Multiverse<Node> allConfigs = getAllNodeConfigs(child, presenceCondition);
  for (Multiverse.Element<Node> childNode : allConfigs) {
    Multiverse<StringBuilder> childSBMV = getSBMV(childNode.getData());
    Multiverse<StringBuilder> temp = sbmv.product(childSBMV, SBCONCAT);
    sbmv.destruct();
    sbmv = temp;
  }

  return sbmv;
}

final static Multiverse.Operator<StringBuilder> SBCONCAT = (sb1, sb2) -> {
  StringBuilder newsb = new StringBuilder();
  newsb.append(sb1);
  newsb.append(sb2);
  return newsb;
};

final Multiverse.Transformer<SymbolTable.Entry, StringBuilder> entryToStringBuilder = new Multiverse.Transformer<SymbolTable.Entry, StringBuilder>() {
  StringBuilder transform(SymbolTable.Entry from) {
    return new StringBuilder(from.getRenaming());
  }
};

/** True when statistics should be output. */
private boolean languageStatistics = false;

/** Turn on error reporting. */
private static boolean showErrors = false;

/** Turn on debugging messages. */
private static boolean debug = false;

/** Turn on checkers. */
private static boolean enableCheckers = false;

/** Turn on checkers. */
private static List<String> extraConstraints = null;

/** Turn on function analysis. */
private static boolean enableFunctionAnalysis = false;

/** A symbol table for analysis. */
private SymbolTable functionTable;

/** Turn on kconfig feature model clauses. */
private boolean hasClauses = false;

/** The clauses for the kconfig feature model. */
private Clauses featureClauses = null;

/** The kconfig feature model solver. */
private ISolver featureSolver;

/** The assumptions of the feature model, i.e., non-arch config vars. */
private VecInt modelAssumptions;

/**
 * Turn language statistics collection on.  Default is off.
 *
 * @param b True is on.
 */
public void collectStatistics(boolean b) {
  languageStatistics = b;
}

/**
 * Show errors.
 *
 * @param b True is on.
 */
public void showErrors(boolean b) {
  showErrors = b;
}

/**
 * Show debugging messages.
 *
 * @param b True is on.
 */
public void debug(boolean b) {
  debug = b;
}

/**
 * Enable checkers.
 *
 * @param b Enable checkers if true.
 */
public void enableCheckers(boolean b) {
  this.enableCheckers(b, null);
}

/**
 * Enable checkers.
 *
 * @param b Enable checkers if true.
 * @param extraConstraints Extra constraints to SAT solver.
 */
public void enableCheckers(boolean b, List<String> extraConstraints) {
  this.enableCheckers = b;
  if (null == extraConstraints) {
    // avoid having to check for null
    extraConstraints = new ArrayList<String>();
  }
  this.extraConstraints = extraConstraints;
}

/**
 * Enable function analysis.
 */
public void enableFunctionAnalysis() {
  this.enableFunctionAnalysis = true;
  this.functionTable = new SymbolTable();
}

/**
 * Add kconfig feature model clauses.
 *
 * @param clauses The clauses.
 */
public void addClauses(Clauses clauses, int[] assumptions) {
  if (null != assumptions) {
    this.modelAssumptions = new VecInt(assumptions);
  } else {
    this.modelAssumptions = new VecInt(new int[0]);
  }

  if (null != clauses) {
    this.hasClauses = true;
    this.featureClauses = clauses;
    this.featureSolver = SolverFactory.newDefault();
    this.featureSolver.newVar(clauses.getNumVars());
    this.featureSolver.setExpectedNumberOfClauses(clauses.size());

    try {
      for (List<Integer> clause : clauses) {
        int[] cint = new int[clause.size()];
        int i = 0;
        for (Integer val : clause) {
          cint[i++] = val;
        }
        this.featureSolver.addClause(new VecInt(cint));
      }
    } catch (ContradictionException e) {
      e.printStackTrace();
      System.exit(1);
    }
  } else {
    this.hasClauses = false;
    this.featureClauses = null;
  }
}

/**
 * Get the checker symbol table.
 *
 * @return The checker symbol table.
 */
public SymbolTable getFunctionTable() {
  return this.functionTable;
}

/**
 * A helper function to get the value of a node on the stack, which
 * corresponds to the value of the component of a production.  Unlike
 * bison, this is numbered by the stack, i.e., the closest component
 * to the action has the lowest number, starting with 1.
 *
 * @param subparser The reference to the subparser.
 * @param number The component number, where 1 is the component to the
 * left of the action, and increasing in number while going towards
 * the beginning of the production.
 * @return The node value of the component.
 */
private static Node getNodeAt(Subparser subparser, int component) {
  return (Node) (subparser.stack.get(component).value);
}

private static String getStringAt(Subparser subparser, int component) {
  return ((Syntax) getNodeAt(subparser, component)).toLanguage().getTokenText();
}

private static void setString(Object value, String s) {
  ((Node) value).setProperty(STRING, s);
}

private String getStringAtNode(Subparser subparser, int component) {
  // value should be not null and should be a Node type
  return (String) getNodeAt(subparser, component).getProperty(STRING);
}

/**
 * A helper function to set the type property of the given node.  The
 * given value will be first cast to a Node.
 *
 * @param value A node object.
 * @param type The type to set.
 */
private static void setType(Object value, Type type) {
  ((Node) value).setProperty(Constants.TYPE, type);
}

private static void error(String msg) {
  if (showErrors) {
    System.err.println("error: " + msg);
  }
  /* System.exit(1); */
}

// ---------- Parsing-only context

/**
 * Compute and store the base type indicated by the specifications
 * property of the given node.
 */
public void saveBaseType(Subparser subparser, Node typespec) {
  if (typespec.getProperty(SPECS) == null) {
    if (showErrors) {
      System.err.println("error: no specs available");
    }
    return;
  }
  ((CContext) subparser.scope).lastSeenType =
    ((Specifiers) typespec.getProperty(SPECS)).getType();
}

/**
 * Return the last seen type.
 */
public Type lastSeenType(Subparser subparser) {
  return ((CContext) subparser.scope).lastSeenType;
}

private static class Binding {
  public Language ident;
  public Type type;

  public Binding(Language ident, Type type) {
    this.ident = ident;
    this.type = type;
  }
}

private boolean findToken(Object n, CTag tag) {
  if (n instanceof Language && ((Language) n).tag() == tag) {
    return true;
  } else if (n instanceof Syntax) {
    return ((Syntax) n).getTokenText().equals(tag.getText());
  } else if (n instanceof Node) {
    boolean b = false;
    for (Object o : ((Node) n)) {
      b |= findToken(o, tag);
      if (b) return true;
    }
    return false;
  } else if (n instanceof PresenceCondition) {
    // ignore
    return false;
  } else {
    System.err.println(n.getClass().getSimpleName());
    return false;
  }
}

public void bindFunDef(Subparser subparser, Node typespec, Node declarator) {
  boolean static_function;

  if (getident(declarator).equals("ERR_PTR")) {
    System.err.println(typespec);
    System.err.println(declarator);
  }

  if (null == typespec) {
    // only static with static keyword
    static_function = false;
  } else if (typespec.getName().equals("DeclarationSpecifier") ||
             typespec.getName().equals("DeclarationQualifierList")) {
    // the declaration keyword can only appear in these kinds of
    // specifiers
    if (typespec.getProperty(SPECS) != null) {
      static_function = ((Specifiers) typespec.getProperty(SPECS)).storage ==
        Constants.ATT_STORAGE_STATIC;
    } else {
      // traverse subtree looking for static until checkers are finished
      static_function = findToken(typespec, CTag.STATIC);
    }
  } else {
    // the declaration keyword can only appear in these kinds of
    // specifiers
    if (typespec.getProperty(SPECS) != null) {
      static_function = ((Specifiers) typespec.getProperty(SPECS)).storage ==
        Constants.ATT_STORAGE_STATIC;
    } else {
      // traverse subtree looking for static until checkers are finished
      static_function = findToken(typespec, CTag.STATIC);
    }
  }

  if (static_function) {
    bindIdent(subparser, typespec, declarator, STField.STATIC_FUNDEF);
  } else {
    bindIdent(subparser, typespec, declarator, STField.GLOBAL_FUNDEF);
  }
}

public void bindIdent(Subparser subparser, Node typespec, Node declarator) {
  bindIdent(subparser, typespec, declarator, null);
}

/** typespec might be null for declarations and definitions without a
 * type spec; alsoSet is used to set another symbol table bit and
 * might be null.
 */
public void bindIdent(Subparser subparser, Node typespec, Node declarator, STField alsoSet) {
  //System.out.println(typespec.toString() + declarator.toString());
  StackFrame stack = subparser.stack;
  PresenceConditionManager.PresenceCondition presenceCondition = subparser.getPresenceCondition();
  CContext scope = (CContext) subparser.scope;

  // TODO need to hoist conditionals from typespec and declarator
  // around entire declaration by combining with each other

  // TODO causing an infinite loop on 3.12 init/main.c
  /* if (typespec.getProperty(SPECS) == null) { */
  /*   System.err.println("error: no specs available"); */
  /* } else { */
  /*   Type baseType = ((Specifiers) typespec.getProperty(SPECS)).getType(); */
  /*   Binding binding = grokdeclarator(declarator, baseType); */
  /*   Type type = binding.type; */
  /*   Language ident = binding.ident; */

  /*   System.err.println(ident + " = " + type); */
  /* } */

  // TODO replace old-style typedef checking by using specs above
  Language ident = getident(declarator);

  // Check whether the declaration is a typedef.  This assumes that
  // the typedef keyword is the first token of the declaration.
  boolean typedef = false;

  if (null != typespec) {
    Object a = typespec;
    while (true) {
      if ( ! (a instanceof Syntax)) {
        Node n = (Node) a;
        if (n.hasName(ForkMergeParser.CHOICE_NODE_NAME)) {
          // When it's a conditional node, the first child is a
          // presence condition, the second is the first AST child.
          a = n.get(1);
        } else {
          a = n.get(0);
        }
      } else if (a instanceof Pair) {
        a = ((Pair) a).head();
      } else {
        break;
      }
    }
    Language t = (Language) a;

    if (CTag.TYPEDEF == t.tag()) {
      // Bind a typedef name.
      typedef = true;

      if (languageStatistics) {
        if (typedef) {
          Location location = subparser.lookahead.token.syntax.getLocation();
          System.err.println(String.format("typedef %s %s", ident, location));
        }
      }
    } else {
      // Binding a variable name.
      typedef = false;
    }
  }

  if (showErrors) {
    System.err.println("bind: " + ident.getTokenText() + " " + typedef);
  }
  if (debug) {
    System.err.println("def: " + ident.getTokenText() + " " + alsoSet);
  }
  STField field = typedef ? STField.TYPEDEF : STField.IDENT;
  scope.getSymbolTable().setbool(ident.getTokenText(), field, true, presenceCondition);
  if (null != alsoSet) {
    scope.getSymbolTable().setbool(ident.getTokenText(), alsoSet, true, presenceCondition);
  }
  /* if (typedef) { */
  /*   scope.getSymbolTable().setbool(ident.getTokenText(), STField.TYPEDEF, true, presenceCondition); */
  /* } else { */
  /*   scope.getSymbolTable().setbool(ident.getTokenText(), STField.IDENT, true, presenceCondition); */
  /* } */
  /* scope.bind(ident.getTokenText(), typedef, presenceCondition); */
}

public void bindIdent(Subparser subparser, TypeBuilderMultiverse typespec, DeclBuilder declarator)
{
	bindIdent(subparser, typespec, declarator, null);
}

public void bindIdent(Subparser subparser, TypeBuilderMultiverse typespec, DeclBuilder declarator, STField alsoSet) {
  /*
    for this to properly work, we will need to pull the specific presenceCondition for
    each individual TypeBuilderUnit. More or less the actions that were previously taken should take place
    multiple times now.
   */
  StackFrame stack = subparser.stack;
  PresenceConditionManager.PresenceCondition presenceCondition = subparser.getPresenceCondition();
  CContext scope = (CContext) subparser.scope;

  String ident = declarator.getID();

  List<Boolean> typedef = typespec.isTypeDef();
  List<PresenceCondition> conds = typespec.getConditions();
  for (int i = 0; i < typedef.size(); ++i)
    {
      if (languageStatistics) {
	if (typedef.get(i)) {
	  Location location = subparser.lookahead.token.syntax.getLocation();
	  System.err.println(String.format("typedef %s %s", ident, location));
	}
      }

      if (showErrors) {
	System.err.println("bind: " + ident + " " + typedef.get(i));
      }
      if (debug) {
	System.err.println("def: " + ident + " " + alsoSet);
      }
      STField field = typedef.get(i) ? STField.TYPEDEF : STField.IDENT;
      scope.getSymbolTable().setbool(ident, field, true, conds.get(i));
      if (null != alsoSet) {
	scope.getSymbolTable().setbool(ident, alsoSet, true,conds.get(i));
      }

    }
}

private static Binding grokdeclarator(Node declarator, Type type) {
  Language ident = null;

  while (null != declarator) {
    if (declarator.getName().equals("SimpleDeclarator")) {
      ident = ((Syntax) declarator.get(0)).toLanguage();
      declarator = null;

    } else if (declarator.getName().equals("ParenIdentifierDeclarator")) {
      Node parenIdentDecl = null;

      switch (declarator.size()) {
      case 3:
        parenIdentDecl = (Node) declarator.get(1);
        break;
      default:
        error("unexpected grammar structure for " + declarator.getName());
        break;
      }
      declarator = parenIdentDecl;

    } else if (declarator.getName().equals("UnaryIdentifierDeclarator")) {
      Node typeQual;
      Node identDecl;
      switch (declarator.size()) {
      case 2:
        typeQual = null;
        identDecl = (Node) declarator.get(1);
        break;
      case 3:
        typeQual = (Node) declarator.get(1);
        identDecl = (Node) declarator.get(2);
        break;
      default:
        typeQual = null;
        identDecl = null;
        error("unexpected grammar structure for " + declarator.getName());
        break;
      }

      if (null != typeQual) {
        Specifiers specs = (Specifiers) typeQual.getProperty(SPECS);
        type = specs.annotateBase(new PointerT(type).annotate());
      } else {
        type = new PointerT(type);
      }

      declarator = identDecl;

    } else if (declarator.getName().equals("ArrayDeclarator")) {
      Node parenIdentDecl = (Node) declarator.get(0);
      Node arrayAbsDecl = (Node) declarator.get(1);

      type = grokabsdeclarator(arrayAbsDecl, type);
      declarator = parenIdentDecl;

    } else if (declarator.getName().equals("PostfixIdentifierDeclarator")) {
      Node unaryIdentDecl = (Node) declarator.get(0);
      Node postfixAbsDecl = (Node) declarator.get(1);

      type = grokabsdeclarator(postfixAbsDecl, type);
      declarator = unaryIdentDecl;

    } else if (declarator.getName().equals("FunctionDeclarator")) {
      Node parenIdentDecl = (Node) declarator.get(0);
      Node postfixFuncDecl = (Node) declarator.get(1);

      type = grokabsdeclarator(postfixFuncDecl, type);
      declarator = parenIdentDecl;

    } else {
      if (debug) {
        System.err.println("TODO support declarator " + declarator.getName());
      }
      declarator = null;
    }
  }

  return new Binding(ident, type);
}

private static Type grokabsdeclarator(Node absdeclarator, Type type) {
  if (absdeclarator.getName().equals("ArrayAbstractDeclarator")) {
    while (null != absdeclarator) {
      Node arraySize = null;
      switch (absdeclarator.size()) {
      case 0:
        arraySize = null;
        absdeclarator = null;
        break;
      case 1:
        arraySize = (Node) absdeclarator.get(0);
        absdeclarator = null;
        break;
      case 2:
        arraySize = (Node) absdeclarator.get(1);
        absdeclarator = (Node) absdeclarator.get(0);
        break;
      default:
        error("unexpected grammar structure for " + absdeclarator.getName());
      }
      type = new ArrayT(type);
    }

  } else if (absdeclarator.getName().equals("PostfixingFunctionDeclarator")) {
    Node parms = null;
    switch (absdeclarator.size()) {
    case 1:
      parms = (Node) absdeclarator.get(0);
      break;
    default:
      error("unexpected grammar structure for " + absdeclarator.getName());
      break;
    }

    FunctionT function = getParamTypes(parms);

    function.setResult(type);
    type = function;

  } else {
    if (debug) {
      System.err.println("TODO support absdeclarator " + absdeclarator.getName());
    }
  }

  return type;
}

private static FunctionT getParamTypes(Node parms) {
  // TODO flesh this out and do type checking
  boolean varArgs = false;
  ArrayList<Type> types = new ArrayList<Type>();

  if (parms != null && parms.size() > 0) {
    parms = (Node) parms.get(0);
    /* System.err.println(parms); */
    switch (parms.size()) {
    case 2:
      varArgs = true;
      // fall through
    case 1:
      parms = (Node) parms.get(0);
      break;
    default:
      error("unexpected grammar structure for " + parms.getName());
      break;
    }
    // parms is now a list node containing ParameterDeclaration elements
    if (parms.getName().equals("ParameterList")) {
      for (Object o : parms) {
        GNode n = (GNode) o;
        if (n.getName().equals("Conditional")) {
          boolean isCond = true;
          for (Object o_parm : n) {
            if (isCond) {
              // TODO get presence condition
            } else {
              GNode parm = (GNode) o_parm;
              Node typespec = (Node) parm.get(0);
              // TODO remove once specs are done
              if (typespec.getProperty(SPECS) == null) continue;
              Type baseType = ((Specifiers) typespec.getProperty(SPECS)).getType();
              if (parm.size() > 1) {
                Node declarator = (Node) parm.get(1);
                if (parm.getName().equals("ParameterIdentifierDeclaration")) {
                  Binding binding = grokdeclarator(declarator, baseType);
                  Language ident = binding.ident;
                  Type type = binding.type;
                  String name = binding.ident.getTokenText();
                  types.add(VariableT.newParam(type, name));

                } else if (parm.getName().equals("ParameterAbstractDeclaration")) {
                  Type type = grokabsdeclarator(declarator, baseType);
                  types.add(type);
                } else {
                  if (showErrors) {
                    System.err.println("unsupported parameter declaration " + parm.getName());
                  }
                }
              } else {
                types.add(baseType);
              }
            }
            isCond = isCond ? false : true;
          }
        } else {
          if (showErrors) {
            System.err.println("parameter is no conditional");
          }
        }
      }
    } else {
      if (showErrors) {
        System.err.println("unexpected parameter list node");
      }
    }
  }

  FunctionT function = new FunctionT(null, types, varArgs);
  function.addAttribute(Constants.ATT_STYLE_NEW);
  return function;
}

public void BindVar(Subparser subparser) {
  StackFrame stack = subparser.stack;
  PresenceConditionManager.PresenceCondition presenceCondition = subparser.getPresenceCondition();
  CContext scope = (CContext) subparser.scope;

  // Get the identifier in the declarator.
  Object b = stack.get(1).value;
  Language<?> ident = getident(b);

  // Bind variable name.
  scope.getSymbolTable().setbool(ident.getTokenText(), STField.IDENT, true, presenceCondition);
  /* scope.bind(ident.getTokenText(), false, presenceCondition); */
}

public void BindEnum(Subparser subparser) {
  StackFrame stack  = subparser.stack;
  PresenceConditionManager.PresenceCondition presenceCondition = subparser.getPresenceCondition();
  CContext scope = (CContext) subparser.scope;

  // Get the identifier in the declarator.  The identifier must
  // occur after an IdentifierOrTypedefName token.
  Object b = stack.get(1).value;
  String ident = getident(b).getTokenText();

  // Bind variable name.
  scope.getSymbolTable().setbool(ident, STField.IDENT, true, presenceCondition);
  /* scope.bind(ident, false, presenceCondition); */
}

public void useIdent(Subparser subparser, Node ident) {
  CContext scope = (CContext) subparser.scope;
  String name = ident.getTokenText();

  if (debug) {
    System.err.println("use: " + name);
  }
  if (enableCheckers) {
    PresenceCondition identPresenceCond = scope.symbolPresenceCond(name, STField.IDENT);
    if (null != identPresenceCond && ! identPresenceCond.isFalse()) {
      PresenceCondition not = identPresenceCond.not();
      PresenceCondition andnot = subparser.getPresenceCondition().and(not);
      /* not.delRef(); */
      if (! andnot.isFalse()) {
        boolean satWithKconfig = true;
        boolean contradiction = false;
        int[] model = null;
        // check andnot against kconfig feature model
        if (this.hasClauses) {
          // use double negation to get andnot in cnf form
          PresenceCondition notandnot = andnot.not();
          /* System.err.println(notandnot); */
          List allsat = (List) notandnot.getBDD().allsat();
          ArrayList<ArrayList<Integer>> bugClauses =
            new ArrayList<ArrayList<Integer>>();

          for (Object o : allsat) {
            byte[] sat = (byte[]) o;
            ArrayList<Integer> clause = new ArrayList<Integer>();
            for (int i = 0; i < sat.length; i++) {
              // convert to solver's varnum
              // look up i in variable manager
              // if varname exists in clauses, then add to clause
              int sign = 1;

              switch (sat[i]) {
              case 1:
                // negate again
                sign = -1;
              case 0:
                String varname = notandnot.presenceConditionManager().getVariableManager().getName(i);
                if (varname.startsWith("(defined ")) {
                  varname = varname.substring(9, varname.length() - 1);
                  /* System.err.println(varname); */
                  if (this.featureClauses.getVarmap().containsKey(varname)) {
                    int var = this.featureClauses.getVarmap().get(varname);
                    var = sign * var;
                    clause.add(var);
                  }
                }
                break;
              }
            }
            if (clause.size() > 0) {
              /* System.err.println(clause); */
              bugClauses.add(clause);
            }
          }

          // add extra constraints
          for (String extraConstraint : extraConstraints) {
            this.featureClauses.addClauses(extraConstraint);
          }
          // remove them to avoid adding them again the next check
          extraConstraints.clear();

          try {
            ISolver featureSolver = SolverFactory.newDefault();
            featureSolver.newVar(this.featureClauses.getNumVars());
            /* featureSolver.setExpectedNumberOfClauses(this.featureClauses.size() + bugClauses.size()); */

            for (List<Integer> clause : this.featureClauses) {
              int[] cint = new int[clause.size()];
              int i = 0;
              for (Integer val : clause) {
                cint[i++] = val;
              }
              featureSolver.addClause(new VecInt(cint));
            }

            for (List<Integer> clause : bugClauses) {
              int[] cint = new int[clause.size()];
              int i = 0;
              for (Integer val : clause) {
                cint[i++] = val;
              }
              IConstr curConstr =
                featureSolver.addClause(new VecInt(cint));
            }

            ISolver bugSolver = SolverFactory.newDefault();
            bugSolver.newVar(this.featureClauses.getNumVars());
            bugSolver.setExpectedNumberOfClauses(bugClauses.size());

            for (List<Integer> clause : bugClauses) {
              int[] cint = new int[clause.size()];
              int i = 0;
              for (Integer val : clause) {
                cint[i++] = val;
              }
              IConstr curConstr =
                bugSolver.addClause(new VecInt(cint));
            }

            IProblem simpleProblem = new ModelIterator(bugSolver);
            boolean satWithoutKconfig = simpleProblem.isSatisfiable();

            /* IProblem problem = featureSolver; */
            IProblem problem = new ModelIterator(featureSolver);
            if (problem.isSatisfiable(modelAssumptions)) {
              satWithKconfig = true;
              if (debug) {
                System.err.println("computing model");
              }
              model = problem.model();
            } else {
              satWithKconfig = false;
              if (satWithoutKconfig) {
                System.err.print("invalid config invalidated by kconfig ");
              } else {
                System.err.print("invalid config invalidated by bug clauses alone ");
              }
              System.err.println(name + " at " + ident.getLocation());
            }
          } catch (ContradictionException e) {
            contradiction = true;
          } catch (TimeoutException e) {
            e.printStackTrace();
            /*           System.exit(1); */
          }
          notandnot.delRef();
        }
        if (contradiction) {
          System.err.print("invalid config invalidated by contradiction " + name + " at " + ident.getLocation());
        } else if (satWithKconfig) {
          PresenceCondition sat = andnot.satOne();
          if (null != scope.symbolPresenceCond(name, STField.GLOBAL_FUNDEF) || null != scope.symbolPresenceCond(name, STField.STATIC_FUNDEF)) {
            System.err.println("found for function def");
          }
          System.err.println("found invalid configuration on "
                             + name + " at " + ident.getLocation());
          /* System.err.println("config " + andnot); */
          /* System.err.println("identPresenceCond: " + identPresenceCond); */
          /* /\* System.err.println("undefined under " + not); *\/ */
          /* /\* System.err.println("used under      " + subparser.getPresenceCondition()); *\/ */
          /* if (this.showExample) { */
          if (true) {
            if (null != model) {
              System.err.print("model: ");
              String delim = "[";
              for (int i = 0; i < model.length; i++) {
                if (model[i] > 0) {
                  System.err.print(delim + featureClauses.getVarName(model[i]));
                  delim = ",";
                }
              }
              System.err.println("]");
            }
          }
          sat.delRef();
        }
      } else {
        if (debug) {
          System.err.println("valid function call " + name + " at " + ident.getLocation());
          /* System.err.println("not: " + not); */
          /* System.err.println("subparser.getPresenceCondition() " + subparser.getPresenceCondition()); */
        }
      }
      not.delRef();
      andnot.delRef();

      /* PresenceCondition and = subparser.getPresenceCondition().and(identPresenceCond); */
      /* if (and.isFalse()) { */
      /*   System.err.println("found infeasible configuration on " + name + " at " + ident.getLocation() + " defined in " + identPresenceCond); */
      /* } */
      /* and.delRef(); */

      // update configurations the identifier is used in
      scope.getSymbolTable().setbool(name, STField.USED, true, subparser.getPresenceCondition());
    } else {
      if (debug) {
        System.err.println("not an identifier in any config " + name + " at " + ident.getLocation());
      }
    }
  }
}

public void callFunction(Subparser subparser, Node fun, Node parms) {
  if (fun.getName().equals("PrimaryIdentifier") && enableFunctionAnalysis) {
    /* CContext scope = (CContext) subparser.scope; */
    /* String name = ((Language<?>) fun.get(0)).getTokenText(); */
    /* scope.getSymbolTable().setbool(name, STField.FUNCALL, true, subparser.getPresenceCondition()); */
    String name = ((Language<?>) fun.get(0)).getTokenText();
    functionTable.setbool(name, STField.FUNCALL, true, subparser.getPresenceCondition());
    return;
  }

  // TODO do later
  if (true) {
    return;
  }

  String name = ((Syntax) fun.get(0)).getTokenText();
  CContext scope = (CContext) subparser.scope;

  if (debug) {
    System.err.println("function call: " + name);
  }
  if (enableCheckers) {
    PresenceCondition funPresenceCond = scope.symbolPresenceCond(name, STField.GLOBAL_FUNDEF).or(scope.symbolPresenceCond(name, STField.STATIC_FUNDEF));
    if (null != funPresenceCond && ! funPresenceCond.isFalse()) {
      PresenceCondition not = funPresenceCond.not();
      PresenceCondition andnot = subparser.getPresenceCondition().and(not);
      not.delRef();
      if (! andnot.isFalse()) {
        PresenceCondition sat = andnot.satOne();
        System.err.println("found invalid configuration on function call " + name + " at " + fun.getLocation() + " config " + sat);        sat.delRef();
      }
      andnot.delRef();

      PresenceCondition and = subparser.getPresenceCondition().and(funPresenceCond);
      if (and.isFalse()) {
        System.err.println("found infeasible configuration on function call " + name + " at " + fun.getLocation() + " defined in " + funPresenceCond);
      }
      and.delRef();

      // update configurations the function is used in
      scope.getSymbolTable().setbool(name, STField.USED, true, subparser.getPresenceCondition());
    } else {
      if (debug) {
        System.err.println("checker error: " + name + " not a function in any configuration");
      }
    }
    funPresenceCond.delRef();
  }
}

public void EnterScope(Subparser subparser) {
  PresenceConditionManager.PresenceCondition presenceCondition = subparser.getPresenceCondition();

  subparser.scope = ((CContext) subparser.scope).enterScope(presenceCondition);
}

public void ExitScope(Subparser subparser) {
  PresenceConditionManager.PresenceCondition presenceCondition = subparser.getPresenceCondition();

  subparser.scope = ((CContext) subparser.scope).exitScope(presenceCondition);
}

public void ExitReentrantScope(Subparser subparser) {
  PresenceConditionManager.PresenceCondition presenceCondition = subparser.getPresenceCondition();

  subparser.scope
    = ((CContext) subparser.scope).exitReentrantScope(presenceCondition);
}

public void ReenterScope(Subparser subparser) {
  PresenceConditionManager.PresenceCondition presenceCondition = subparser.getPresenceCondition();

  subparser.scope
    = ((CContext) subparser.scope).reenterScope(presenceCondition);
}

public void KillReentrantScope(Subparser subparser) {
  PresenceConditionManager.PresenceCondition presenceCondition = subparser.getPresenceCondition();

  subparser.scope
    = ((CContext) subparser.scope).killReentrantScope(presenceCondition);
}

/**
 * Find the identifier or typedef name in a declarator.  Assume
 * the first identifier in the subtree is the var or typedef name.
 *
 * @param o The semantic value.
 * @return The first identifier in the subtree or null if there is
 * none.
 */
private static Language getident(Object o) {
  if (o instanceof Language) {
    Language token = ((Language) o);

    if (CTag.IDENTIFIER == token.tag()
        || CTag.TYPEDEFname == token.tag()) {
      return token;

    } else {
      return null;
    }

  } else if (o instanceof Pair) {
    Pair<?> b = (Pair<?>) o;

    while (b != Pair.empty()) {
      Object child = b.head();

      if (null != child) {
        Language ident = getident(child);

        if (null != ident) {
          return ident;
        }
      }

      b = b.tail();
    }

    return null;
  } else if (o instanceof PresenceConditionManager.PresenceCondition) {
    return null;
  } else if (o instanceof Error) {
    return null;
  } else {
    Node b = (Node) o;

    for (int i = 0; i < b.size(); i++) {
      Object child = b.get(i);

      if (null != child) {
        Language ident = getident(child);

        if (null != ident) {
          return ident;
        }
      }
    }

    return null;
  }
}

// ---------- Specifiers

private static String SPECS = "xtc.lang.cpp.Specifiers";

private static class Specifiers {
  /** Presence condition. */
  public PresenceCondition pc;

  /** True if there is a type error. */
  public boolean error;

  /** The type-error message. */
  public String error_message;

  /** The flag for whether a tag reference is a declaration. */
  public boolean refIsDecl;

  /** The type, if any. */
  public Type type;

  /** The storage class attribute, if any. */
  public Attribute storage;

  /** The thread-local attribute, if any. */
  public Attribute threadlocal;

  /** The inline attribute, if any. */
  public Attribute function;

  /** Any other attributes. */
  public List<Attribute> attributes;

  // The internal state for tracking type specifiers.
  public boolean seenSigned;
  public boolean seenUnsigned;
  public boolean seenBool;
  public boolean seenChar;
  public boolean seenShort;
  public boolean seenInt;
  public int     longCount;
  public boolean seenFloat;
  public boolean seenDouble;
  public boolean seenComplex;

  public Specifiers() {
  }

  /* public Specifiers(PresenceCondition pc) { */
  /*   this.pc = pc.addRef(); */
  /* } */

  public Specifiers(PresenceCondition pc, Specifiers s) {
    /* this(pc); */
    this.error = s.error;
    this.error_message = s.error_message;
    this.refIsDecl = s.refIsDecl;
    this.type = s.type;
    this.storage = s.storage;
    this.threadlocal = s.threadlocal;
    this.function = s.function;
    this.attributes = s.attributes;
    this.seenSigned = s.seenSigned;
    this.seenUnsigned = s.seenUnsigned;
    this.seenBool = s.seenBool;
    this.seenChar = s.seenChar;
    this.seenShort = s.seenShort;
    this.seenInt = s.seenInt;
    this.longCount = s.longCount;
    this.seenFloat = s.seenFloat;
    this.seenDouble = s.seenDouble;
    this.seenComplex = s.seenComplex;
  }

  /**
   * Add given specs to this set of specs.  Adds in-place and returns
   * this updated specs object.
   **/
  public Specifiers addSpecs(Specifiers other) {
    if (other.error) {
      this.setError(other.error_message);
      return this;
    }

    if (null != other.type) {
      if (null != this.type) {
        /* System.err.println("1"); */
        this.multipleTypes();
      } else {
        this.type = other.type;
      }
    }

    if (other.seenChar) {
      if (this.hasType()) {
        /* System.err.println("2"); */
        this.multipleTypes();
      } else {
        this.seenChar = true;
      }
    }

    if (other.seenShort) {
      if (this.seenBool || this.seenChar || this.seenShort || (0 < this.longCount) ||
          this.seenFloat || this.seenDouble || this.seenComplex ||
          (null != this.type)) {
        /* System.err.println("3"); */
        this.multipleTypes();
      } else {
        this.seenShort = true;
      }
    }

    if (other.seenInt) {
      if (this.seenBool || this.seenChar || this.seenInt ||
          this.seenFloat || this.seenDouble || this.seenComplex ||
          (null != this.type)) {
        /* System.err.println("4"); */
        this.multipleTypes();
      } else {
        this.seenInt = true;
      }
    }

    for (int i = 0; i < other.longCount; i++) {
      if (this.seenBool || this.seenChar || this.seenShort || (1 < this.longCount) ||
          this.seenFloat ||
          ((this.seenDouble || this.seenComplex) &&
           (0 < this.longCount)) ||
          (null != this.type)) {
        /* System.err.println("5"); */
        this.multipleTypes();
      } else {
        this.longCount++;
      }
    }

    if (other.seenFloat) {
      if (this.seenBool || this.seenChar || this.seenShort || this.seenInt || (0 < this.longCount) ||
          this.seenDouble ||
          (null != this.type)) {
        /* System.err.println("6"); */
        this.multipleTypes();
      } else {
        this.seenFloat = true;
      }
    }

    if (other.seenDouble) {
      if (this.seenBool || this.seenChar || this.seenShort || this.seenInt || (1 < this.longCount) ||
          this.seenFloat ||
          (null != this.type)) {
        /* System.err.println("7"); */
        this.multipleTypes();
      } else {
        this.seenDouble = true;
      }
    }

    if (other.seenSigned) {
      if (this.seenUnsigned) {
        this.seenSigned = true;
        this.setError("both 'signed' and 'unsigned' in declaration specifiers");
      } else if (this.seenSigned) {
        this.setError("duplicate 'signed'");
      } else {
        this.seenSigned = true;
      }
    }

    if (other.seenUnsigned) {
      if (this.seenSigned) {
        this.seenUnsigned = true;
        this.setError("both 'signed' and 'unsigned' in declaration specifiers");
      } else if (this.seenUnsigned) {
        this.setError("duplicate 'unsigned'");
      } else {
        this.seenUnsigned = true;
      }
    }

    if (other.seenBool) {
      if (this.hasType()) {
        /* System.err.println("8"); */
        this.multipleTypes();
      } else {
        this.seenBool = true;
      }
    }

    if (null != other.storage) {
      if (null == this.storage) {
        this.storage = other.storage;
      } else if (this.storage.equals(other.storage)) {
        this.setError("duplicate storage class");
      } else {
        this.setError("multiple storage classes in declaration specifiers");
      }
    }

    return this;
  }

  /**
   * Annotate the specified base type.  This method annotates the
   * specified type with all attributes besides the storage class,
   * thread-local specifier, and function specifier attributes.
   *
   * @param base The base type.
   * @return The annnotated base type.
   */
  public Type annotateBase(Type base) {
    return (null != attributes)? base.attribute(attributes) : base;
  }

  /**
   * Get the resulting type.
   */
  public Type getType() {
    Type type;
    if (seenBool) {
      type = BooleanT.TYPE;
    } else if (seenChar) {
      if (seenUnsigned) {
        type = NumberT.U_CHAR;
      } else if (seenSigned) {
        type = NumberT.S_CHAR;
      } else {
        type = NumberT.CHAR;
      }
    } else if (seenShort) {
      if (seenUnsigned) {
        type = NumberT.U_SHORT;
      } else {
        type = NumberT.SHORT;
      }
    } else if (seenFloat) {
      if (seenComplex) {
        type = NumberT.FLOAT_COMPLEX;
      } else {
        type = NumberT.FLOAT;
      }
    } else if (seenDouble) {
      if (0 < longCount) {
        if (seenComplex) {
          type = NumberT.LONG_DOUBLE_COMPLEX;
        } else {
          type = NumberT.LONG_DOUBLE;
        }
      } else {
        if (seenComplex) {
          type = NumberT.DOUBLE_COMPLEX;
        } else {
          type = NumberT.DOUBLE;
        }
      }
    } else if (1 == longCount) {
      if (seenUnsigned) {
        type = NumberT.U_LONG;
      } else {
        type = NumberT.LONG;
      }
    } else if (1 < longCount) {
      if (seenUnsigned) {
        type = NumberT.U_LONG_LONG;
      } else {
        type = NumberT.LONG_LONG;
      }
    } else if (seenUnsigned) {
      type = NumberT.U_INT;
    } else if (seenSigned) {
      type = NumberT.S_INT;
    } else if (seenInt) {
      type = NumberT.INT;
    } else {
      type = C.IMPLICIT;
    }

    // Annotate the type.
    if ((! type.hasError()) && (null != attributes)) {
      type = type.annotate().attribute(attributes);
    }

    return type;
  }

  /** Test for previous type. */
  protected boolean hasType() {
    return
      (seenBool || seenChar || seenShort || seenInt || (0 < longCount) ||
       seenFloat || seenDouble || seenComplex ||
       (null != type));
  }

  /** Report error indicating multiple types. */
  protected void multipleTypes() {
    this.setError("multiple data types in declaration specifiers");
  }

  /** Add the specified attribute. */
  protected void add(Attribute att) {
    if (null == attributes) {
      attributes = new ArrayList<Attribute>();
      attributes.add(att);
    } else if (! attributes.contains(att)) {
      attributes.add(att);
    }
  }

  public void setError(String msg) {
    this.error = true;
    this.error_message = msg;
    type = ErrorT.TYPE;
    if (showErrors) {  // showErrors is true
      System.err.println("error in specifiers: " + msg);
    }
  }

  // Get specs.  Gets list of specifiers, checking for type errors.
  // Also need to hoist conditionals around complete type
  // specifiers.  Is it possible to make a hoisting tree-walker?
  // Walk tree, when encountering conditional, fork the spec state
  // and walk both.  No need for merge, since there are two
  // different declarations.
}

/**
 * A helper function to get the specifiers of the value of a component
 * node from the stack.
 *
 * @param subparser The reference to the subparser.
 * @param number The component number.
 * @return The specifiers for the component.
 */
private static Specifiers getSpecsAt(Subparser subparser, int component) {
  Node n = getNodeAt(subparser, component);

  if (n.hasProperty(SPECS)) {
    return (Specifiers) n.getProperty(SPECS);
  } else {
    Specifiers specs = new Specifiers();

    n.setProperty(SPECS, specs);
    return specs;
  }
}

private static void updateSpecs(Subparser subparser,
                                Specifiers new_specs,
                                Object value) {
  updateSpecs(subparser, null, new_specs, value);
}

private static void updateSpecs(Subparser subparser,
                                Specifiers specs,
                                Specifiers new_specs,
                                Object value) {
  if (null == specs) {
    specs = new_specs;
  } else {
    specs = specs.addSpecs(new_specs);
  }

  ((CContext) subparser.scope).lastSeenType = specs.getType();
  ((Node) value).setProperty(SPECS, specs);
}

private static Specifiers makeUnionSpec(Subparser subparser,
                                        Node tagNode,
                                        Node membersNode,
                                        Node attrsNode) {
  Specifiers specs = new Specifiers();

  return specs;
}

private static Specifiers makeStructSpec(Subparser subparser,
                                         Node tagNode,
                                         Node membersNode,
                                         Node attrsNode) {
  String tag;
  String name;
  if (null == tagNode) {
    // TODO struct tag creation
    /* tag = table.freshName("tag"); */
    tag = "tag(untagged)";
    name = tag;
  } else {
    // TODO check for conditional here
    /* tag = ((Syntax) tagNode.get(0)).toLanguage().getTokenText(); */
    /* name = SymbolTable.toTagName(tag); */
  }

  // TODO remove this once above code is complete
  tag = "tag(untagged)";
  name = tag;

  Type type;

  // TODO struct tag is defined
  /* if (table.current().isDefinedLocally(name)) { */
  /*   final Type t = (Type)table.current().lookupLocally(name); */

  /*   if (! t.isStruct()) { */
  /*     runtime.error("'" + tag + "' defined as wrong kind of tag", n); */
  /*     reportPreviousTag(t); */
  /*     type = ErrorT.TYPE; */
  /*     return; */

  /*   } else if (null != t.toTagged().getMembers()) { */
  /*     runtime.error("redefinition of 'struct " + tag + "'", n); */
  /*     reportPreviousTag(t); */
  /*     type = ErrorT.TYPE; */
  /*     return; */

  /*   } else if (t.hasAttribute(Constants.ATT_DEFINED)) { */
  /*     runtime.error("nested redefinition of 'struct " + tag + "'", n); */
  /*     type = ErrorT.TYPE; */
  /*     return; */

  /*   } else { */
  /*     type = t; */
  /*   } */
  /* } else { */
    // TODO checkNotParameter
    /* checkNotParameter(n, "struct"); */

    // Declare the struct so that members can reference it.
    type = new StructT(tag);
    /* table.current().define(name, type); */
  /* } */

  // TODO location
  /* // Update the location. */
  /* type.setLocation(n); */

  // TODO struct attributes
  /* // Update the GCC attributes. */
  /* for (Attribute a : toAttributeList(n.getGeneric(0))) { */
  /*   type.addAttribute(a); */
  /* } */
  /* for (Attribute a : toAttributeList(n.getGeneric(3))) { */
  /*   type.addAttribute(a); */
  /* } */

  // Process the members and update the struct declaration.  Use
  // defined attribute to protect against nested redefinition.
  type.addAttribute(Constants.ATT_DEFINED);
  // TODO struct members
  /* List<VariableT> members = processMembers(n.getGeneric(2), true); */
  List<VariableT> members = null;
  type.toStruct().setMembers(members);
  type.removeAttribute(Constants.ATT_DEFINED);

  Specifiers specs = new Specifiers();
  specs.type = type;

  return specs;
}

<<<<<<< HEAD
private Multiverse<SymbolTable.Entry> getType(TypeBuilderMultiverse t, DeclBuilder d, PresenceCondition currentPC)
{
  Multiverse<SymbolTable.Entry> ret = new Multiverse<SymbolTable.Entry>();
  List<Type> types = t.toType();
  List<PresenceCondition> cond = t.getConditions();
  boolean func = d.isFunction();
  Multiverse<List<Parameter>> m = new Multiverse<List<Parameter>>();
  if (func)
    m = d.getParams(currentPC);
  for (int i = 0; i < cond.size(); ++i)
    {
      cond.get(i).addRef();
      DeclBuilder temp = new DeclBuilder(d);
      temp.addType(types.get(i));
      System.err.println("cond:" + cond.get(i).toString() + " current:" + currentPC.toString());
      if (func)
        {
          for(Element<List<Parameter>> e : m)
            if (e.getData().size() > 0)
              {
                List<Type> l = new LinkedList<Type>();
                for (Parameter p : e.getData())
                  if(!p.isEllipsis())
                    l.add(p.getType());
                Type f = new FunctionT(temp.toType(), l, e.getData().get(e.getData().size() - 1).isEllipsis());
                ret.add(new Element<SymbolTable.Entry>(new SymbolTable.Entry(mangleRenaming("",d.getID()), f), cond.get(i).and(e.getCondition())));
              }
            else
              {
                Type f = new FunctionT(temp.toType());
                ret.add(new Element<SymbolTable.Entry>(new SymbolTable.Entry(mangleRenaming("",d.getID()), f), cond.get(i).and(e.getCondition())));
              }
        }
      else
        ret.add(new Element<SymbolTable.Entry>(new SymbolTable.Entry(mangleRenaming("",d.getID()), temp.toType()), cond.get(i).and(currentPC)));
    }
  return ret;
}

private Multiverse<SymbolTable.Entry> addMapping(Subparser subparser, TypeBuilderMultiverse t, DeclBuilder d)
{
  if (t == null || d == null || !t.getIsValid() || !d.getIsValid())
    {
      System.err.println("Invalid declaration");
      // System.exit(1);
      return new Multiverse<SymbolTable.Entry>();
    }
  Multiverse<SymbolTable.Entry> unis = getType(t,d,subparser.getPresenceCondition());
  CContext scope = (CContext) subparser.scope;
  /* scope.getSymbolTable().addMapping(d.getID(), unis); */
  for (Element<SymbolTable.Entry> elem : unis) {
    scope.getSymbolTable().put(d.getID(), elem.getData().getType(), elem.getCondition());
=======
/**
 * This method adds all given declarations to the symbol table.  It
 * goes through each element of the TypeBuilderMultiverse, completing
 * the type with the given DeclBuilder.
 *
 * @param subparser The current subparser.
 * @param typebuilder A Multiverse of type specifier objects.
 * @param declbuidler An object representing the declarator.
 */
private void addDeclsToSymTab(Subparser subparser, TypeBuilderMultiverse typebuilder, DeclBuilder declbuilder) {
  if (typebuilder == null || declbuilder == null || !typebuilder.getIsValid() || !declbuilder.getIsValid()) {
    System.err.println("ERROR: invalid declaration");
    //System.exit(1);
    return;
>>>>>>> 40fe0378
  }
  CContext scope = (CContext) subparser.scope;

  // get the list of parameters if it's a function declarator
  Multiverse<List<Parameter>> parms = null;
  if (declbuilder.isFunction()) {
    parms = declbuilder.getParams(subparser.getPresenceCondition());
  }

  // loop through each configuration of the type specifier, adding the
  // declaration to the symtab
  for (Element<TypeBuilderUnit> elem : typebuilder) {
    System.err.println("cond:" + elem.getCondition().toString() + " current:" + subparser.getPresenceCondition().toString());

    // combine the type spec and declarator into a complete type
    DeclBuilder completedecl = new DeclBuilder(declbuilder);
    completedecl.addType(elem.getData().toType());
    
    if (! declbuilder.isFunction()) {
      // bind the symbol name to the type under the current presence condition
      PresenceCondition condition = subparser.getPresenceCondition().and(elem.getCondition());
      scope.getSymbolTable().put(declbuilder.getID(), completedecl.toType(), condition);
      condition.delRef();
      
    } else {  // function types
      // go through each combination of parameters, adding each
      // variation of the function declarator to the symtab
      for(Element<List<Parameter>> parmelem : parms) {
        PresenceCondition condition = parmelem.getCondition().and(elem.getCondition());
        
        if (parmelem.getData().size() == 0) {  // function has no parameters
          Type functype = new FunctionT(completedecl.toType());
          scope.getSymbolTable().put(declbuilder.getID(), functype, condition);
          
        } else {  // function has parameters
          List<Type> parmlist = new LinkedList<Type>();

          // get list of parameter types
          for (Parameter p : parmelem.getData()) {
            if(! p.isEllipsis()) {
              parmlist.add(p.getType());
            }
          }
          
          Type functype = new FunctionT(completedecl.toType(),
                                        parmlist,
                                        parmelem.getData().get(parmelem.getData().size() - 1).isEllipsis());
          scope.getSymbolTable().put(declbuilder.getID(), functype, condition);
        }
        
        condition.delRef();
      }
    }
  }
}

private Multiverse<SymbolTable.Entry> getTypeOfTypedef(Subparser subparser, String typeName)
{
  /* Multiverse<SymbolTable.Entry> foundType = ((CContext)subparser.scope).getMappings(typeName, subparser.getPresenceCondition()); */
  Multiverse<SymbolTable.Entry> foundType = ((CContext)subparser.scope).get(typeName, subparser.getPresenceCondition());
  return foundType;
}

/**
 * Check that the tag declaration is not located within a
 * parameter list.  If the declaration is located within a
 * parameter list, this method prints the appropriate warning.
 *
 * @param node The node.
 * @param kind The kind of tag.
 */
private void checkNotParameter(Node node, String kind) {
  // TODO checkNotParameter implementation
  /* if (TMP_SCOPE.equals(table.current().getName())) { */
  /*   final String tag = node.getString(1); */
  /*   final String msg; */
  /*   if (null == tag) { */
  /*     msg = "anonymous " + kind + " declared inside parameter list"; */
  /*   } else { */
  /*     msg = "'" + kind + " " + tag + "' declared inside parameter list"; */
  /*   } */

  /*   runtime.warning(msg, node); */
  /* } */
}

private Multiverse<Node> getNodeMultiverse(Node node, PresenceConditionManager presenceConditionManager) {
  Multiverse<Node> mv = new Multiverse<Node>();

  if (node instanceof GNode
      && ((GNode) node).hasName(ForkMergeParser.CHOICE_NODE_NAME)) {
    PresenceCondition childCondition = null;
    for (Object bo : node) {
      if (bo instanceof PresenceCondition) {
        childCondition = (PresenceCondition) bo;
      } else if (bo instanceof Node) {
        Node childNode = (Node) bo;
        mv.add(childNode, childCondition);
      } else {
        System.err.println("unsupported AST child type in getNodeMultiverse");
                  System.exit(1);
      }
    }
  } else {
    mv.add(node, presenceConditionManager.new PresenceCondition(true));
  }

  return mv;
}

public HashMap<String, String> boolVarRenamings = new HashMap<String, String>();
private HashMap<String, String> BoolExprs = new HashMap<String, String>();

/** Takes a presence condition and generates a valid C string for conditionals */
public String PCtoString(PresenceCondition cond) {
 List allsat = (List) cond.getBDD().allsat();
 ArrayList<String> currentExprs;
 String CBoolExpr;
 StringBuilder sb = new StringBuilder();
 boolean firstTerm = true;
 boolean firstTermOuter = true;

 if (cond.getBDD().isOne()) {
   return "1";
 } else if (cond.getBDD().isZero()) {
   return "0";
 }

 for (Object o : allsat) {
   if (!firstTermOuter)
     sb.append(" || ");
   firstTermOuter = false;
   currentExprs = getBoolExprs((byte[]) o, cond);
   firstTerm = true;
   for (String CPPBoolExpr : currentExprs) {
     if (!firstTerm)
       sb.append(" && ");
     firstTerm = false;
     if (BoolExprs.isEmpty() || !BoolExprs.containsKey(CPPBoolExpr)) {
       /** generates a new C boolean expression with hashcode appended, then adds it to hashmap, then returns it */
       CBoolExpr = generateBoolExpr(CPPBoolExpr);
       BoolExprs.put(CPPBoolExpr, CBoolExpr);
       sb.append(CBoolExpr);
     } else /* if (BoolExprs.containsKey(CPPBoolExpr)) */ {
       CBoolExpr = BoolExprs.get(CPPBoolExpr);
       sb.append(CBoolExpr);
     }
   }
 }
 return sb.toString();
}

/** returns a list of every expression in the BDD */
public ArrayList<String> getBoolExprs(byte[] sat, PresenceCondition cond) {
 ArrayList<String> allExprs = new ArrayList<String>();
 for (int i = 0; i < sat.length; i++) {
   if (sat[i] == 1) {
     /** builds up a list of the (CPP) boolean expressions within the PresenceCondition */
     allExprs.add(cond.presenceConditionManager().getVariableManager().getName(i));
   } else if (sat[i] == 0) {
     allExprs.add("!" + cond.presenceConditionManager().getVariableManager().getName(i));
   }
 }
 return allExprs;
}

/** Returns a new (valid C) boolean expression, with hashcode appended */
public String generateBoolExpr(String CPPBoolExpr) {
 StringBuilder sb = new StringBuilder();
 boolean falseExpr = false;
 boolean definedExpr = false;

 /** need to remove the '!' character from the string, so that it doesn't change the hashcode (then append it later) */
 if (CPPBoolExpr.contains("!")) {
   falseExpr = true;
   sb.append(CPPBoolExpr);

   /** if there is a '!' character, it will be at the 0th position of sb */
   sb.deleteCharAt(0);
   CPPBoolExpr = sb.toString();
   sb.setLength(0);
 }

 /** need to remove "defined" from the string, so that it doesn't affect the hashcode (then append it later) */
 if (CPPBoolExpr.contains("defined")) {
   definedExpr = true;
   sb.append(CPPBoolExpr);

   /** if the expression is a "defined" expression, it will be in the form (defined <>)
    *  note that there will not be a '!' character by this point.
    */
   for (int i = 0; i <= 7; i++)
     sb.deleteCharAt(1);

   /** removes parentheses */
   sb.deleteCharAt(0);
   sb.deleteCharAt(sb.length() - 1);

   CPPBoolExpr = sb.toString();
   sb.setLength(0);
 }

 sb.append("_C_");
 sb.append(CPPBoolExpr.hashCode());

 if (sb.charAt(3) == '-')
   sb.replace(3, 4, "n"); /** replaces the '-' with 'n' */

 if (!boolVarRenamings.containsKey(CPPBoolExpr)) {
   boolVarRenamings.put(CPPBoolExpr, sb.toString());
}
 sb.setLength(0);

 if (falseExpr)
   sb.append("!");

 sb.append("_C_");
 sb.append(CPPBoolExpr.hashCode());

 if (definedExpr)
   sb.append("_DEFINED");

 /** the expression cannot have a '-' character in it (because it would evaluate as subtraction) */
 if (falseExpr) {
   /** if the expression is false, then the '-' will come later in the string due to the additional '!' character */
   if (sb.charAt(4) == '-') {
     sb.replace(4, 5, "n"); /** replaces the '-' with 'n' */
   }
 } else {
   if (sb.charAt(3) == '-') {
     sb.replace(3, 4, "n"); /** replaces the '-' with 'n' */
   }
 }

 return sb.toString();
}

// ---------- Declarators

/* private static String DECL = "xtc.lang.cpp.Declarator"; */

/* private static String NAME = "xtc.lang.cpp.Name"; */

/* private static void setDecl(Object n, Type type) { */
/*   ((Node) n).setProperty(DECL, type); */
/* } */

/* private static Type getDecl(Object n) { */
/*   return ((Type) ((Node) n).getProperty(DECL)); */
/* } */

/*private static void setName(Object n, String name) { */
/*   ((Node) n).setProperty(NAME, name); */
/* } */

/* private static String getName(Object n) { */
/*   return ((String) ((Node) n).getProperty(NAME)); */
/* }*/

/* private static void setDecl(Object n, Type type, String name) { */
/*   setDecl(n, type); */
/*   setName(n, name); */
/* } */

/* private static void copyDecl(Subparser subparser, Object value, int from) { */
/*   setDecl(value, (Type) (getNodeAt(subparser, from).getProperty(DECL))); */
/* } */

/* private static void copyName(Subparser subparser, Object value, int from) { */
/*   setName(value, (String) (getNodeAt(subparser, from).getProperty(NAME))); */
/* } */

/* private static void copyDeclName(Subparser subparser, Object value, int from){ */
/*   copyDecl(subparser, value, from); */
/*   copyName(subparser, value, from); */
/* } */<|MERGE_RESOLUTION|>--- conflicted
+++ resolved
@@ -480,17 +480,10 @@
         }
         | DeclarationSpecifier     IdentifierDeclarator
         {
-<<<<<<< HEAD
           TypeBuilderMultiverse type = getTBAt(subparser, 2);
           DeclBuilder decl = getDBAt(subparser, 1);
           System.err.println("WARNING: unsupported semantic action: FunctionPrototype");
-          addMapping(subparser,type,decl);
-=======
-          TypeBuilderMultiverse type = getTypeBuilderAt(subparser, 2);
-          DeclBuilder decl = getDeclBuilderAt(subparser, 1);
-          System.err.println("WARNING: unsupported semantic action: " + (value != null ? ((Node) value).getName() : "null"));
           addDeclsToSymTab(subparser,type,decl);
->>>>>>> 40fe0378
           saveBaseType(subparser, getNodeAt(subparser, 2));
           bindFunDef(subparser, getNodeAt(subparser, 2), getNodeAt(subparser, 1));
         }
@@ -519,31 +512,19 @@
         }
         | DeclarationQualifierList IdentifierDeclarator
         {
-<<<<<<< HEAD
           System.err.println("WARNING: unsupported semantic action: FunctionPrototype");
           TypeBuilderMultiverse type = getTBAt(subparser, 2);
           DeclBuilder decl = getDBAt(subparser, 1);
-          addMapping(subparser,type,decl);
-=======
-          TypeBuilderMultiverse type = getTypeBuilderAt(subparser, 2);
-          DeclBuilder decl = getDeclBuilderAt(subparser, 1);
           addDeclsToSymTab(subparser,type,decl);
->>>>>>> 40fe0378
           saveBaseType(subparser, getNodeAt(subparser, 2));
           bindFunDef(subparser, getNodeAt(subparser, 2), getNodeAt(subparser, 1));
         }
         | TypeQualifierList        IdentifierDeclarator
         {
-<<<<<<< HEAD
           System.err.println("WARNING: unsupported semantic action: FunctionPrototype");
           TypeBuilderMultiverse type = getTBAt(subparser, 2);
           DeclBuilder decl = getDBAt(subparser, 1);
-          addMapping(subparser,type,decl);
-=======
-          TypeBuilderMultiverse type = getTypeBuilderAt(subparser, 2);
-          DeclBuilder decl = getDeclBuilderAt(subparser, 1);
           addDeclsToSymTab(subparser,type,decl);
->>>>>>> 40fe0378
           saveBaseType(subparser, getNodeAt(subparser, 2));
           bindFunDef(subparser, getNodeAt(subparser, 2), getNodeAt(subparser, 1));
         }
@@ -554,61 +535,37 @@
         }
         | DeclarationSpecifier     OldFunctionDeclarator
         {
-<<<<<<< HEAD
           System.err.println("WARNING: unsupported semantic action: FunctionPrototype");
           TypeBuilderMultiverse type = getTBAt(subparser, 2);
           DeclBuilder decl = getDBAt(subparser, 1);
-          addMapping(subparser,type,decl);
-=======
-          TypeBuilderMultiverse type = getTypeBuilderAt(subparser, 2);
-          DeclBuilder decl = getDeclBuilderAt(subparser, 1);
           addDeclsToSymTab(subparser,type,decl);
->>>>>>> 40fe0378
           saveBaseType(subparser, getNodeAt(subparser, 2));
           bindFunDef(subparser, getNodeAt(subparser, 2), getNodeAt(subparser, 1));
         }
         | TypeSpecifier            OldFunctionDeclarator
         {
-<<<<<<< HEAD
           System.err.println("WARNING: unsupported semantic action: FunctionPrototype");
           TypeBuilderMultiverse type = getTBAt(subparser, 2);
           DeclBuilder decl = getDBAt(subparser, 1);
-          addMapping(subparser,type,decl);
-=======
-          TypeBuilderMultiverse type = getTypeBuilderAt(subparser, 2);
-          DeclBuilder decl = getDeclBuilderAt(subparser, 1);
           addDeclsToSymTab(subparser,type,decl);
->>>>>>> 40fe0378
           saveBaseType(subparser, getNodeAt(subparser, 2));
           bindFunDef(subparser, getNodeAt(subparser, 2), getNodeAt(subparser, 1));
         }
         | DeclarationQualifierList OldFunctionDeclarator
         {
-<<<<<<< HEAD
           System.err.println("WARNING: unsupported semantic action: FunctionPrototype");
           TypeBuilderMultiverse type = getTBAt(subparser, 2);
           DeclBuilder decl = getDBAt(subparser, 1);
-          addMapping(subparser,type,decl);
-=======
-          TypeBuilderMultiverse type = getTypeBuilderAt(subparser, 2);
-          DeclBuilder decl = getDeclBuilderAt(subparser, 1);
           addDeclsToSymTab(subparser,type,decl);
->>>>>>> 40fe0378
           saveBaseType(subparser, getNodeAt(subparser, 2));
           bindFunDef(subparser, getNodeAt(subparser, 2), getNodeAt(subparser, 1));
         }
         | TypeQualifierList        OldFunctionDeclarator
         {
-<<<<<<< HEAD
           System.err.println("WARNING: unsupported semantic action: FunctionPrototype");
           TypeBuilderMultiverse type = getTBAt(subparser, 2);
           DeclBuilder decl = getDBAt(subparser, 1);
-          addMapping(subparser,type,decl);
-=======
-          TypeBuilderMultiverse type = getTypeBuilderAt(subparser, 2);
-          DeclBuilder decl = getDeclBuilderAt(subparser, 1);
           addDeclsToSymTab(subparser,type,decl);
->>>>>>> 40fe0378
           saveBaseType(subparser, getNodeAt(subparser, 2));
           bindFunDef(subparser, getNodeAt(subparser, 2), getNodeAt(subparser, 1));
         }
@@ -1014,6 +971,7 @@
 TypeSpecifier:  /** nomerge **/
         BasicTypeSpecifier                 /* Arithmetic or void */
 				{
+          // TODO: are there any issues with sharing references to the same type builder object?
           TypeBuilderMultiverse t = getTBAt(subparser,1);
         	setTFValue(value,t);
 				}
@@ -1044,8 +1002,8 @@
       	  TypeBuilderMultiverse storage = getTBAt(subparser,1);
       	  setTFValue(value, storage);
       	  updateSpecs(subparser,
-                      getSpecsAt(subparser, 1),
-                      value);
+          getSpecsAt(subparser, 1),
+          value);
       	}
       	| TypeQualifierList StorageClass
       	{
@@ -1083,13 +1041,13 @@
         | TypeQualifierList TypeQualifier
       	{
       	  TypeBuilderMultiverse qualList = getTBAt(subparser, 2);
-      	    TypeBuilderMultiverse qual = getTBAt(subparser, 1);
-      	    TypeBuilderMultiverse tb = qualList.combine(qual);
-      	    setTFValue(value, tb);
-      	    updateSpecs(subparser,
-                        getSpecsAt(subparser, 2),
-                        getSpecsAt(subparser, 1),
-                        value);
+      	  TypeBuilderMultiverse qual = getTBAt(subparser, 1);
+      	  TypeBuilderMultiverse tb = qualList.combine(qual);
+      	  setTFValue(value, tb);
+      	  updateSpecs(subparser,
+                      getSpecsAt(subparser, 2),
+                      getSpecsAt(subparser, 1),
+                      value);
       	}
         ;
 
@@ -2209,16 +2167,11 @@
           TypeBuilderMultiverse type = getTBAt(subparser, 4);
 
           Parameter p = new Parameter();
-<<<<<<< HEAD
-          p.setMultiverse(addMapping(subparser, type, decl));
-          setTFValue(value, p);
-=======
           addDeclsToSymTab(subparser, type, decl);
           Multiverse<SymbolTable.Entry> entries
             = ((CContext) subparser.scope).getSymbolTable().get(decl.getID(), subparser.getPresenceCondition());
           p.setMultiverse(entries);
-          setParameter(value, p);
->>>>>>> 40fe0378
+          setTFValue(value, p);
         }
         | DeclarationSpecifier ParameterTypedefDeclarator
         {
@@ -2232,16 +2185,11 @@
           TypeBuilderMultiverse type = getTBAt(subparser, 4);
 
           Parameter p = new Parameter();
-<<<<<<< HEAD
-          p.setMultiverse(addMapping(subparser, type, decl));
-          setTFValue(value, p);
-=======
           addDeclsToSymTab(subparser, type, decl);
           Multiverse<SymbolTable.Entry> entries
             = ((CContext) subparser.scope).getSymbolTable().get(decl.getID(), subparser.getPresenceCondition());
           p.setMultiverse(entries);
-          setParameter(value, p);
->>>>>>> 40fe0378
+          setTFValue(value, p);
         }
         | DeclarationQualifierList IdentifierDeclarator
         {
@@ -2255,16 +2203,11 @@
           TypeBuilderMultiverse type = getTBAt(subparser, 4);
 
           Parameter p = new Parameter();
-<<<<<<< HEAD
-          p.setMultiverse(addMapping(subparser, type, decl));
-          setTFValue(value, p);
-=======
           addDeclsToSymTab(subparser, type, decl);
           Multiverse<SymbolTable.Entry> entries
             = ((CContext) subparser.scope).getSymbolTable().get(decl.getID(), subparser.getPresenceCondition());
           p.setMultiverse(entries);
-          setParameter(value, p);
->>>>>>> 40fe0378
+          setTFValue(value, p);
         }
         | TypeSpecifier IdentifierDeclarator
         {
@@ -2278,16 +2221,11 @@
           TypeBuilderMultiverse type = getTBAt(subparser, 4);
           System.err.println("ParamIdent:" + type.toString());
           Parameter p = new Parameter();
-<<<<<<< HEAD
-          p.setMultiverse(addMapping(subparser, type, decl));
-          setTFValue(value, p);
-=======
           addDeclsToSymTab(subparser, type, decl);
           Multiverse<SymbolTable.Entry> entries
             = ((CContext) subparser.scope).getSymbolTable().get(decl.getID(), subparser.getPresenceCondition());
           p.setMultiverse(entries);
-          setParameter(value, p);
->>>>>>> 40fe0378
+          setTFValue(value, p);
         }
         | TypeSpecifier ParameterTypedefDeclarator
         {
@@ -2301,16 +2239,11 @@
           TypeBuilderMultiverse type = getTBAt(subparser, 4);
 
           Parameter p = new Parameter();
-<<<<<<< HEAD
-          p.setMultiverse(addMapping(subparser, type, decl));
-          setTFValue(value, p);
-=======
           addDeclsToSymTab(subparser, type, decl);
           Multiverse<SymbolTable.Entry> entries
             = ((CContext) subparser.scope).getSymbolTable().get(decl.getID(), subparser.getPresenceCondition());
           p.setMultiverse(entries);
-          setParameter(value, p);
->>>>>>> 40fe0378
+          setTFValue(value, p);
         }
         | TypeQualifierList IdentifierDeclarator
         {
@@ -2324,16 +2257,11 @@
           TypeBuilderMultiverse type = getTBAt(subparser, 4);
 
           Parameter p = new Parameter();
-<<<<<<< HEAD
-          p.setMultiverse(addMapping(subparser, type, decl));
-          setTFValue(value, p);
-=======
           addDeclsToSymTab(subparser, type, decl);
           Multiverse<SymbolTable.Entry> entries
             = ((CContext) subparser.scope).getSymbolTable().get(decl.getID(), subparser.getPresenceCondition());
           p.setMultiverse(entries);
-          setParameter(value, p);
->>>>>>> 40fe0378
+          setTFValue(value, p);
         }
         ;
 
@@ -3428,6 +3356,7 @@
 ReturnStatement:  /** complete **/
         RETURN ExpressionOpt SEMICOLON
         {
+          // TODO: there's no need to hard-code the tokens's text below.  just use the RETURN and SEMICOLON's values
           PresenceCondition pc = subparser.getPresenceCondition();
           setCPC(value, PCtoString(pc));
           Multiverse<StringBuilder> temp = new Multiverse<StringBuilder>();
@@ -3518,6 +3447,7 @@
         }
         | Constant
         {
+          // TODO: since you are always creating a new empty multiverse, you could factor that out into cartesianProductWithChild so it has to deal with destructing sbmv
           PresenceCondition pc = subparser.getPresenceCondition();
           Multiverse<StringBuilder> sbmv = new Multiverse<StringBuilder>();
           Node child = getNodeAt(subparser, 1);
@@ -3650,6 +3580,7 @@
 Subscript:  /** nomerge **/
         PostfixExpression LBRACK Expression RBRACK
         {
+          // TODO: let's figure out a way to allow child nodes that are tokens as well in the cartesian product method.  that will make actions like these simpler to write
           Multiverse<StringBuilder> sbmv = new Multiverse<StringBuilder>();
           Multiverse<StringBuilder> temp;
           temp = cartesianProductWithChild(sbmv, getNodeAt(subparser, 4), subparser.getPresenceCondition());
@@ -4039,6 +3970,7 @@
           Multiverse<StringBuilder> sbmv = new Multiverse<StringBuilder>();
           Node child = getNodeAt(subparser, 1);
           Multiverse<StringBuilder> product = cartesianProductWithChild(sbmv, child, pc);
+          // TODO: don't forget to add a reference whenever you use a presence condition.  this applies to all semantic actions that do this
           sbmv.destruct();
           setTFValue(value, product);
         }
@@ -6531,60 +6463,6 @@
   return specs;
 }
 
-<<<<<<< HEAD
-private Multiverse<SymbolTable.Entry> getType(TypeBuilderMultiverse t, DeclBuilder d, PresenceCondition currentPC)
-{
-  Multiverse<SymbolTable.Entry> ret = new Multiverse<SymbolTable.Entry>();
-  List<Type> types = t.toType();
-  List<PresenceCondition> cond = t.getConditions();
-  boolean func = d.isFunction();
-  Multiverse<List<Parameter>> m = new Multiverse<List<Parameter>>();
-  if (func)
-    m = d.getParams(currentPC);
-  for (int i = 0; i < cond.size(); ++i)
-    {
-      cond.get(i).addRef();
-      DeclBuilder temp = new DeclBuilder(d);
-      temp.addType(types.get(i));
-      System.err.println("cond:" + cond.get(i).toString() + " current:" + currentPC.toString());
-      if (func)
-        {
-          for(Element<List<Parameter>> e : m)
-            if (e.getData().size() > 0)
-              {
-                List<Type> l = new LinkedList<Type>();
-                for (Parameter p : e.getData())
-                  if(!p.isEllipsis())
-                    l.add(p.getType());
-                Type f = new FunctionT(temp.toType(), l, e.getData().get(e.getData().size() - 1).isEllipsis());
-                ret.add(new Element<SymbolTable.Entry>(new SymbolTable.Entry(mangleRenaming("",d.getID()), f), cond.get(i).and(e.getCondition())));
-              }
-            else
-              {
-                Type f = new FunctionT(temp.toType());
-                ret.add(new Element<SymbolTable.Entry>(new SymbolTable.Entry(mangleRenaming("",d.getID()), f), cond.get(i).and(e.getCondition())));
-              }
-        }
-      else
-        ret.add(new Element<SymbolTable.Entry>(new SymbolTable.Entry(mangleRenaming("",d.getID()), temp.toType()), cond.get(i).and(currentPC)));
-    }
-  return ret;
-}
-
-private Multiverse<SymbolTable.Entry> addMapping(Subparser subparser, TypeBuilderMultiverse t, DeclBuilder d)
-{
-  if (t == null || d == null || !t.getIsValid() || !d.getIsValid())
-    {
-      System.err.println("Invalid declaration");
-      // System.exit(1);
-      return new Multiverse<SymbolTable.Entry>();
-    }
-  Multiverse<SymbolTable.Entry> unis = getType(t,d,subparser.getPresenceCondition());
-  CContext scope = (CContext) subparser.scope;
-  /* scope.getSymbolTable().addMapping(d.getID(), unis); */
-  for (Element<SymbolTable.Entry> elem : unis) {
-    scope.getSymbolTable().put(d.getID(), elem.getData().getType(), elem.getCondition());
-=======
 /**
  * This method adds all given declarations to the symbol table.  It
  * goes through each element of the TypeBuilderMultiverse, completing
@@ -6599,7 +6477,6 @@
     System.err.println("ERROR: invalid declaration");
     //System.exit(1);
     return;
->>>>>>> 40fe0378
   }
   CContext scope = (CContext) subparser.scope;
 
@@ -6700,7 +6577,7 @@
         mv.add(childNode, childCondition);
       } else {
         System.err.println("unsupported AST child type in getNodeMultiverse");
-                  System.exit(1);
+        System.exit(1);
       }
     }
   } else {
