--- conflicted
+++ resolved
@@ -353,6 +353,7 @@
 ExternalDeclaration:  /** passthrough, complete **/
         FunctionDefinitionExtension
         {
+          // TODO: do these actions need setCPC?
           System.err.println("ERROR: unsupported construct: ExternalDeclaration");
           PresenceCondition pc = subparser.getPresenceCondition();
           Multiverse<StringBuilder> sbmv = new Multiverse<StringBuilder>();
@@ -3659,7 +3660,6 @@
         PostfixExpression ICR
         {
           Multiverse<StringBuilder> sbmv = new Multiverse<StringBuilder>();
-<<<<<<< HEAD
           Multiverse<StringBuilder> temp;
           temp = cartesianProductWithChild(sbmv, getNodeAt(subparser, 2), subparser.getPresenceCondition());
           sbmv.destruct();
@@ -3668,11 +3668,6 @@
           sbmv.destruct();
           sbmv = temp;
           setTFValue(value, sbmv);
-=======
-          sbmv = cartesianProduct(sbmv, getSBMVAt(subparser, 2));
-          sbmv = sbmv.product(new StringBuilder(" ++ "), subparser.getPresenceCondition().presenceConditionManager().new PresenceCondition(true), SBCONCAT);
-          setSBMV(value, sbmv);
->>>>>>> 4dbe2793
         }
         ;
 
@@ -3680,7 +3675,6 @@
         PostfixExpression DECR
         {
           Multiverse<StringBuilder> sbmv = new Multiverse<StringBuilder>();
-<<<<<<< HEAD
           Multiverse<StringBuilder> temp;
           temp = cartesianProductWithChild(sbmv, getNodeAt(subparser, 2), subparser.getPresenceCondition());
           sbmv.destruct();
@@ -3689,11 +3683,6 @@
           sbmv.destruct();
           sbmv = temp;
           setTFValue(value, sbmv);
-=======
-          sbmv = cartesianProduct(sbmv, getSBMVAt(subparser, 2));
-          sbmv = sbmv.product(new StringBuilder(" ++ "), subparser.getPresenceCondition().presenceConditionManager().new PresenceCondition(true), SBCONCAT);
-          setSBMV(value, sbmv);
->>>>>>> 4dbe2793
         }
         ;
 
@@ -3731,34 +3720,22 @@
         | ICR UnaryExpression
         {
           Multiverse<StringBuilder> sbmv = new Multiverse<StringBuilder>();
-<<<<<<< HEAD
           Multiverse<StringBuilder> temp;
           sbmv.add(new StringBuilder(" ++ "), subparser.getPresenceCondition().presenceConditionManager().new PresenceCondition(true));
           temp = cartesianProductWithChild(sbmv, getNodeAt(subparser, 1), subparser.getPresenceCondition());
           sbmv.destruct();
           sbmv = temp;
           setTFValue(value, sbmv);
-=======
-          sbmv.add(new StringBuilder(" ++ "), subparser.getPresenceCondition().presenceConditionManager().new PresenceCondition(true));
-          sbmv = cartesianProduct(sbmv, getSBMVAt(subparser, 1));
-          setSBMV(value, sbmv);
->>>>>>> 4dbe2793
         }
         | DECR UnaryExpression
         {
           Multiverse<StringBuilder> sbmv = new Multiverse<StringBuilder>();
-<<<<<<< HEAD
           Multiverse<StringBuilder> temp;
           sbmv.add(new StringBuilder(" -- "), subparser.getPresenceCondition().presenceConditionManager().new PresenceCondition(true));
           temp = cartesianProductWithChild(sbmv, getNodeAt(subparser, 1), subparser.getPresenceCondition());
           sbmv.destruct();
           sbmv = temp;
           setTFValue(value, sbmv);
-=======
-          sbmv.add(new StringBuilder(" -- "), subparser.getPresenceCondition().presenceConditionManager().new PresenceCondition(true));
-          sbmv = cartesianProduct(sbmv, getSBMVAt(subparser, 1));
-          setSBMV(value, sbmv);
->>>>>>> 4dbe2793
         }
         | Unaryoperator CastExpression
         {
@@ -4979,10 +4956,6 @@
 private DeclBuilder getDBAt(Subparser subparser, int component) {
   // value should be not null and should be a Node type
   return (DeclBuilder) getNodeAt(subparser, component).getProperty(TRANSFORMATION);
-}
-
-private List<Parameter> getParam(Object node) {
-  return (List<Parameter>)((Node)node).getProperty(TRANSFORMATION);
 }
 
 private List<Parameter> getParamAt(Subparser subparser, int component) {
