/*
 * xtc - The eXTensible Compiler
 * Copyright (C) 2009-2012 New York University
 *
 * This program is free software; you can redistribute it and/or
 * modify it under the terms of the GNU General Public License
 * version 2 as published by the Free Software Foundation.
 *
 * This program is distributed in the hope that it will be useful,
 * but WITHOUT ANY WARRANTY; without even the implied warranty of
 * MERCHANTABILITY or FITNESS FOR A PARTICULAR PURPOSE.  See the
 * GNU General Public License for more details.
 *
 * You should have received a copy of the GNU General Public License
 * along with this program; if not, write to the Free Software
 * Foundation, 51 Franklin Street, Fifth Floor, Boston, MA 02110-1301,
 * USA.
 */
package xtc.lang.cpp;

import java.util.ArrayList;
import java.util.Collection;
import java.util.EnumMap;
import java.util.HashMap;
import java.util.HashSet;
import java.util.LinkedList;
import java.util.Map;
import java.util.Set;
import java.util.Random;

import xtc.tree.Location;

import xtc.lang.cpp.Syntax.Kind;
import xtc.lang.cpp.Syntax.LanguageTag;
import xtc.lang.cpp.Syntax.ConditionalTag;
import xtc.lang.cpp.Syntax.DirectiveTag;
import xtc.lang.cpp.Syntax.Layout;
import xtc.lang.cpp.Syntax.Language;
import xtc.lang.cpp.Syntax.Text;
import xtc.lang.cpp.Syntax.Directive;
import xtc.lang.cpp.Syntax.Conditional;

import xtc.type.Type;

import xtc.lang.cpp.PresenceConditionManager.PresenceCondition;

import xtc.lang.cpp.ForkMergeParser.OrderedSyntax;
import xtc.lang.cpp.ForkMergeParser.Lookahead;

/**
 * This class maintains just enough type context for parsing.
 *
 * @author Paul Gazzillo
 * @version $Revision: 1.8 $
 */
public class CContext implements ParsingContext {

  /** Output bindings and scope changes. */
  protected static boolean DEBUG = false;

  /** The symbol table for this parsing context. */
  protected SymbolTable symtab;

  /**
   * The parent parsing context, corresponding to the parent
   * scope.
   */
  protected CContext parent;

  /**
   * Whether the scope this parsing context is associated with is
   * reentrant.  This is used to parse function definitions.
   */
  protected boolean reentrant;

  /**
   * Store last seen base type from specifiers.  Used to build type
   * from a declarator's abstract type.
   */
  public Type lastSeenType;

  /** Whether to display language statistics. */
  boolean languageStatistics;

  /**
   * A three-bit digit.  This is used to capture typedef/var ambiguity
   * when one token can be both.
   */
  public static enum trit {
    TRUE,
    FALSE,
    TRUEFALSE
  }

  /** Create a new initial C parsing contex. */
  public CContext() {
    this(new SymbolTable(), null);
  }

  /**
   * Create a new C parsing context.
   *
   * @param symtab The symbol table for this parsing context and scope.
   * @param parent The parent parsing context and scope.
   */
  public CContext(SymbolTable symtab, CContext parent) {
    this.symtab = symtab;
    this.parent = parent;

    this.reentrant = false;
  }

  /**
   * Turn language statistics collection on.  Default is off.
   *
   * @param b True is on.
   */
  public void collectStatistics(boolean b) {
    languageStatistics = b;
  }

  /**
   * Copy a C parsing context.  Used for forking the parsing context.
   *
   * @param scope The parsing context to copy.
   */
  public CContext(CContext scope) {
    this.symtab = scope.symtab.addRef();

    if (scope.parent != null) {
      this.parent = new CContext(scope.parent);

    } else {
      this.parent = null;
    }

    this.reentrant = scope.reentrant;
  }

  public ParsingContext fork() {
    return new CContext(this);
  }

  /**
   * Check whether a syntax token is an identifier.
   *
   * @return true if syntax is an identifier.
   */
  @SuppressWarnings("unchecked")
  private boolean isIdentifier(Syntax syntax) {
    return syntax.kind() == Kind.LANGUAGE
      && ((Language<CTag>)syntax).toLanguage().tag() == CTag.IDENTIFIER;
  }


  // get around capture of ? to CTag warning
  public boolean shouldReclassify(Collection<Lookahead> set) {
    // Check whether any tokens need reclassification, i.e. they are
    // an identifier and have an entry in the symbol.
    for (Lookahead n : set) {
      if (isIdentifier(n.token.syntax)) {
        String ident = n.token.syntax.getTokenText();

        // Check the stack of symbol tables for a typedef entry.
        CContext scope = this;
        while (true) {
          while (scope.reentrant) scope = scope.parent;

          // if ( scope.symtab.map.containsKey(ident)
          //      && scope.symtab.map.get(ident).typedefCond != null
          //      ) {
          if ( scope.symtab.bools.containsKey(ident)
               && scope.symtab.bools.get(ident).containsKey(SymbolTable.STField.TYPEDEF)
               && ! scope.symtab.bools.get(ident).get(SymbolTable.STField.TYPEDEF).trueCond.isFalse()
               ) {

            // The identifier has a typedef entry some presence
            // condition in the symbol table.  Therefore the parser
            // needs to call reclassify.

            return true;
          }

          if (null == scope.parent) {
            break;
          }

          scope = scope.parent;
        }
      }
    }

    return false;
  }

  // get around capture of ? to CTag warning
  public Collection<Lookahead> reclassify(Collection<Lookahead> set) {
    // Reclassify any tokens that are typedef names and also create a
    // new token when there is a typedef/var ambiguity so the FMLR
    // parser will fork.
    Collection<Lookahead> newTokens = null;
    for (Lookahead n : set) {
      // Get the symbol table entry for the token.
      trit isTypedef = trit.FALSE;
      if (isIdentifier(n.token.syntax)) {
        isTypedef = isType(n.token.syntax.getTokenText(),
                           n.presenceCondition, n.token.syntax.getLocation());
      }

      switch (isTypedef) {
      case TRUEFALSE:
        // A typedef ambiguity.  Find the presence condition for both
        // the variable entry and for the typedef entry.  Reclassify
        // the current token as a typedef name and update its presence
        // condition.  Then add a new token for the variable entry.
        PresenceCondition typedefPresenceCondition
          = this.typedefPresenceCondition(n.token.syntax.getTokenText(), n.presenceCondition);
        n.presenceCondition.delRef();
        n.presenceCondition = typedefPresenceCondition;

        // Add a new token for the variable entry.
        PresenceCondition varPresenceCondition = typedefPresenceCondition.not();
        Lookahead identifier = new Lookahead(n.token, varPresenceCondition);
        if (null == newTokens) {
          newTokens = new LinkedList<Lookahead>();
        }
        newTokens.add(identifier);

        // Fall through to reclassify the token as a TYPEDEFname.

      case TRUE:
        // A typedef name.  Reclassify the token replacing the
        // IDENTIFIER token with a TYPEDEFname token.
        Language<CTag> newToken = new Text<CTag>(CTag.TYPEDEFname,
                                                 n.token.syntax.getTokenText());

        // Copy the location.
        newToken.setLocation(n.token.syntax.getLocation());

        // Copy the ordering wrapper for the token.
        n.token = n.token.copy(newToken);
        break;

      case FALSE:
        // No reclassification necessary.
        break;
      }
    }

    return newTokens;
  }

  /**
   * This method determines whether an identifier is a typedef name,
   * var name, or both by inspecting the symbol table in this scope
   * and any parent scopes.
   *
   * @param ident The identifier.
   * @param presenceCondition The presence condition.
   */
  public trit isType(String ident, PresenceCondition presenceCondition,
                     Location location) {
    CContext scope;

    scope = this;

    while (true) {
      while (scope.reentrant) scope = scope.parent;

      // if ( scope.symtab.map.containsKey(ident)
      //      && scope.symtab.map.get(ident).typedefCond != null
      //      ) {
      if (scope.symtab.bools.containsKey(ident)
          && scope.symtab.bools.get(ident).containsKey(SymbolTable.STField.TYPEDEF)
          && ! scope.symtab.bools.get(ident).get(SymbolTable.STField.TYPEDEF).trueCond.isFalse()) {
  break;
      }

      if (null == scope.parent) {
        return trit.FALSE;
      }

      scope = scope.parent;
    }

    scope = this;

    do {  //find the symbol in local scope or parent scope

      while (scope.reentrant) scope = scope.parent;

      if (scope.symtab.bools.containsKey(ident) &&
          (scope.symtab.bools.get(ident).containsKey(SymbolTable.STField.TYPEDEF)
           || scope.symtab.bools.get(ident).containsKey(SymbolTable.STField.IDENT))) {
        // Set the flags for typedef (2) and var (1).
        int flags = 0;
        if (scope.symtab.bools.get(ident).containsKey(SymbolTable.STField.TYPEDEF) &&
            ! scope.symtab.bools.get(ident).get(SymbolTable.STField.TYPEDEF).trueCond.isFalse()) {
          PresenceCondition and = scope.symtab.bools.get(ident).get(SymbolTable.STField.TYPEDEF).trueCond.and(presenceCondition);
          if (! and.isFalse()) flags |= 2;
          and.delRef();
        }
        if (scope.symtab.bools.get(ident).containsKey(SymbolTable.STField.IDENT) &&
            ! scope.symtab.bools.get(ident).get(SymbolTable.STField.IDENT).trueCond.isFalse()) {
          PresenceCondition and = scope.symtab.bools.get(ident).get(SymbolTable.STField.IDENT).trueCond.and(presenceCondition);
          if (! and.isFalse()) flags |= 1;
          and.delRef();
        }
        switch (flags) {
        case 3:
          if (DEBUG) System.err.println("isType: " + ident
                                        + " true/false in " /*+ presenceCondition*/);
          if (languageStatistics) {
            System.err.println(String.format("typedef_ambiguity %s %s",
                                             ident, location));
          }
          return trit.TRUEFALSE;

        case 2:
          if (DEBUG) System.err.println("isType: " + ident
                                        + " true in " /*+ presenceCondition*/);
          return trit.TRUE;

        case 1:
          if (DEBUG) System.err.println("isType: " + ident
                                        + " false in " /*+ presenceCondition*/);
          return trit.FALSE;
        }
      }

      // if (scope.symtab.map.containsKey(ident)) {
      //   TypedefVarEntry e = scope.symtab.map.get(ident);

      //   // Set the flags for typedef (2) and var (1).
      //   int flags = 0;
      //   if (null != e.typedefCond) {
      //     PresenceCondition and;

      //     and = e.typedefCond.and(presenceCondition);
      //     if (! and.isFalse()) {
      //       flags |= 2;
      //     }
      //     and.delRef();
      //   }

      //   if (null != e.varCond) {
      //     PresenceCondition and;

      //     and = e.varCond.and(presenceCondition);
      //     if (! and.isFalse()) {
      //       flags |= 1;
      //     }
      //     and.delRef();
      //   }

      //   switch (flags) {
      //   case 3:
      //     if (DEBUG) System.err.println("isType: " + ident
      //                                   + " true/false in " /*+ presenceCondition*/);
      //     if (languageStatistics) {
      //       System.err.println(String.format("typedef_ambiguity %s %s",
      //                                        ident, location));
      //     }
      //     return trit.TRUEFALSE;

      //   case 2:
      //     if (DEBUG) System.err.println("isType: " + ident
      //                                   + " true in " /*+ presenceCondition*/);
      //     return trit.TRUE;

      //   case 1:
      //     if (DEBUG) System.err.println("isType: " + ident
      //                                   + " false in " /*+ presenceCondition*/);
      //     return trit.FALSE;
      //   }
      // }

      if (null == scope.parent) {
        break;
      }

      scope = scope.parent;
    } while (true);

    if (DEBUG) System.err.println("isType: " + ident
                                  + " false in " /*+ presenceCondition*/);

    return trit.FALSE;
  }

  public boolean mayMerge(ParsingContext other) {
    if (! (other instanceof CContext)) return false;

    return mergeable(this, (CContext) other);
  }

  /**
   * A helper method for testing mergeability.
   *
   * @param s The first parsing context.
   * @param t The second parsing context.
   */
  private static boolean mergeable(CContext s, CContext t) {
    if ((null == s) && (null == t)) {
      return true;
    } else if ((null == s) || (null == t)) {
      return false;
    } else if (s.symtab == t.symtab) {
      return true;
    } else if (s.reentrant != t.reentrant) {
      return false;
    } else {
      return mergeable(s.parent, t.parent);
    }
  }

  public ParsingContext merge(ParsingContext other) {
    CContext scope = (CContext) other;

    if (this.symtab == scope.symtab) {
      return this;
    } else {
      // symtab.addAll(scope.symtab);
      symtab.copyBools(scope.symtab);

      if (null != parent) {
        return parent.merge(scope.parent);

      } else {
        return null;
      }
    }
  }

  /** Free BDDs in the symbol table and those of the parent scopes. */
  public void free() {
    symtab.delRef();

    if (null != parent) {
      parent.free();
    }
  }

  /**
   * Get a reference to the context's symbol table.
   *
   * @return The context's symbol table.
   */
  public SymbolTable getSymbolTable() {
    CContext scope = this;
    while (scope.reentrant) scope = scope.parent;

    return scope.symtab;
  }

  // /**
  //  * Bind an identifier to a typedef or var name for a given presence
  //  * condition.
  //  *
  //  * @param ident The identifier.
  //  * @param typedef Whether its a typedef name or a var name.
  //  * @param presenceCondition The presence condition.
  //  */
  // public void bind(String ident, boolean typedef, PresenceCondition presenceCondition) {
  //   CContext scope;

  //   if (DEBUG) {
  //     System.err.println("bind: " + ident + " " + typedef);
  //   }

  //   scope = this;
  //   while (scope.reentrant) scope = scope.parent;

  //   scope.symtab.add(ident, typedef, presenceCondition);
  // }

  /**
   * Return the presence condition under which an identifier is a
   * typedef name.
   *
   * @param ident The identifier.
   * @param presenceCondition The current presence condition.
   */
  public PresenceCondition typedefPresenceCondition(String ident, PresenceCondition presenceCondition) {
    CContext scope;

    scope = this;

    do {  //find the symbol in local scope or parent scope

      while (scope.reentrant) scope = scope.parent;

      if (scope.symtab.bools.containsKey(ident) &&
          scope.symtab.bools.get(ident).containsKey(SymbolTable.STField.TYPEDEF)) {
        PresenceCondition and = scope.symtab.bools.get(ident).get(SymbolTable.STField.TYPEDEF).trueCond.and(presenceCondition);

        if (! and.isFalse()) {
          return and;
        }

        and.delRef();
      }

      // if (scope.symtab.map.containsKey(ident)) {
      //   TypedefVarEntry e;
      //   boolean typedef;
      //   boolean var;
      //   PresenceCondition and;

      //   e = scope.symtab.map.get(ident);

      //   and = e.typedefCond.and(presenceCondition);

      //   if (! and.isFalse()) {
      //     return and;
      //   }
      //   and.delRef();
      // }

      if (null == scope.parent) {
        break;
      }
      scope = scope.parent;
    } while (true);

    return null;
  }

  /**
   * Return the presence condition under which an identifier is a
   * typedef name.
   *
   * @param ident The identifier.
   * @param presenceCondition The current presence condition.
   */
  public PresenceCondition symbolPresenceCond(String ident, SymbolTable.STField field) {
    CContext scope;

    scope = this;

    do {  //find the symbol in local scope or parent scope

      while (scope.reentrant) scope = scope.parent;

      if (scope.symtab.bools.containsKey(ident) &&
          scope.symtab.bools.get(ident).containsKey(field)) {
        return scope.symtab.bools.get(ident).get(field).trueCond;
      }

      if (null == scope.parent) {
        break;
      }
      scope = scope.parent;
    } while (true);

    return null;
  }

  /**
   * Enter a new scope.
   *
   * @param presenceCondition The current presence condition.
   * @return The parsing context of the new scope.
   */
  public CContext enterScope(PresenceCondition presenceCondition) {
    CContext scope;

    if (DEBUG) System.err.println("enter scope");

    scope = this;
    while (scope.reentrant) {
      scope.symtab.delRef();
      scope.symtab = null;
      scope = scope.parent;
    }

    scope = new CContext(new SymbolTable(), new CContext(scope));

    return scope;
  }

  /**
   * Exit the scope.
   *
   * @param presenceCondition The current presence condition.
   * @return The parsing context of the parent scope.
   */
  public CContext exitScope(PresenceCondition presenceCondition) {
    CContext scope;

    if (DEBUG) System.err.println("exit scope");

    scope = this;
    while (scope.reentrant) {
      scope.symtab.delRef();
      scope.symtab = null;
      scope = scope.parent;
    }

    scope.symtab.delRef();
    scope.symtab = null;
    scope = scope.parent;

    return scope;
  }

  /**
   * Exit a reentrant scope.
   *
   * @param presenceCondition The current presence condition.
   * @return The parsing context of the parent scope.
   */
  public CContext exitReentrantScope(PresenceCondition presenceCondition) {
    CContext scope;

    if (DEBUG) System.err.println("exit reentrant scope");

    scope = this;
    while (scope.reentrant) {
      scope.symtab.delRef();
      scope.symtab = null;
      scope = scope.parent;
    }

    scope.reentrant = true;

    return scope;
  }

  /**
   * Reenter a reentrant scope.
   *
   * @param presenceCondition The current presence condition.
   * @return The parsing context of the reentered scope.
   */
  public CContext reenterScope(PresenceCondition presenceCondition) {
    if (DEBUG) System.err.println("reenter scope");

    if (! reentrant) {
      // This may happen for functions without a postfix declarator.
      // See cpp_testsuite/grammar/scope.c.  The parameter list
      // nonterminal enters and exits a reentrant scope.  Then the
      // function nonterminal reenters the scope.  If there is no
      // list, there is no reentrant scope, and at the end of the
      // function nonterminal, exitScope is called, returning null.
      if (DEBUG) System.err.println("not reentrant");
      return enterScope(presenceCondition);
    } else {
      reentrant = false;
      return this;
    }
  }

  /**
   * Kill a reentrant scope.
   *
   * @param presenceCondition The current presence condition.
   * @return The parsing context of the non-reentrant parent scope.
   */
  public CContext killReentrantScope(PresenceCondition presenceCondition) {
    CContext scope;

    if (DEBUG) System.err.println("kill reentrant scope");

    scope = this;
    while (scope.reentrant) {
      scope.symtab.delRef();
      scope.symtab = null;
      scope = scope.parent;
    }

    return scope;
  }

  /** The symbol table that stores a scope's symbol bindings. */
  public static class SymbolTable {
    public enum STField {
      TYPEDEF, IDENT, INIT, USED, VAR, GLOBAL_FUNDEF, STATIC_FUNDEF, FUNCALL,
    }

      private static int count = 0;
    // /** The symbol table data structure. */
    // public HashMap<String, TypedefVarEntry> map;

    /** The symbol table data structure. */
    public HashMap<String, EnumMap<STField, ConditionedBool>> bools;

      public Multiverse multiverse;

    /** The reference count for cleaning up the table BDDs */
    public int refs;

    /** New table */
    public SymbolTable() {
      // this.map = new HashMap<String, TypedefVarEntry>();
      this.bools = new HashMap<String, EnumMap<STField, ConditionedBool>>();
      this.refs = 1;
      multiverse = new Multiverse();
    }

    public SymbolTable addRef() {
      refs++;

      return this;
    }
<<<<<<< HEAD
      //Desugaring.java ln 565
=======

>>>>>>> 1ca991c7
      public void addMapping(String ident, Type type, PresenceCondition p)
      {
	  if (!multiverse.addMapping(ident, mangleRenaming("", ident), type, p))
	      {
		  System.out.println("Redefinition of identifier: " + ident);
		  System.exit(1);
	      }
	  System.out.println(multiverse.toString());
      }

    public void delRef() {
      refs--;
      if (0 == refs) {  //clean up symbol table
        for (String name : this.bools.keySet()) {
          for (STField field : this.bools.get(name).keySet()) {
            ConditionedBool cb = this.bools.get(name).get(field);
            cb.trueCond.delRef();
          }
        }
        // for (String str : this.map.keySet()) {
        //   TypedefVarEntry e = this.map.get(str);

        //   if (null != e.typedefCond) {
        //     e.typedefCond.delRef();
        //   }
        //   if (null != e.varCond) {
        //     e.varCond.delRef();
        //   }
        // }
      }
      multiverse.delRefs();
    }

    /**
     * Set the presence condition of the boolean value of the given
     * field.
     *
     * @param name The name of the symbol.
     * @param field The field of the symbol table entry to update.
     * @param value The boolean value to set.
     * @param condition The condition of the boolean value.
     */
    public void setbool(String name,
                        STField field,
                        boolean value,
                        PresenceCondition condition) {
      if (! bools.containsKey(name)) {
        // create a new symbol table entry
        bools.put(name, new EnumMap<STField, ConditionedBool>(STField.class));
      }

      if (! bools.get(name).containsKey(field)) {
        // create a new field for the symbol table entry
        PresenceCondition trueCond;
        if (value) {
          trueCond = condition.addRef();
        } else {
          trueCond = condition.not();
        }
        bools.get(name).put(field, new ConditionedBool(trueCond));
      } else {
        // update the existing field's presence conditions
        ConditionedBool cb = bools.get(name).get(field);
        if (value) {
          PresenceCondition union = cb.trueCond.or(condition);
          cb.trueCond.delRef();
          cb.trueCond = union;
        } else {
          PresenceCondition not = condition.not();
          PresenceCondition union = cb.trueCond.and(not);
          cb.trueCond.delRef();
          cb.trueCond = union;
          not.delRef();
        }
      }
    }

    /**
     * Get all names given a field.
     *
     * @param field The given field.
     * @return A list of names.
     */
    public Set<String> getNames(STField field) {
      Set<String> a = new HashSet<String>();

      for (String s : bools.keySet()) {
        if (bools.get(s).containsKey(field)) {
          a.add(s);
        }
      }

      return a;
    }

    /**
     * Get the presence condition of a given name and field
     * combination.
     *
     * @param name The symbol name.
     * @param field The symbol field.
     * @return The presence condition.
     */
    public PresenceCondition getPresenceCond(String name,
                                             STField field) {
      if (bools.containsKey(name) &&
          bools.get(name).containsKey(field)) {
        return bools.get(name).get(field).trueCond;
      }
      return null;
    }


    // public void add(String ident, boolean typedef, PresenceCondition presenceCondition) {
    //   if (! map.containsKey(ident)) {
    //     map.put(ident,
    //             new TypedefVarEntry(typedef ? presenceCondition : null, typedef ? null : presenceCondition));
    //     presenceCondition.addRef();
    //   }
    //   else {
    //     TypedefVarEntry e;

    //     e = map.get(ident);

    //     if (typedef) {
    //       if (null == e.typedefCond) {
    //         e.typedefCond = presenceCondition;
    //         presenceCondition.addRef();
    //       }
    //       else {
    //         PresenceCondition or;

    //         or = e.typedefCond.or(presenceCondition);
    //         e.typedefCond.delRef();
    //         e.typedefCond = or;
    //       }
    //     }
    //     else {
    //       if (null == e.varCond) {
    //         e.varCond = presenceCondition;
    //         presenceCondition.addRef();
    //       }
    //       else {
    //         PresenceCondition or;

    //         or = e.varCond.or(presenceCondition);
    //         e.varCond.delRef();
    //         e.varCond = or;
    //       }
    //     }
    //   }
    // }

    public void copyBools(SymbolTable symtab) {
      for (String name : symtab.bools.keySet()) {
        for (STField field : symtab.bools.get(name).keySet()) {
          this.setbool(name, field, true, symtab.bools.get(name).get(field).trueCond);
        }
      }
    }

  //   public void addAll(SymbolTable symtab) {
  //     for (String str : symtab.map.keySet()) {
  //       if (! map.containsKey(str)) {
  //         TypedefVarEntry e = symtab.map.get(str);

  //         map.put(str, new TypedefVarEntry(e.typedefCond, e.varCond));

  //         if (null != e.typedefCond) {
  //           e.typedefCond.addRef();
  //         }

  //         if (null != e.varCond) {
  //           e.varCond.addRef();
  //         }
  //       }
  //       else {
  //         TypedefVarEntry d = map.get(str);
  //         TypedefVarEntry e = symtab.map.get(str);

  //         if (null != e.typedefCond) {
  //           if (null == d.typedefCond) {
  //             d.typedefCond = e.typedefCond;
  //             e.typedefCond.addRef();
  //           }
  //           else {
  //             PresenceCondition or;

  //             or = d.typedefCond.or(e.typedefCond);
  //             d.typedefCond.delRef();
  //             d.typedefCond = or;
  //           }
  //         }

  //         if (null != e.varCond) {
  //           if (null == d.varCond) {
  //             d.varCond = e.varCond;
  //             e.varCond.addRef();
  //           }
  //           else {
  //             PresenceCondition or;

  //             or = d.varCond.or(e.varCond);
  //             d.varCond.delRef();
  //             d.varCond = or;
  //           }
  //         }
  //       }
  //     }
  //   }
  // }

  // /** An entry in the symbol table. */
  // private static class TypedefVarEntry {
  //   /** The presence condition when the symbol is a typedef name. */
  //   PresenceCondition typedefCond;

  //   /** The presence condition when the symbol is a var name. */
  //   PresenceCondition varCond;

  //   /** Create a new entry.
  //    *
  //    * @param t The typedef name presence condition.
  //    * @param f The var name presence condition.
  //    */
  //   public TypedefVarEntry(PresenceCondition typedefCond, PresenceCondition varCond) {
  //     this.typedefCond = typedefCond;
  //     this.varCond = varCond;
  //   }

    private static long varcount = 0;
    private final static char[] charset = "ABCDEFGHIJKLMNOPQRSTUVWXYZabcdefghijklmnopqrstuvwxyz0123456789".toCharArray();
    private final static Random random = new Random();
    private final static int RAND_SIZE = 5;

    protected String randomString(int string_size) {
    StringBuilder randomstring = new StringBuilder();
    for (int i = 0; i < string_size; i++) {
      randomstring.append(charset[random.nextInt(charset.length)]);
    }
    return randomstring.toString();
    }

    protected String mangleRenaming(String prefix, String ident) {
    // don't want to exceed c identifier length limit (31)
    if (ident.length() > 22) {
      // shorten ident to be at max, 22 chars
      StringBuilder sb = new StringBuilder(ident);
      sb = sb.delete(23, ident.length());
      ident = sb.toString();
    }
    return String.format("_%s%d%s_%s", prefix, varcount++, randomString(RAND_SIZE), ident);
    }

  }

  /**
   * A boolean that maintain a boolean expression for when the
   * variable can be true.
   */
  private static class ConditionedBool {
    /** The presence condition when true. */
    PresenceCondition trueCond;

    /** Create a new entry.
     *
     * @param trueCond Condition when true.
     */
    public ConditionedBool(PresenceCondition trueCond) {
      this.trueCond = trueCond;
    }
  }
}<|MERGE_RESOLUTION|>--- conflicted
+++ resolved
@@ -703,11 +703,6 @@
 
       return this;
     }
-<<<<<<< HEAD
-      //Desugaring.java ln 565
-=======
-
->>>>>>> 1ca991c7
       public void addMapping(String ident, Type type, PresenceCondition p)
       {
 	  if (!multiverse.addMapping(ident, mangleRenaming("", ident), type, p))
