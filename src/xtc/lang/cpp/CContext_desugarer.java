/*
 * xtc - The eXTensible Compiler
 * Copyright (C) 2009-2012 New York University
 *
 * This program is free software; you can redistribute it and/or
 * modify it under the terms of the GNU General Public License
 * version 2 as published by the Free Software Foundation.
 *
 * This program is distributed in the hope that it will be useful,
 * but WITHOUT ANY WARRANTY; without even the implied warranty of
 * MERCHANTABILITY or FITNESS FOR A PARTICULAR PURPOSE.  See the
 * GNU General Public License for more details.
 *
 * You should have received a copy of the GNU General Public License
 * along with this program; if not, write to the Free Software
 * Foundation, 51 Franklin Street, Fifth Floor, Boston, MA 02110-1301,
 * USA.
 */
package xtc.lang.cpp;

import java.util.ArrayList;
import java.util.Collection;
import java.util.EnumMap;
import java.util.HashMap;
import java.util.HashSet;
import java.util.LinkedList;
import java.util.List;
import java.util.Map;
import java.util.Set;
import java.util.List;
import java.util.Random;
import java.util.Iterator;

import xtc.tree.Location;

import xtc.lang.cpp.Syntax.Kind;
import xtc.lang.cpp.Syntax.LanguageTag;
import xtc.lang.cpp.Syntax.ConditionalTag;
import xtc.lang.cpp.Syntax.DirectiveTag;
import xtc.lang.cpp.Syntax.Layout;
import xtc.lang.cpp.Syntax.Language;
import xtc.lang.cpp.Syntax.Text;
import xtc.lang.cpp.Syntax.Directive;
import xtc.lang.cpp.Syntax.Conditional;

import xtc.type.Type;

import xtc.lang.cpp.PresenceConditionManager.PresenceCondition;
import xtc.lang.cpp.AbstractMultiverse.Element;

import xtc.lang.cpp.ForkMergeParser.OrderedSyntax;
import xtc.lang.cpp.ForkMergeParser.Lookahead;

/**
 * This class maintains just enough type context for parsing.
 *
 * @author Paul Gazzillo
 * @version $Revision: 1.8 $
 */
public class CContext implements ParsingContext {

  /** Output bindings and scope changes. */
  protected static boolean DEBUG = false;

  /** The symbol table for this parsing context. */
  protected SymbolTable symtab;

  /**
   * The parent parsing context, corresponding to the parent
   * scope.
   */
  protected CContext parent;

  /**
   * Whether the scope this parsing context is associated with is
   * reentrant.  This is used to parse function definitions.
   */
  protected boolean reentrant;

  /**
   * Store last seen base type from specifiers.  Used to build type
   * from a declarator's abstract type.
   */
  public Type lastSeenType;

  /** Whether to display language statistics. */
  boolean languageStatistics;

  /**
   * A three-bit digit.  This is used to capture typedef/var ambiguity
   * when one token can be both.
   */
  public static enum trit {
    TRUE,
    FALSE,
    TRUEFALSE
  }

  /** Create a new initial C parsing contex. */
  public CContext() {
    this(new SymbolTable(), null);
  }

  /**
   * Create a new C parsing context.
   *
   * @param symtab The symbol table for this parsing context and scope.
   * @param parent The parent parsing context and scope.
   */
  public CContext(SymbolTable symtab, CContext parent) {
    this.symtab = symtab;
    this.parent = parent;

    this.reentrant = false;
  }

  /**
   * Turn language statistics collection on.  Default is off.
   *
   * @param b True is on.
   */
  public void collectStatistics(boolean b) {
    languageStatistics = b;
  }

  /**
   * Copy a C parsing context.  Used for forking the parsing context.
   *
   * @param scope The parsing context to copy.
   */
  public CContext(CContext scope) {
    this.symtab = scope.symtab.addRef();

    if (scope.parent != null) {
      this.parent = new CContext(scope.parent);

    } else {
      this.parent = null;
    }

    this.reentrant = scope.reentrant;
  }


    public ParsingContext fork()
    {
	return new CContext(this);
    }
  /**
   * Check whether a syntax token is an identifier.
   *
   * @return true if syntax is an identifier.
   */
  @SuppressWarnings("unchecked")
  private boolean isIdentifier(Syntax syntax) {
    return syntax.kind() == Kind.LANGUAGE
      && ((Language<CTag>)syntax).toLanguage().tag() == CTag.IDENTIFIER;
  }


  // get around capture of ? to CTag warning
  public boolean shouldReclassify(Collection<Lookahead> set) {
    // Check whether any tokens need reclassification, i.e. they are
    // an identifier and have an entry in the symbol.
    for (Lookahead n : set) {
      if (isIdentifier(n.token.syntax)) {
        String ident = n.token.syntax.getTokenText();

        // Check the stack of symbol tables for a typedef entry.
        CContext scope = this;
        while (true) {
          while (scope.reentrant) scope = scope.parent;

          // if ( scope.symtab.map.containsKey(ident)
          //      && scope.symtab.map.get(ident).typedefCond != null
          //      ) {
          if ( scope.symtab.bools.containsKey(ident)
               && scope.symtab.bools.get(ident).containsKey(SymbolTable.STField.TYPEDEF)
               && ! scope.symtab.bools.get(ident).get(SymbolTable.STField.TYPEDEF).trueCond.isFalse()
               ) {

            // The identifier has a typedef entry some presence
            // condition in the symbol table.  Therefore the parser
            // needs to call reclassify.

            return true;
          }

          if (null == scope.parent) {
            break;
          }

          scope = scope.parent;
        }
      }
    }

    return false;
  }

  // get around capture of ? to CTag warning
  public Collection<Lookahead> reclassify(Collection<Lookahead> set) {
    // Reclassify any tokens that are typedef names and also create a
    // new token when there is a typedef/var ambiguity so the FMLR
    // parser will fork.
    Collection<Lookahead> newTokens = null;
    for (Lookahead n : set) {
      // Get the symbol table entry for the token.
      trit isTypedef = trit.FALSE;
      if (isIdentifier(n.token.syntax)) {
        isTypedef = isType(n.token.syntax.getTokenText(),
                           n.presenceCondition, n.token.syntax.getLocation());
      }

      switch (isTypedef) {
      case TRUEFALSE:
        // A typedef ambiguity.  Find the presence condition for both
        // the variable entry and for the typedef entry.  Reclassify
        // the current token as a typedef name and update its presence
        // condition.  Then add a new token for the variable entry.
        PresenceCondition typedefPresenceCondition
          = this.typedefPresenceCondition(n.token.syntax.getTokenText(), n.presenceCondition);
        n.presenceCondition.delRef();
        n.presenceCondition = typedefPresenceCondition;

        // Add a new token for the variable entry.
        PresenceCondition varPresenceCondition = typedefPresenceCondition.not();
        Lookahead identifier = new Lookahead(n.token, varPresenceCondition);
        if (null == newTokens) {
          newTokens = new LinkedList<Lookahead>();
        }
        newTokens.add(identifier);

        // Fall through to reclassify the token as a TYPEDEFname.

      case TRUE:
        // A typedef name.  Reclassify the token replacing the
        // IDENTIFIER token with a TYPEDEFname token.
        Language<CTag> newToken = new Text<CTag>(CTag.TYPEDEFname,
                                                 n.token.syntax.getTokenText());

        // Copy the location.
        newToken.setLocation(n.token.syntax.getLocation());

        // Copy the ordering wrapper for the token.
        n.token = n.token.copy(newToken);
        break;

      case FALSE:
        // No reclassification necessary.
        break;
      }
    }

    return newTokens;
  }

  /**
   * This method determines whether an identifier is a typedef name,
   * var name, or both by inspecting the symbol table in this scope
   * and any parent scopes.
   *
   * @param ident The identifier.
   * @param presenceCondition The presence condition.
   */
  public trit isType(String ident, PresenceCondition presenceCondition,
                     Location location) {
    CContext scope;

    scope = this;

    while (true) {
      while (scope.reentrant) scope = scope.parent;

      // if ( scope.symtab.map.containsKey(ident)
      //      && scope.symtab.map.get(ident).typedefCond != null
      //      ) {
      if (scope.symtab.bools.containsKey(ident)
          && scope.symtab.bools.get(ident).containsKey(SymbolTable.STField.TYPEDEF)
          && ! scope.symtab.bools.get(ident).get(SymbolTable.STField.TYPEDEF).trueCond.isFalse()) {
  break;
      }

      if (null == scope.parent) {
        return trit.FALSE;
      }

      scope = scope.parent;
    }

    scope = this;

    do {  //find the symbol in local scope or parent scope

      while (scope.reentrant) scope = scope.parent;

      if (scope.symtab.bools.containsKey(ident) &&
          (scope.symtab.bools.get(ident).containsKey(SymbolTable.STField.TYPEDEF)
           || scope.symtab.bools.get(ident).containsKey(SymbolTable.STField.IDENT))) {
        // Set the flags for typedef (2) and var (1).
        int flags = 0;
        if (scope.symtab.bools.get(ident).containsKey(SymbolTable.STField.TYPEDEF) &&
            ! scope.symtab.bools.get(ident).get(SymbolTable.STField.TYPEDEF).trueCond.isFalse()) {
          PresenceCondition and = scope.symtab.bools.get(ident).get(SymbolTable.STField.TYPEDEF).trueCond.and(presenceCondition);
          if (! and.isFalse()) flags |= 2;
          and.delRef();
        }
        if (scope.symtab.bools.get(ident).containsKey(SymbolTable.STField.IDENT) &&
            ! scope.symtab.bools.get(ident).get(SymbolTable.STField.IDENT).trueCond.isFalse()) {
          PresenceCondition and = scope.symtab.bools.get(ident).get(SymbolTable.STField.IDENT).trueCond.and(presenceCondition);
          if (! and.isFalse()) flags |= 1;
          and.delRef();
        }
        switch (flags) {
        case 3:
          if (DEBUG) System.err.println("isType: " + ident
                                        + " true/false in " /*+ presenceCondition*/);
          if (languageStatistics) {
            System.err.println(String.format("typedef_ambiguity %s %s",
                                             ident, location));
          }
          return trit.TRUEFALSE;

        case 2:
          if (DEBUG) System.err.println("isType: " + ident
                                        + " true in " /*+ presenceCondition*/);
          return trit.TRUE;

        case 1:
          if (DEBUG) System.err.println("isType: " + ident
                                        + " false in " /*+ presenceCondition*/);
          return trit.FALSE;
        }
      }

      // if (scope.symtab.map.containsKey(ident)) {
      //   TypedefVarEntry e = scope.symtab.map.get(ident);

      //   // Set the flags for typedef (2) and var (1).
      //   int flags = 0;
      //   if (null != e.typedefCond) {
      //     PresenceCondition and;

      //     and = e.typedefCond.and(presenceCondition);
      //     if (! and.isFalse()) {
      //       flags |= 2;
      //     }
      //     and.delRef();
      //   }

      //   if (null != e.varCond) {
      //     PresenceCondition and;

      //     and = e.varCond.and(presenceCondition);
      //     if (! and.isFalse()) {
      //       flags |= 1;
      //     }
      //     and.delRef();
      //   }

      //   switch (flags) {
      //   case 3:
      //     if (DEBUG) System.err.println("isType: " + ident
      //                                   + " true/false in " /*+ presenceCondition*/);
      //     if (languageStatistics) {
      //       System.err.println(String.format("typedef_ambiguity %s %s",
      //                                        ident, location));
      //     }
      //     return trit.TRUEFALSE;

      //   case 2:
      //     if (DEBUG) System.err.println("isType: " + ident
      //                                   + " true in " /*+ presenceCondition*/);
      //     return trit.TRUE;

      //   case 1:
      //     if (DEBUG) System.err.println("isType: " + ident
      //                                   + " false in " /*+ presenceCondition*/);
      //     return trit.FALSE;
      //   }
      // }

      if (null == scope.parent) {
        break;
      }

      scope = scope.parent;
    } while (true);

    if (DEBUG) System.err.println("isType: " + ident
                                  + " false in " /*+ presenceCondition*/);

    return trit.FALSE;
  }

  public boolean mayMerge(ParsingContext other) {
    if (! (other instanceof CContext)) return false;

    return mergeable(this, (CContext) other);
  }

  /**
   * A helper method for testing mergeability.
   *
   * @param s The first parsing context.
   * @param t The second parsing context.
   */
  private static boolean mergeable(CContext s, CContext t) {
    if ((null == s) && (null == t)) {
      return true;
    } else if ((null == s) || (null == t)) {
      return false;
    } else if (s.symtab == t.symtab) {
      return true;
    } else if (s.reentrant != t.reentrant) {
      return false;
    } else {
      return mergeable(s.parent, t.parent);
    }
  }

  public ParsingContext merge(ParsingContext other) {
    CContext scope = (CContext) other;

    if (this.symtab == scope.symtab) {
      return this;
    } else {
      // symtab.addAll(scope.symtab);
      symtab.copyBools(scope.symtab);

      if (null != parent) {
        return parent.merge(scope.parent);

      } else {
        return null;
      }
    }
  }

  /** Free BDDs in the symbol table and those of the parent scopes. */
  public void free() {
    symtab.delRef();

    if (null != parent) {
      parent.free();
    }
  }

  /**
   * Get a reference to the context's symbol table.
   *
   * @return The context's symbol table.
   */
  public SymbolTable getSymbolTable() {
    CContext scope = this;
    while (scope.reentrant) scope = scope.parent;

    return scope.symtab;
  }

  // /**
  //  * Bind an identifier to a typedef or var name for a given presence
  //  * condition.
  //  *
  //  * @param ident The identifier.
  //  * @param typedef Whether its a typedef name or a var name.
  //  * @param presenceCondition The presence condition.
  //  */
  // public void bind(String ident, boolean typedef, PresenceCondition presenceCondition) {
  //   CContext scope;

  //   if (DEBUG) {
  //     System.err.println("bind: " + ident + " " + typedef);
  //   }

  //   scope = this;
  //   while (scope.reentrant) scope = scope.parent;

  //   scope.symtab.add(ident, typedef, presenceCondition);
  // }

  /**
   * Return the presence condition under which an identifier is a
   * typedef name.
   *
   * @param ident The identifier.
   * @param presenceCondition The current presence condition.
   */
  public PresenceCondition typedefPresenceCondition(String ident, PresenceCondition presenceCondition) {
    CContext scope;

    scope = this;

    do {  //find the symbol in local scope or parent scope

      while (scope.reentrant) scope = scope.parent;

      if (scope.symtab.bools.containsKey(ident) &&
          scope.symtab.bools.get(ident).containsKey(SymbolTable.STField.TYPEDEF)) {
        PresenceCondition and = scope.symtab.bools.get(ident).get(SymbolTable.STField.TYPEDEF).trueCond.and(presenceCondition);

        if (! and.isFalse()) {
          return and;
        }

        and.delRef();
      }

      // if (scope.symtab.map.containsKey(ident)) {
      //   TypedefVarEntry e;
      //   boolean typedef;
      //   boolean var;
      //   PresenceCondition and;

      //   e = scope.symtab.map.get(ident);

      //   and = e.typedefCond.and(presenceCondition);

      //   if (! and.isFalse()) {
      //     return and;
      //   }
      //   and.delRef();
      // }

      if (null == scope.parent) {
        break;
      }
      scope = scope.parent;
    } while (true);

    return null;
  }



  /**
   * Return the presence condition under which an identifier is a
   * typedef name.
   *
   * @param ident The identifier.
   * @param presenceCondition The current presence condition.
   */
  public PresenceCondition symbolPresenceCond(String ident, SymbolTable.STField field) {
    CContext scope;

    scope = this;

    do {  //find the symbol in local scope or parent scope

      while (scope.reentrant) scope = scope.parent;

      if (scope.symtab.bools.containsKey(ident) &&
          scope.symtab.bools.get(ident).containsKey(field)) {
        return scope.symtab.bools.get(ident).get(field).trueCond;
      }

      if (null == scope.parent) {
        break;
      }
      scope = scope.parent;
    } while (true);

    return null;
  }

  /**
   * Enter a new scope.
   *
   * @param presenceCondition The current presence condition.
   * @return The parsing context of the new scope.
   */
  public CContext enterScope(PresenceCondition presenceCondition) {
    CContext scope;

    if (DEBUG) System.err.println("enter scope");

    scope = this;
    while (scope.reentrant) {
      scope.symtab.delRef();
      scope.symtab = null;
      scope = scope.parent;
    }

    scope = new CContext(new SymbolTable(), new CContext(scope));

    return scope;
  }

  /**
   * Exit the scope.
   *
   * @param presenceCondition The current presence condition.
   * @return The parsing context of the parent scope.
   */
  public CContext exitScope(PresenceCondition presenceCondition) {
    CContext scope;

    if (DEBUG) System.err.println("exit scope");

    scope = this;
    while (scope.reentrant) {
      scope.symtab.delRef();
      scope.symtab = null;
      scope = scope.parent;
    }

    scope.symtab.delRef();
    scope.symtab = null;
    scope = scope.parent;

    return scope;
  }

  /**
   * Exit a reentrant scope.
   *
   * @param presenceCondition The current presence condition.
   * @return The parsing context of the parent scope.
   */
  public CContext exitReentrantScope(PresenceCondition presenceCondition) {
    CContext scope;

    if (DEBUG) System.err.println("exit reentrant scope");

    scope = this;
    while (scope.reentrant) {
      scope.symtab.delRef();
      scope.symtab = null;
      scope = scope.parent;
    }

    scope.reentrant = true;

    return scope;
  }

  /**
   * Reenter a reentrant scope.
   *
   * @param presenceCondition The current presence condition.
   * @return The parsing context of the reentered scope.
   */
  public CContext reenterScope(PresenceCondition presenceCondition) {
    if (DEBUG) System.err.println("reenter scope");

    if (! reentrant) {
      // This may happen for functions without a postfix declarator.
      // See cpp_testsuite/grammar/scope.c.  The parameter list
      // nonterminal enters and exits a reentrant scope.  Then the
      // function nonterminal reenters the scope.  If there is no
      // list, there is no reentrant scope, and at the end of the
      // function nonterminal, exitScope is called, returning null.
      if (DEBUG) System.err.println("not reentrant");
      return enterScope(presenceCondition);
    } else {
      reentrant = false;
      return this;
    }
  }

  /**
   * Kill a reentrant scope.
   *
   * @param presenceCondition The current presence condition.
   * @return The parsing context of the non-reentrant parent scope.
   */
  public CContext killReentrantScope(PresenceCondition presenceCondition) {
    CContext scope;

    if (DEBUG) System.err.println("kill reentrant scope");

    scope = this;
    while (scope.reentrant) {
      scope.symtab.delRef();
      scope.symtab = null;
      scope = scope.parent;
    }

    return scope;
  }


    public List<Element<Universe>> getMappings(String ident)
    {
	List<Element<Universe>> l = new LinkedList<Element<Universe>>();
	CContext scope = this;
	while (scope != null)
	    {
		Mapping lt = scope.getSymbolTable().map.get(ident);
		for (Iterator<Element<Universe>> e = lt.iterator(); e.hasNext();)
		    l.add(e.next());
		scope = scope.parent;
	    }
      return l;
    }

      public List<Element<Universe>> getMappings(String ident, PresenceCondition p)
      {
	  List<Element<Universe>> l = new LinkedList<Element<Universe>>();
	  CContext scope = this;
	  while (scope != null)
	      {
		  Mapping y = scope.getSymbolTable().map.get(ident);
		  for (Iterator<Element<Universe>> e = y.iterator(); e.hasNext();)
		      {
			  Element<Universe> eu = e.next();
			  if (!eu.exclusiveFrom(p))
			      l.add(eu);
		      }
		  scope = scope.parent;
	      }
	  return l;
      }

  /** The symbol table that stores a scope's symbol bindings. */
  public static class SymbolTable {
    public enum STField {
      TYPEDEF, IDENT, INIT, USED, VAR, GLOBAL_FUNDEF, STATIC_FUNDEF, FUNCALL,
    }

    // /** The symbol table data structure. */
    public HashMap<String, Mapping> map;

    /** The symbol table data structure. */
    public HashMap<String, EnumMap<STField, ConditionedBool>> bools;


    /** The reference count for cleaning up the table BDDs */
    public int refs;

    /** New table */
    public SymbolTable() {
      // this.map = new HashMap<String, TypedefVarEntry>();
      this.bools = new HashMap<String, EnumMap<STField, ConditionedBool>>();
      this.refs = 1;
      map = new HashMap<String, Mapping>();
    }

    public SymbolTable addRef() {
      refs++;

      return this;
    }
      public void addMapping(String ident, List<Element<Universe>> unis)
      {
	  Mapping value = map.get(ident);
	  if (value == null)
	      {
		  Mapping newEntry = new Mapping();
		  for (Element<Universe> x : unis)
		      newEntry.add(x);
		  map.put(ident, newEntry);
	      }
	  else
	      {
		  for (Element<Universe> x : unis)
		      {
			  boolean noCollision = true;
			  for (Element<Universe> u : value)
			      {
				  noCollision = noCollision && u.exclusiveFrom(x.getCondition());
			      }
			  if (!noCollision)
			      {
				  System.out.println("MultipleDef");
				  System.exit(1);
			      }
			  value.add(x);
		      }
	      }
<<<<<<< HEAD
	  System.out.println(map.toString());
=======

>>>>>>> 9e09db8f
      }


    public void delRef() {
      refs--;
      if (0 == refs) {  //clean up symbol table
        for (String name : this.bools.keySet()) {
          for (STField field : this.bools.get(name).keySet()) {
            ConditionedBool cb = this.bools.get(name).get(field);
            cb.trueCond.delRef();
          }
        }
        // for (String str : this.map.keySet()) {
        //   TypedefVarEntry e = this.map.get(str);

        //   if (null != e.typedefCond) {
        //     e.typedefCond.delRef();
        //   }
        //   if (null != e.varCond) {
        //     e.varCond.delRef();
        //   }
        // }
      }
      //for (Mapping m : map.values())
	  //m.destruct();
    }

    /**
     * Set the presence condition of the boolean value of the given
     * field.
     *
     * @param name The name of the symbol.
     * @param field The field of the symbol table entry to update.
     * @param value The boolean value to set.
     * @param condition The condition of the boolean value.
     */
    public void setbool(String name,
                        STField field,
                        boolean value,
                        PresenceCondition condition) {
      if (! bools.containsKey(name)) {
        // create a new symbol table entry
        bools.put(name, new EnumMap<STField, ConditionedBool>(STField.class));
      }

      if (! bools.get(name).containsKey(field)) {
        // create a new field for the symbol table entry
        PresenceCondition trueCond;
        if (value) {
          trueCond = condition.addRef();
        } else {
          trueCond = condition.not();
        }
        bools.get(name).put(field, new ConditionedBool(trueCond));
      } else {
        // update the existing field's presence conditions
        ConditionedBool cb = bools.get(name).get(field);
        if (value) {
          PresenceCondition union = cb.trueCond.or(condition);
          cb.trueCond.delRef();
          cb.trueCond = union;
        } else {
          PresenceCondition not = condition.not();
          PresenceCondition union = cb.trueCond.and(not);
          cb.trueCond.delRef();
          cb.trueCond = union;
          not.delRef();
        }
      }
    }

    /**
     * Get all names given a field.
     *
     * @param field The given field.
     * @return A list of names.
     */
    public Set<String> getNames(STField field) {
      Set<String> a = new HashSet<String>();

      for (String s : bools.keySet()) {
        if (bools.get(s).containsKey(field)) {
          a.add(s);
        }
      }

      return a;
    }

    /**
     * Get the presence condition of a given name and field
     * combination.
     *
     * @param name The symbol name.
     * @param field The symbol field.
     * @return The presence condition.
     */
    public PresenceCondition getPresenceCond(String name,
                                             STField field) {
      if (bools.containsKey(name) &&
          bools.get(name).containsKey(field)) {
        return bools.get(name).get(field).trueCond;
      }
      return null;
    }


    // public void add(String ident, boolean typedef, PresenceCondition presenceCondition) {
    //   if (! map.containsKey(ident)) {
    //     map.put(ident,
    //             new TypedefVarEntry(typedef ? presenceCondition : null, typedef ? null : presenceCondition));
    //     presenceCondition.addRef();
    //   }
    //   else {
    //     TypedefVarEntry e;

    //     e = map.get(ident);

    //     if (typedef) {
    //       if (null == e.typedefCond) {
    //         e.typedefCond = presenceCondition;
    //         presenceCondition.addRef();
    //       }
    //       else {
    //         PresenceCondition or;

    //         or = e.typedefCond.or(presenceCondition);
    //         e.typedefCond.delRef();
    //         e.typedefCond = or;
    //       }
    //     }
    //     else {
    //       if (null == e.varCond) {
    //         e.varCond = presenceCondition;
    //         presenceCondition.addRef();
    //       }
    //       else {
    //         PresenceCondition or;

    //         or = e.varCond.or(presenceCondition);
    //         e.varCond.delRef();
    //         e.varCond = or;
    //       }
    //     }
    //   }
    // }

    public void copyBools(SymbolTable symtab) {
      for (String name : symtab.bools.keySet()) {
        for (STField field : symtab.bools.get(name).keySet()) {
          this.setbool(name, field, true, symtab.bools.get(name).get(field).trueCond);
        }
      }
    }

  //   public void addAll(SymbolTable symtab) {
  //     for (String str : symtab.map.keySet()) {
  //       if (! map.containsKey(str)) {
  //         TypedefVarEntry e = symtab.map.get(str);

  //         map.put(str, new TypedefVarEntry(e.typedefCond, e.varCond));

  //         if (null != e.typedefCond) {
  //           e.typedefCond.addRef();
  //         }

  //         if (null != e.varCond) {
  //           e.varCond.addRef();
  //         }
  //       }
  //       else {
  //         TypedefVarEntry d = map.get(str);
  //         TypedefVarEntry e = symtab.map.get(str);

  //         if (null != e.typedefCond) {
  //           if (null == d.typedefCond) {
  //             d.typedefCond = e.typedefCond;
  //             e.typedefCond.addRef();
  //           }
  //           else {
  //             PresenceCondition or;

  //             or = d.typedefCond.or(e.typedefCond);
  //             d.typedefCond.delRef();
  //             d.typedefCond = or;
  //           }
  //         }

  //         if (null != e.varCond) {
  //           if (null == d.varCond) {
  //             d.varCond = e.varCond;
  //             e.varCond.addRef();
  //           }
  //           else {
  //             PresenceCondition or;

  //             or = d.varCond.or(e.varCond);
  //             d.varCond.delRef();
  //             d.varCond = or;
  //           }
  //         }
  //       }
  //     }
  //   }
  // }

  // /** An entry in the symbol table. */
  // private static class TypedefVarEntry {
  //   /** The presence condition when the symbol is a typedef name. */
  //   PresenceCondition typedefCond;

  //   /** The presence condition when the symbol is a var name. */
  //   PresenceCondition varCond;

  //   /** Create a new entry.
  //    *
  //    * @param t The typedef name presence condition.
  //    * @param f The var name presence condition.
  //    */
  //   public TypedefVarEntry(PresenceCondition typedefCond, PresenceCondition varCond) {
  //     this.typedefCond = typedefCond;
  //     this.varCond = varCond;
  //   }

    private static long varcount = 0;
    private final static char[] charset = "ABCDEFGHIJKLMNOPQRSTUVWXYZabcdefghijklmnopqrstuvwxyz0123456789".toCharArray();
    private final static Random random = new Random();
    private final static int RAND_SIZE = 5;

    protected String randomString(int string_size) {
    StringBuilder randomstring = new StringBuilder();
    for (int i = 0; i < string_size; i++) {
      randomstring.append(charset[random.nextInt(charset.length)]);
    }
    return randomstring.toString();
    }

    protected String mangleRenaming(String prefix, String ident) {
    // don't want to exceed c identifier length limit (31)
    if (ident.length() > 22) {
      // shorten ident to be at max, 22 chars
      StringBuilder sb = new StringBuilder(ident);
      sb = sb.delete(23, ident.length());
      ident = sb.toString();
    }
    return String.format("_%s%d%s_%s", prefix, varcount++, randomString(RAND_SIZE), ident);
    }

  }

  /**
   * A boolean that maintain a boolean expression for when the
   * variable can be true.
   */
  private static class ConditionedBool {
    /** The presence condition when true. */
    PresenceCondition trueCond;

    /** Create a new entry.
     *
     * @param trueCond Condition when true.
     */
    public ConditionedBool(PresenceCondition trueCond) {
      this.trueCond = trueCond;
    }
  }
}<|MERGE_RESOLUTION|>--- conflicted
+++ resolved
@@ -768,11 +768,7 @@
 			  value.add(x);
 		      }
 	      }
-<<<<<<< HEAD
 	  System.out.println(map.toString());
-=======
-
->>>>>>> 9e09db8f
       }
 
 
