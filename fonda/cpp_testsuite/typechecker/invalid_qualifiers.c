--- conflicted
+++ resolved
@@ -1,14 +1,11 @@
-int main(void) {
-	inline int a;
-	inline long b;
-	static extern int c;
-<<<<<<< HEAD
-	static auto int d;
-	auto extern int e;
-	auto register int f;
-	static register int g;
-	register extern int h;
-=======
->>>>>>> 926ee3af
-	return 0;
-}
+int main(void) {
+	inline int a;
+	inline long b;
+	static extern int c;
+ 	static auto int d;
+	auto extern int e;
+	auto register int f;
+	static register int g;
+	register extern int h;
+	return 0;
+}