rats.log rats.sum xtc.log xtc.sum source-list.txt
*~
allTests.out
*.desugared.bc
*.Log
<<<<<<< HEAD
*.o
=======
*.pyc
>>>>>>> ddfffb22
<|MERGE_RESOLUTION|>--- conflicted
+++ resolved
@@ -3,8 +3,5 @@
 allTests.out
 *.desugared.bc
 *.Log
-<<<<<<< HEAD
 *.o
-=======
-*.pyc
->>>>>>> ddfffb22
+*.pyc